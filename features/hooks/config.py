--- conflicted
+++ resolved
@@ -22,11 +22,7 @@
                 return 'client id'
 
             if section == 'network' and option == 'node_id':
-<<<<<<< HEAD
-                return 'node id'
-=======
                 return node_id
->>>>>>> df663f7f
 
             if section == 'wallet' and option == 'coinbase':
                 return '0'*40
