--- conflicted
+++ resolved
@@ -32,7 +32,6 @@
     """
     # FIXME: assert that repo is uptodate
     # cd fixtures; git pull origin develop; cd ..;  git commit fixtures
-<<<<<<< HEAD
 
     # Recursively traverse directories to get list of files
     dirs = [os.path.join('fixtures', 'VMTests')]
@@ -53,20 +52,6 @@
             if f[-5:] == '.json':
                 vm_fixtures[fn[:-5]] = json.load(open(f, 'r'))
     except IOError:
-=======
-    paths = [os.path.join('fixtures', 'VMTests'),
-             os.path.join('fixtures', 'VMTests', 'RandomTests')]
-    files = []
-    for p in paths:
-        for fn in os.listdir(p):
-            files.append(os.path.join(p, fn))
-    vm_fixtures = OrderedDict()
-    try:
-        for f in files:
-            if f.endswith('.json'):
-                vm_fixtures[f.rsplit('.', 1)[0]] = json.load(open(f, 'r'))
-    except IOError, e:
->>>>>>> 5f765f55
         raise IOError("Could not read vmtests.json from fixtures",
                       "Make sure you did 'git submodule init'")
     return vm_fixtures
