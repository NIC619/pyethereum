--- conflicted
+++ resolved
@@ -13,11 +13,7 @@
 
 returnten_code = \
     '''
-<<<<<<< HEAD
-extern mul2: [double:i:i]
-=======
 extern mul2: [double:i]
->>>>>>> c3405185
 
 x = create("%s")
 return(x.double(5))
