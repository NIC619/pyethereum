import pytest
import pyethereum.processblock as processblock
import pyethereum.opcodes as opcodes
import pyethereum.blocks as blocks
import pyethereum.transactions as transactions
import pyethereum.utils as utils
import rlp
import pyethereum.testutils as testutils
from tests.utils import new_db
import serpent
import sys
import json
import os

from pyethereum.slogging import get_logger, configure_logging
logger = get_logger()
# customize VM log output to your needs
# hint: use 'py.test' with the '-s' option to dump logs to the console
configure_logging(':trace')


<<<<<<< HEAD
@pytest.fixture(scope="module")
def accounts():
    k = utils.sha3('cow')
    v = utils.privtoaddr(k).decode('hex')
    k2 = utils.sha3('horse')
    v2 = utils.privtoaddr(k2).decode('hex')
    return k, v, k2, v2


@pytest.fixture(scope="module")
def mkgenesis(initial_alloc={}):
    return blocks.genesis(new_db(), initial_alloc)


@pytest.fixture(scope="module")
def get_transaction(gasprice=0, nonce=0):
    k, v, k2, v2 = accounts()
    tx = transactions.Transaction(
        nonce, gasprice, startgas=10000,
        to=v2, value=utils.denoms.finney * 10, data='').sign(k)
    return tx


namecoin_code =\
    '''
def register(k, v):
    if !self.storage[k]:
        self.storage[k] = v
        return(1)
    else:
        return(0)
'''


def test_gas_deduction():
    k, v, k2, v2 = accounts()
    blk = blocks.genesis(new_db(), {v: utils.denoms.ether * 1})
    v_old_balance = blk.get_balance(v)
    assert blk.get_balance(blk.coinbase) == 0
    gasprice = 1
    startgas = 10000
    code1 = serpent.compile(namecoin_code)
    tx1 = transactions.contract(0, gasprice, startgas, 0, code1).sign(k)
    success, addr = processblock.apply_transaction(blk, tx1)
    assert success
    assert blk.coinbase != v
    assert v_old_balance > blk.get_balance(v)
    assert v_old_balance == blk.get_balance(v) + blk.get_balance(blk.coinbase)
    intrinsic_gas_used = opcodes.GTXCOST
    intrinsic_gas_used += opcodes.GTXDATAZERO * tx1.data.count(chr(0))
    intrinsic_gas_used += opcodes.GTXDATANONZERO * (len(tx1.data) - tx1.data.count(chr(0)))
    assert v_old_balance - blk.get_balance(v) >= intrinsic_gas_used * gasprice


@pytest.mark.blk42
def test_deserialize_cpp_block_42():
    # 54.204.10.41 / NEthereum(++)/ZeroGox/v0.5.9/ncurses/Linux/g++ V:17L
    # E       TypeError: ord() expected a character, but string of length 0 found
    # 00bab55f2e230d4d56c7a2c11e7f3132663cc6734a5d4406f2e4359f4ab56593
    """
    RomanJ dumped the block
    BlockData [
      hash=00bab55f2e230d4d56c7a2c11e7f3132663cc6734a5d4406f2e4359f4ab56593
      parentHash=0df28c56b0cc32ceb55299934fca74ff63956ede0ffd430367ebcb1bb94d42fe
      unclesHash=1dcc4de8dec75d7aab85b567b6ccd41ad312451b948a7413f0a142fd40d49347
      coinbase=a70abb9ed4b5d82ed1d82194943349bcde036812
      stateHash=203838e6ea7b03bce4b806ab4e5c069d5cd98ca2ba27a2d343d809cc6365e1ce
      txTrieHash=78aaa0f3b726f8d9273ba145e0efd4a6b21183412582449cc9457f713422b5ae
      difficulty=4142bd
      number=48
      minGasPrice=10000000000000
      gasLimit=954162
      gasUsed=500
      timestamp=1400678342
      extraData=null
      nonce=0000000000000000000000000000000000000000000000007d117303138a74e0

    TransactionData [
        hash=9003d7211c4b0d123778707fbdcabd93a6184be210390de4f73f89eae847556d
        nonce=null,
        gasPrice=09184e72a000,
        gas=01f4,
        receiveAddress=e559de5527492bcb42ec68d07df0742a98ec3f1e,
        value=8ac7230489e80000,
        data=null,
        signatureV=27,
        signatureR=18d646b8c4f7a804fdf7ba8da4d5dd049983e7d2b652ab902f7d4eaebee3e33b,
        signatureS=229ad485ef078d6e5f252db58dd2cce99e18af02028949896248aa01baf48b77]
        ]
    """

    genesis = mkgenesis(
        {'a70abb9ed4b5d82ed1d82194943349bcde036812': 100000000000000000000L})
    hex_rlp_data = \
        """f9016df8d3a00df28c56b0cc32ceb55299934fca74ff63956ede0ffd430367ebcb1bb94d42fea01dcc4de8dec75d7aab85b567b6ccd41ad312451b948a7413f0a142fd40d4934794a70abb9ed4b5d82ed1d82194943349bcde036812a0203838e6ea7b03bce4b806ab4e5c069d5cd98ca2ba27a2d343d809cc6365e1cea078aaa0f3b726f8d9273ba145e0efd4a6b21183412582449cc9457f713422b5ae834142bd308609184e72a000830e8f328201f484537ca7c680a00000000000000000000000000000000000000000000000007d117303138a74e0f895f893f86d808609184e72a0008201f494e559de5527492bcb42ec68d07df0742a98ec3f1e888ac7230489e80000801ba018d646b8c4f7a804fdf7ba8da4d5dd049983e7d2b652ab902f7d4eaebee3e33ba0229ad485ef078d6e5f252db58dd2cce99e18af02028949896248aa01baf48b77a06e957f0f99502ad60a66a016f72957eff0f3a5bf791ad4a0606a44f35a6e09288201f4c0"""
    header_args, transaction_list, uncles = rlp.decode(
        hex_rlp_data.decode('hex'))
    for tx_data, _state_root, _gas_used_encoded in transaction_list:
        tx = transactions.Transaction.deserialize(tx_data)
        logger.debug('Block #48 failing tx %r' % tx.to_dict())
        processblock.apply_transaction(genesis, tx)



# TODO ##########################################
#
# test for remote block with invalid transaction
# test for multiple transactions from same address received
#    in arbitrary order mined in the same block
=======
def run_test(filename, testname, testdata):
    rlpdata = testdata["rlp"][2:].decode('hex')
    o = {}
    try:
        tx = transactions.Transaction.deserialize(rlpdata)
        o["sender"] = tx.sender
        o["transaction"] = {
            "data": '0x' * (len(tx.data) > 0) + tx.data.encode('hex'),
            "gasLimit": str(tx.startgas),
            "gasPrice": str(tx.gasprice),
            "nonce": str(tx.nonce),
            "r": '0x'+utils.zpad(utils.int_to_big_endian(tx.r), 32).encode('hex'),
            "s": '0x'+utils.zpad(utils.int_to_big_endian(tx.s), 32).encode('hex'),
            "v": str(tx.v),
            "value": str(tx.value),
            "to": str(tx.to),
        }
    except:
        pass
    assert o.get("transaction", None) == testdata.get("transaction", None)
    assert o.get("sender", None) == testdata.get("sender", None)


if __name__ == '__main__':
    if len(sys.argv) == 1:
        # read fixture from stdin
        fixtures = {'stdin': json.load(sys.stdin)}
    else:
        # load fixtures from specified file or dir
        fixtures = testutils.get_tests_from_file_or_dir(sys.argv[1])
    for filename, tests in fixtures.items():
        for testname, testdata in tests.items():
            if len(sys.argv) < 3 or testname == sys.argv[2]:
                print "Testing: %s %s" % (filename, testname)
                testutils.check_state_test(testdata)
else:
    fixtures = testutils.get_tests_from_file_or_dir(
        os.path.join('fixtures', 'TransactionTests'))
    for filename, tests in fixtures.items():
        if 'stQuadraticComplexityTest.json' in filename or \
                'stMemoryStressTest.json' in filename:
            continue
        for testname, testdata in tests.items():
            func_name = 'test_%s_%s' % (filename, testname)
            globals()[func_name] = lambda: run_test(filename, testname, testdata)
>>>>>>> f6f3b1a9
<|MERGE_RESOLUTION|>--- conflicted
+++ resolved
@@ -19,122 +19,11 @@
 configure_logging(':trace')
 
 
-<<<<<<< HEAD
-@pytest.fixture(scope="module")
-def accounts():
-    k = utils.sha3('cow')
-    v = utils.privtoaddr(k).decode('hex')
-    k2 = utils.sha3('horse')
-    v2 = utils.privtoaddr(k2).decode('hex')
-    return k, v, k2, v2
-
-
-@pytest.fixture(scope="module")
-def mkgenesis(initial_alloc={}):
-    return blocks.genesis(new_db(), initial_alloc)
-
-
-@pytest.fixture(scope="module")
-def get_transaction(gasprice=0, nonce=0):
-    k, v, k2, v2 = accounts()
-    tx = transactions.Transaction(
-        nonce, gasprice, startgas=10000,
-        to=v2, value=utils.denoms.finney * 10, data='').sign(k)
-    return tx
-
-
-namecoin_code =\
-    '''
-def register(k, v):
-    if !self.storage[k]:
-        self.storage[k] = v
-        return(1)
-    else:
-        return(0)
-'''
-
-
-def test_gas_deduction():
-    k, v, k2, v2 = accounts()
-    blk = blocks.genesis(new_db(), {v: utils.denoms.ether * 1})
-    v_old_balance = blk.get_balance(v)
-    assert blk.get_balance(blk.coinbase) == 0
-    gasprice = 1
-    startgas = 10000
-    code1 = serpent.compile(namecoin_code)
-    tx1 = transactions.contract(0, gasprice, startgas, 0, code1).sign(k)
-    success, addr = processblock.apply_transaction(blk, tx1)
-    assert success
-    assert blk.coinbase != v
-    assert v_old_balance > blk.get_balance(v)
-    assert v_old_balance == blk.get_balance(v) + blk.get_balance(blk.coinbase)
-    intrinsic_gas_used = opcodes.GTXCOST
-    intrinsic_gas_used += opcodes.GTXDATAZERO * tx1.data.count(chr(0))
-    intrinsic_gas_used += opcodes.GTXDATANONZERO * (len(tx1.data) - tx1.data.count(chr(0)))
-    assert v_old_balance - blk.get_balance(v) >= intrinsic_gas_used * gasprice
-
-
-@pytest.mark.blk42
-def test_deserialize_cpp_block_42():
-    # 54.204.10.41 / NEthereum(++)/ZeroGox/v0.5.9/ncurses/Linux/g++ V:17L
-    # E       TypeError: ord() expected a character, but string of length 0 found
-    # 00bab55f2e230d4d56c7a2c11e7f3132663cc6734a5d4406f2e4359f4ab56593
-    """
-    RomanJ dumped the block
-    BlockData [
-      hash=00bab55f2e230d4d56c7a2c11e7f3132663cc6734a5d4406f2e4359f4ab56593
-      parentHash=0df28c56b0cc32ceb55299934fca74ff63956ede0ffd430367ebcb1bb94d42fe
-      unclesHash=1dcc4de8dec75d7aab85b567b6ccd41ad312451b948a7413f0a142fd40d49347
-      coinbase=a70abb9ed4b5d82ed1d82194943349bcde036812
-      stateHash=203838e6ea7b03bce4b806ab4e5c069d5cd98ca2ba27a2d343d809cc6365e1ce
-      txTrieHash=78aaa0f3b726f8d9273ba145e0efd4a6b21183412582449cc9457f713422b5ae
-      difficulty=4142bd
-      number=48
-      minGasPrice=10000000000000
-      gasLimit=954162
-      gasUsed=500
-      timestamp=1400678342
-      extraData=null
-      nonce=0000000000000000000000000000000000000000000000007d117303138a74e0
-
-    TransactionData [
-        hash=9003d7211c4b0d123778707fbdcabd93a6184be210390de4f73f89eae847556d
-        nonce=null,
-        gasPrice=09184e72a000,
-        gas=01f4,
-        receiveAddress=e559de5527492bcb42ec68d07df0742a98ec3f1e,
-        value=8ac7230489e80000,
-        data=null,
-        signatureV=27,
-        signatureR=18d646b8c4f7a804fdf7ba8da4d5dd049983e7d2b652ab902f7d4eaebee3e33b,
-        signatureS=229ad485ef078d6e5f252db58dd2cce99e18af02028949896248aa01baf48b77]
-        ]
-    """
-
-    genesis = mkgenesis(
-        {'a70abb9ed4b5d82ed1d82194943349bcde036812': 100000000000000000000L})
-    hex_rlp_data = \
-        """f9016df8d3a00df28c56b0cc32ceb55299934fca74ff63956ede0ffd430367ebcb1bb94d42fea01dcc4de8dec75d7aab85b567b6ccd41ad312451b948a7413f0a142fd40d4934794a70abb9ed4b5d82ed1d82194943349bcde036812a0203838e6ea7b03bce4b806ab4e5c069d5cd98ca2ba27a2d343d809cc6365e1cea078aaa0f3b726f8d9273ba145e0efd4a6b21183412582449cc9457f713422b5ae834142bd308609184e72a000830e8f328201f484537ca7c680a00000000000000000000000000000000000000000000000007d117303138a74e0f895f893f86d808609184e72a0008201f494e559de5527492bcb42ec68d07df0742a98ec3f1e888ac7230489e80000801ba018d646b8c4f7a804fdf7ba8da4d5dd049983e7d2b652ab902f7d4eaebee3e33ba0229ad485ef078d6e5f252db58dd2cce99e18af02028949896248aa01baf48b77a06e957f0f99502ad60a66a016f72957eff0f3a5bf791ad4a0606a44f35a6e09288201f4c0"""
-    header_args, transaction_list, uncles = rlp.decode(
-        hex_rlp_data.decode('hex'))
-    for tx_data, _state_root, _gas_used_encoded in transaction_list:
-        tx = transactions.Transaction.deserialize(tx_data)
-        logger.debug('Block #48 failing tx %r' % tx.to_dict())
-        processblock.apply_transaction(genesis, tx)
-
-
-
-# TODO ##########################################
-#
-# test for remote block with invalid transaction
-# test for multiple transactions from same address received
-#    in arbitrary order mined in the same block
-=======
 def run_test(filename, testname, testdata):
     rlpdata = testdata["rlp"][2:].decode('hex')
     o = {}
     try:
-        tx = transactions.Transaction.deserialize(rlpdata)
+        tx = rlp.decode(rlpdata, transactions.Transaction)
         o["sender"] = tx.sender
         o["transaction"] = {
             "data": '0x' * (len(tx.data) > 0) + tx.data.encode('hex'),
@@ -145,12 +34,12 @@
             "s": '0x'+utils.zpad(utils.int_to_big_endian(tx.s), 32).encode('hex'),
             "v": str(tx.v),
             "value": str(tx.value),
-            "to": str(tx.to),
+            "to": str(tx.to).encode('hex'),
         }
     except:
         pass
     assert o.get("transaction", None) == testdata.get("transaction", None)
-    assert o.get("sender", None) == testdata.get("sender", None)
+    assert o.get("sender", None).encode('hex') == testdata.get("sender", None)
 
 
 if __name__ == '__main__':
@@ -174,5 +63,4 @@
             continue
         for testname, testdata in tests.items():
             func_name = 'test_%s_%s' % (filename, testname)
-            globals()[func_name] = lambda: run_test(filename, testname, testdata)
->>>>>>> f6f3b1a9
+            globals()[func_name] = lambda: run_test(filename, testname, testdata)