import os
import pytest
import json
import pyethereum.processblock as processblock
import pyethereum.blocks as blocks
import pyethereum.transactions as transactions
import rlp
import pyethereum.trie as trie
import pyethereum.miner as miner
import pyethereum.utils as utils
import pyethereum.ethash as ethash
import pyethereum.ethash_utils as ethash_utils
from pyethereum.db import DB, EphemDB
from tests.utils import new_db, new_config, get_chainmanager, new_chainmanager

from pyethereum.slogging import get_logger, configure_logging
logger = get_logger()
configure_logging('eth.vm:trace,eth.vm.memory:info')

db = EphemDB()

blocks.peck_cache(db, '\x00' * 32, ethash_utils.get_cache_size(0))
blocks.peck_cache(db, utils.sha3('\x00' * 32), ethash_utils.get_next_cache_size(0))


@pytest.fixture(scope="module")
def accounts():
    k = utils.sha3('cow')
    v = utils.privtoaddr(k).decode('hex')
    k2 = utils.sha3('horse')
    v2 = utils.privtoaddr(k2).decode('hex')
    return k, v, k2, v2


@pytest.fixture(scope="module")
def mkgenesis(initial_alloc={}):
    return blocks.genesis(db, initial_alloc, difficulty=1)


def mkquickgenesis(initial_alloc={}, db=db):
    "set INITIAL_DIFFICULTY to a value that is quickly minable"
    return blocks.genesis(db, initial_alloc, difficulty=1)


def mine_next_block(parent, uncles=[], coinbase=None, transactions=[]):
    # advance one block
    coinbase = coinbase or parent.coinbase
    b = blocks.Block.init_from_parent(parent, coinbase=coinbase, uncles=uncles)
    for t in transactions:
        try:
            processblock.apply_transaction(b, t)
        except:
            pass
    b.finalize()
    sz = ethash_utils.get_cache_size(b.number)
    cache = blocks.get_cache_memoized(db, b.seedhash, sz)
    fsz = ethash_utils.get_full_size(b.number)
    while 1:
        n = (utils.big_endian_to_int(b.nonce) + 1) % 2**64
        b.nonce = utils.zpad(utils.int_to_big_endian(n), 8)
        o = ethash.hashimoto_light(fsz, cache, b.mining_hash, b.nonce)
        b.mixhash = o["mixhash"]
        if utils.big_endian_to_int(o["result"]) <= 2**256 / b.difficulty:
            break
        else:
            raise Exception("lol: "+str(b.difficulty))
    assert blocks.check_header_pow(b.list_header(), b.db)
    return b


@pytest.fixture(scope="module")
def get_transaction(gasprice=0, nonce=0):
    k, v, k2, v2 = accounts()
    tx = transactions.Transaction(
        nonce, gasprice, startgas=100000,
        to=v2, value=utils.denoms.finney * 10, data='').sign(k)
    return tx


def store_block(blk):
    blk.db.put(blk.hash, rlp.encode(blk))
    assert blocks.get_block(blk.db, blk.hash) == blk


def test_db():
    db = new_db()
    a, b = db, db
    assert a == b
    assert a.uncommitted == b.uncommitted
    a.put('a', 'b')
    b.get('a') == 'b'
    assert a.uncommitted == b.uncommitted
    a.commit()
    assert a.uncommitted == b.uncommitted
    assert 'test' not in db
    db = new_db()
    assert a != db


def test_transfer():
    db = new_db()
    k, v, k2, v2 = accounts()
<<<<<<< HEAD
    blk = blocks.genesis(db, {v: {'wei': utils.denoms.ether * 1}})
=======
    blk = blocks.genesis(db, {v: {"balance": utils.denoms.ether * 1}})
>>>>>>> f6f3b1a9
    b_v = blk.get_balance(v)
    b_v2 = blk.get_balance(v2)
    value = 42
    success = blk.transfer_value(v, v2, value)
    assert success
    assert blk.get_balance(v) == b_v - value
    assert blk.get_balance(v2) == b_v2 + value


def test_failing_transfer():
    db = new_db()
    k, v, k2, v2 = accounts()
<<<<<<< HEAD
    blk = blocks.genesis(db, {v: {'wei': utils.denoms.ether * 1}})
=======
    blk = blocks.genesis(db, {v: {"balance": utils.denoms.ether * 1}})
>>>>>>> f6f3b1a9
    b_v = blk.get_balance(v)
    b_v2 = blk.get_balance(v2)
    value = utils.denoms.ether * 2
    # should fail
    success = blk.transfer_value(v, v2, value)
    assert not success
    assert blk.get_balance(v) == b_v
    assert blk.get_balance(v2) == b_v2


def test_transient_block():
    db = new_db()
    blk = blocks.genesis(db)
    tb_blk = rlp.decode(rlp.encode(blk), blocks.TransientBlock)
    assert blk.hash == tb_blk.hash
    assert blk.number == tb_blk.number


def test_genesis():
    k, v, k2, v2 = accounts()
    db = new_db()
<<<<<<< HEAD
    blk = blocks.genesis(db, {v: {'wei': utils.denoms.ether * 1}})
=======
    blk = blocks.genesis(db, {v: {"balance": utils.denoms.ether * 1}})
>>>>>>> f6f3b1a9
    sr = blk.state_root
    assert blk.state.db.db == db.db
    db.put(blk.hash, rlp.encode(blk))
    blk.state.db.commit()
    assert sr in db
    db.commit()
    assert sr in db
<<<<<<< HEAD
    blk2 = blocks.genesis(db, {v: {'wei': utils.denoms.ether * 1}})
=======
    blk2 = blocks.genesis(db, {v: {"balance": utils.denoms.ether * 1}})
>>>>>>> f6f3b1a9
    blk3 = blocks.genesis(db)
    assert blk == blk2
    assert blk != blk3
    db = new_db()
<<<<<<< HEAD
    blk2 = blocks.genesis(db, {v: {'wei': utils.denoms.ether * 1}})
=======
    blk2 = blocks.genesis(db, {v: {"balance": utils.denoms.ether * 1}})
>>>>>>> f6f3b1a9
    blk3 = blocks.genesis(db)
    assert blk == blk2
    assert blk != blk3


def test_deserialize():
    k, v, k2, v2 = accounts()
    db = new_db()
    blk = blocks.genesis(db)
    db.put(blk.hash, rlp.encode(blk))
    assert blk == blocks.get_block(db, blk.hash)


def test_deserialize_commit():
    k, v, k2, v2 = accounts()
    db = new_db()
    blk = blocks.genesis(db)
    db.put(blk.hash, rlp.encode(blk))
    db.commit()
    assert blk == blocks.get_block(db, blk.hash)


def test_genesis_db():
    k, v, k2, v2 = accounts()
    db = new_db()
<<<<<<< HEAD
    blk = blocks.genesis(db, {v: {'wei': utils.denoms.ether * 1}})
    store_block(blk)
    blk2 = blocks.genesis(db, {v: {'wei': utils.denoms.ether * 1}})
=======
    blk = blocks.genesis(db, {v: {"balance": utils.denoms.ether * 1}})
    store_block(blk)
    blk2 = blocks.genesis(db, {v: {"balance": utils.denoms.ether * 1}})
>>>>>>> f6f3b1a9
    blk3 = blocks.genesis(db)
    assert blk == blk2
    assert blk != blk3
    db = new_db()
<<<<<<< HEAD
    blk2 = blocks.genesis(db, {v: {'wei': utils.denoms.ether * 1}})
=======
    blk2 = blocks.genesis(db, {v: {"balance": utils.denoms.ether * 1}})
>>>>>>> f6f3b1a9
    blk3 = blocks.genesis(db)
    assert blk == blk2
    assert blk != blk3


def test_mine_block():
    k, v, k2, v2 = accounts()
<<<<<<< HEAD
    db = new_db()
    blk = mkquickgenesis({v: {'wei': utils.denoms.ether * 1}})
=======
    blk = mkquickgenesis({v: {"balance": utils.denoms.ether * 1}})
>>>>>>> f6f3b1a9
    store_block(blk)
    blk2 = mine_next_block(blk, coinbase=v)
    store_block(blk2)
    assert blk2.get_balance(v) == blocks.BLOCK_REWARD + blk.get_balance(v)
    assert blk.state.db.db == blk2.state.db.db
    assert blk2.get_parent() == blk


def test_mine_block_with_transaction():
    k, v, k2, v2 = accounts()
    # mine two blocks
<<<<<<< HEAD
    db = new_db()
    a_blk = mkquickgenesis({v: {'wei': utils.denoms.ether * 1}})
=======
    a_blk = mkquickgenesis({v: {"balance": utils.denoms.ether * 1}})
>>>>>>> f6f3b1a9
    store_block(a_blk)
    tx = get_transaction()
    a_blk2 = mine_next_block(a_blk, transactions=[tx])
    assert tx in a_blk2.get_transactions()


def test_block_serialization_with_transaction_empty_genesis():
    k, v, k2, v2 = accounts()
    a_blk = mkquickgenesis({})
    store_block(a_blk)
    tx = get_transaction(gasprice=10)  # must fail, as there is no balance
    a_blk2 = mine_next_block(a_blk, transactions=[tx])
    assert tx not in a_blk2.get_transactions()


def test_mine_block_with_transaction():
    k, v, k2, v2 = accounts()
<<<<<<< HEAD
    db = new_db()
    blk = mkquickgenesis({v: {'wei': utils.denoms.ether * 1}})
=======
    blk = mkquickgenesis({v: {"balance": utils.denoms.ether * 1}})
>>>>>>> f6f3b1a9
    store_block(blk)
    tx = get_transaction()
    blk2 = mine_next_block(blk, coinbase=v, transactions=[tx])
    assert tx in blk2.get_transactions()
    store_block(blk2)
    assert tx in blk2.get_transactions()
    assert blocks.get_block(blk2.hash) == blk2
    assert tx.gasprice == 0
    assert blk2.get_balance(
        v) == blocks.BLOCK_REWARD + blk.get_balance(v) - tx.value
    assert blk.state.db.db == blk2.state.db.db
    assert blk2.get_parent() == blk
    assert tx in blk2.get_transactions()
    assert tx not in blk.get_transactions()


def test_block_serialization_same_db():
    k, v, k2, v2 = accounts()
<<<<<<< HEAD
    blk = mkquickgenesis({v: {'wei': utils.denoms.ether * 1}})
=======
    blk = mkquickgenesis({v: {"balance": utils.denoms.ether * 1}})
>>>>>>> f6f3b1a9
    db = blk.db
    assert blk.hash == rlp.decode(rlp.encode(blk), blocks.Block, db=db).hash
    store_block(blk)
    blk2 = mine_next_block(blk)
    assert blk.hash == rlp.decode(rlp.encode(blk), blocks.Block, db=db).hash
    assert blk2.hash == rlp.decode(rlp.encode(blk2), blocks.Block, db=db).hash


def test_block_serialization_other_db():
    k, v, k2, v2 = accounts()
    # mine two blocks
    a_blk = mkquickgenesis()
    store_block(a_blk)
    a_blk2 = mine_next_block(a_blk)
    store_block(a_blk2)

    # receive in other db
    b_blk = mkquickgenesis()
    assert b_blk == a_blk
    store_block(b_blk)
    b_blk2 = rlp.decode(rlp.encode(a_blk2), blocks.Block, db=b_blk.db)
    assert a_blk2.hash == b_blk2.hash
    store_block(b_blk2)
    assert a_blk2.hash == b_blk2.hash


def test_block_serialization_with_transaction_other_db():

    hx = lambda x: x.encode('hex')

    k, v, k2, v2 = accounts()
    # mine two blocks
<<<<<<< HEAD
    a_blk = mkquickgenesis({v: {'wei': utils.denoms.ether * 1}})
=======
    a_blk = mkquickgenesis({v: {"balance": utils.denoms.ether * 1}})
>>>>>>> f6f3b1a9
    store_block(a_blk)
    tx = get_transaction()
    logger.debug('a: state_root before tx %r' % hx(a_blk.state_root))
    logger.debug('a: state:\n%s' % utils.dump_state(a_blk.state))
    a_blk2 = mine_next_block(a_blk, transactions=[tx])
    logger.debug('a: state_root after tx %r' % hx(a_blk2.state_root))
    logger.debug('a: state:\n%s' % utils.dump_state(a_blk2.state))
    assert tx in a_blk2.get_transactions()
    store_block(a_blk2)
    assert tx in a_blk2.get_transactions()
    logger.debug('preparing receiving chain ---------------------')
    # receive in other db
<<<<<<< HEAD
    b_blk = mkquickgenesis({v: {'wei': utils.denoms.ether * 1}})
=======
    b_blk = mkquickgenesis({v: {"balance": utils.denoms.ether * 1}})
>>>>>>> f6f3b1a9
    store_block(b_blk)

    assert b_blk.number == 0
    assert b_blk == a_blk
    logger.debug('b: state_root before tx %r' % hx(b_blk.state_root))
    logger.debug('starting deserialization of remote block w/ tx')
    b_blk2 = rlp.decode(rlp.encode(a_blk2), blocks.Block, db=b_blk.db)
    logger.debug('b: state_root after %r' % hx(b_blk2.state_root))

    assert a_blk2.hash == b_blk2.hash

    assert tx in b_blk2.get_transactions()
    store_block(b_blk2)
    assert a_blk2.hash == b_blk2.hash
    assert tx in b_blk2.get_transactions()


def test_transaction():
    k, v, k2, v2 = accounts()
    db = new_db()
<<<<<<< HEAD
    blk = mkquickgenesis({v: {'wei': utils.denoms.ether * 1}})
=======
    blk = mkquickgenesis({v: {"balance": utils.denoms.ether * 1}})
>>>>>>> f6f3b1a9
    store_block(blk)
    blk = mine_next_block(blk)
    tx = get_transaction()
    assert tx not in blk.get_transactions()
    success, res = processblock.apply_transaction(blk, tx)
    assert tx in blk.get_transactions()
    assert blk.get_balance(v) == utils.denoms.finney * 990
    assert blk.get_balance(v2) == utils.denoms.finney * 10


def test_transaction_serialization():
    k, v, k2, v2 = accounts()
    tx = get_transaction()
    assert tx in set([tx])
    assert tx.hash == rlp.decode(rlp.encode(tx), transactions.Transaction).hash
    assert tx in set([tx])


def test_mine_block_with_transaction():
    k, v, k2, v2 = accounts()
    db = new_db()
<<<<<<< HEAD
    blk = mkquickgenesis({v: {'wei': utils.denoms.ether * 1}})
=======
    blk = mkquickgenesis({v: {"balance": utils.denoms.ether * 1}})
>>>>>>> f6f3b1a9
    store_block(blk)
    tx = get_transaction()
    blk = mine_next_block(blk, transactions=[tx])
    assert tx in blk.get_transactions()
    assert blk.get_balance(v) == utils.denoms.finney * 990
    assert blk.get_balance(v2) == utils.denoms.finney * 10


def test_invalid_transaction():
    k, v, k2, v2 = accounts()
    db = new_db()
    blk = mkquickgenesis({v2: {"balance": utils.denoms.ether * 1}})
    store_block(blk)
    tx = get_transaction()
    blk = mine_next_block(blk, transactions=[tx])
    assert blk.get_balance(v) == 0
    assert blk.get_balance(v2) == utils.denoms.ether * 1
    assert tx not in blk.get_transactions()


def test_prevhash():
    cm = new_chainmanager(db, mkquickgenesis({}))
    L1 = mine_next_block(cm.head)
    L1.get_ancestor_list(2)


def test_genesis_chain():
    k, v, k2, v2 = accounts()
    db = new_db()
<<<<<<< HEAD
    blk = mkquickgenesis({v: {'wei': utils.denoms.ether * 1}})
=======
    blk = mkquickgenesis({v: {"balance": utils.denoms.ether * 1}})
>>>>>>> f6f3b1a9
    chain = get_chainmanager(db=blk.db, genesis=blk)

    assert chain.has_block(blk.hash)
    assert blk.hash in chain
    assert chain.get(blk.hash) == blk
    assert chain.head == blk
    assert chain.get_children(blk) == []
    assert chain.get_uncles(blk) == []
    assert chain.get_chain() == [blk]
    assert chain.get_chain(blk.hash) == [blk]
    assert chain.get_descendants(blk, count=10) == []
    assert chain.index.has_block_by_number(0)
    assert not chain.index.has_block_by_number(1)
    assert chain.index.get_block_by_number(0) == blk.hash
    with pytest.raises(KeyError):
        chain.index.get_block_by_number(1)


def test_simple_chain():
    k, v, k2, v2 = accounts()
<<<<<<< HEAD
    blk = mkquickgenesis({v: {'wei': utils.denoms.ether * 1}})
=======
    blk = mkquickgenesis({v: {"balance": utils.denoms.ether * 1}})
>>>>>>> f6f3b1a9
    store_block(blk)
    chain = get_chainmanager(db=blk.db, genesis=blk)
    tx = get_transaction()
    blk2 = mine_next_block(blk, transactions=[tx])
    store_block(blk2)
    chain.add_block(blk2)

    assert blk.hash in chain
    assert blk2.hash in chain
    assert chain.has_block(blk2.hash)
    assert chain.get(blk2.hash) == blk2
    assert chain.head == blk2
    assert chain.get_children(blk) == [blk2]
    assert chain.get_uncles(blk2) == []

    assert chain.get_chain() == [blk2, blk]
    assert chain.get_chain(count=0) == []
    assert chain.get_chain(count=1) == [blk2]
    assert chain.get_chain(count=2) == [blk2, blk]
    assert chain.get_chain(count=100) == [blk2, blk]
    assert chain.get_chain(blk.hash) == [blk]
    assert chain.get_chain(blk.hash, 0) == []
    assert chain.get_chain(blk2.hash) == [blk2, blk]
    assert chain.get_chain(blk2.hash, 1) == [blk2]
    assert chain.get_descendants(blk, count=10) == [blk2]
    assert chain.get_descendants(blk, count=1) == [blk2]
    assert chain.get_descendants(blk, count=0) == []

    assert chain.index.has_block_by_number(1)
    assert not chain.index.has_block_by_number(2)
    assert chain.index.get_block_by_number(1) == blk2.hash
    with pytest.raises(KeyError):
        chain.index.get_block_by_number(2)
    assert chain.index.get_transaction(tx.hash) == (tx, blk2, 0)


def test_add_side_chain():
    """"
    Local: L0, L1, L2
    add
    Remote: R0, R1
    """
    k, v, k2, v2 = accounts()
    # Remote: mine one block
<<<<<<< HEAD
    R0 = mkquickgenesis({v: {'wei': utils.denoms.ether * 1}})
=======
    R0 = mkquickgenesis({v: {"balance": utils.denoms.ether * 1}})
>>>>>>> f6f3b1a9
    store_block(R0)
    tx0 = get_transaction(nonce=0)
    R1 = mine_next_block(R0, transactions=[tx0])
    store_block(R1)
    assert tx0.hash in [x.hash for x in R1.get_transactions()]

    # Local: mine two blocks
<<<<<<< HEAD
    L0 = mkquickgenesis({v: {'wei': utils.denoms.ether * 1}})
=======
    L0 = mkquickgenesis({v: {"balance": utils.denoms.ether * 1}})
>>>>>>> f6f3b1a9
    cm = get_chainmanager(db=L0.db, genesis=L0)
    tx0 = get_transaction(nonce=0)
    L1 = mine_next_block(L0, transactions=[tx0])
    cm.add_block(L1)
    tx1 = get_transaction(nonce=1)
    L2 = mine_next_block(L1, transactions=[tx1])
    cm.add_block(L2)

    # receive serialized remote blocks, newest first
    transient_blocks = [rlp.decode(rlp.encode(R0), blocks.TransientBlock),
                        rlp.decode(rlp.encode(R1), blocks.TransientBlock)]
    cm.receive_chain(transient_blocks=transient_blocks)
    assert L2.hash in cm


def test_add_longer_side_chain():
    """"
    Local: L0, L1, L2
    Remote: R0, R1, R2, R3
    """
    k, v, k2, v2 = accounts()
    # Remote: mine one block
<<<<<<< HEAD
    blk = mkquickgenesis({v: {'wei': utils.denoms.ether * 1}})
=======
    blk = mkquickgenesis({v: {"balance": utils.denoms.ether * 1}})
>>>>>>> f6f3b1a9
    store_block(blk)
    remote_blocks = [blk]
    for i in range(3):
        tx = get_transaction(nonce=i)
        blk = mine_next_block(remote_blocks[-1], transactions=[tx])
        store_block(blk)
        remote_blocks.append(blk)
    # Local: mine two blocks
<<<<<<< HEAD
    L0 = mkquickgenesis({v: {'wei': utils.denoms.ether * 1}})
=======
    e = EphemDB()
    L0 = mkquickgenesis({v: {"balance": utils.denoms.ether * 1}}, db=e)
>>>>>>> f6f3b1a9
    cm = get_chainmanager(db=L0.db, genesis=L0)
    tx0 = get_transaction(nonce=0)
    L1 = mine_next_block(L0, transactions=[tx0])
    cm.add_block(L1)
    tx1 = get_transaction(nonce=1)
    L2 = mine_next_block(L1, transactions=[tx1])
    cm.add_block(L2)

    # receive serialized remote blocks, newest first
    transient_blocks = [rlp.decode(rlp.encode(b), blocks.TransientBlock)
                        for b in remote_blocks]
    cm.receive_chain(transient_blocks=transient_blocks)
    assert cm.head == remote_blocks[-1]



def test_reward_uncles():
    """
    B0 B1 B2
    B0 Uncle

    We raise the block's coinbase account by Rb, the block reward,
    and also add uncle and nephew rewards
    """
    k, v, k2, v2 = accounts()
    blk0 = mkquickgenesis()
    local_coinbase = ('1' * 40).decode('hex')
    uncle_coinbase = ('2' * 40).decode('hex')
    cm = get_chainmanager(db=blk0.db, genesis=blk0)
    blk1 = mine_next_block(blk0, coinbase=local_coinbase)
    cm.add_block(blk1)
    assert blk1.get_balance(local_coinbase) == 1 * blocks.BLOCK_REWARD
    uncle = mine_next_block(blk0, coinbase=uncle_coinbase)
    cm.add_block(uncle)
    assert uncle.hash in cm
    assert cm.head.get_balance(local_coinbase) == 1 * blocks.BLOCK_REWARD
    assert cm.head.get_balance(uncle_coinbase) == 0
    # next block should reward uncles
    blk2 = mine_next_block(blk1, uncles=[uncle.list_header()], coinbase=local_coinbase)
    cm.add_block(blk2)
    assert blk2.get_parent().prevhash == uncle.prevhash
    assert blk2 == cm.head
    assert cm.head.get_balance(local_coinbase) == \
        2 * blocks.BLOCK_REWARD + blocks.NEPHEW_REWARD
    assert cm.head.get_balance(uncle_coinbase) == blocks.BLOCK_REWARD * 7 / 8


# TODO ##########################################
#
# test for remote block with invalid transaction
# test for multiple transactions from same address received
#    in arbitrary order mined in the same block


# test_db = None
# test_transfer = None
# test_failing_transfer = None
# test_transient_block = None
# test_genesis = None
# test_deserialize = None
# test_deserialize_commit = None
# test_genesis_db = None
# test_mine_block = None
# test_mine_block_with_transaction = None
# test_block_serialization_with_transaction_empty_genesis = None
# test_mine_block_with_transaction = None
# test_block_serialization_same_db = None
# test_block_serialization_other_db = None
# test_block_serialization_with_transaction_other_db = None
# test_transaction = None
# test_transaction_serialization = None
# test_mine_block_with_transaction = None
# test_invalid_transaction = None
# test_prevhash = None
# test_genesis_chain = None
# test_simple_chain = None
# test_add_side_chain = None
# test_add_longer_side_chain = None
# test_reward_uncles = None<|MERGE_RESOLUTION|>--- conflicted
+++ resolved
@@ -64,7 +64,7 @@
             break
         else:
             raise Exception("lol: "+str(b.difficulty))
-    assert blocks.check_header_pow(b.list_header(), b.db)
+    assert b.header.check_pow()
     return b
 
 
@@ -100,11 +100,7 @@
 def test_transfer():
     db = new_db()
     k, v, k2, v2 = accounts()
-<<<<<<< HEAD
-    blk = blocks.genesis(db, {v: {'wei': utils.denoms.ether * 1}})
-=======
     blk = blocks.genesis(db, {v: {"balance": utils.denoms.ether * 1}})
->>>>>>> f6f3b1a9
     b_v = blk.get_balance(v)
     b_v2 = blk.get_balance(v2)
     value = 42
@@ -117,11 +113,7 @@
 def test_failing_transfer():
     db = new_db()
     k, v, k2, v2 = accounts()
-<<<<<<< HEAD
-    blk = blocks.genesis(db, {v: {'wei': utils.denoms.ether * 1}})
-=======
     blk = blocks.genesis(db, {v: {"balance": utils.denoms.ether * 1}})
->>>>>>> f6f3b1a9
     b_v = blk.get_balance(v)
     b_v2 = blk.get_balance(v2)
     value = utils.denoms.ether * 2
@@ -143,11 +135,7 @@
 def test_genesis():
     k, v, k2, v2 = accounts()
     db = new_db()
-<<<<<<< HEAD
-    blk = blocks.genesis(db, {v: {'wei': utils.denoms.ether * 1}})
-=======
     blk = blocks.genesis(db, {v: {"balance": utils.denoms.ether * 1}})
->>>>>>> f6f3b1a9
     sr = blk.state_root
     assert blk.state.db.db == db.db
     db.put(blk.hash, rlp.encode(blk))
@@ -155,20 +143,12 @@
     assert sr in db
     db.commit()
     assert sr in db
-<<<<<<< HEAD
-    blk2 = blocks.genesis(db, {v: {'wei': utils.denoms.ether * 1}})
-=======
     blk2 = blocks.genesis(db, {v: {"balance": utils.denoms.ether * 1}})
->>>>>>> f6f3b1a9
     blk3 = blocks.genesis(db)
     assert blk == blk2
     assert blk != blk3
     db = new_db()
-<<<<<<< HEAD
-    blk2 = blocks.genesis(db, {v: {'wei': utils.denoms.ether * 1}})
-=======
     blk2 = blocks.genesis(db, {v: {"balance": utils.denoms.ether * 1}})
->>>>>>> f6f3b1a9
     blk3 = blocks.genesis(db)
     assert blk == blk2
     assert blk != blk3
@@ -194,24 +174,14 @@
 def test_genesis_db():
     k, v, k2, v2 = accounts()
     db = new_db()
-<<<<<<< HEAD
-    blk = blocks.genesis(db, {v: {'wei': utils.denoms.ether * 1}})
-    store_block(blk)
-    blk2 = blocks.genesis(db, {v: {'wei': utils.denoms.ether * 1}})
-=======
     blk = blocks.genesis(db, {v: {"balance": utils.denoms.ether * 1}})
     store_block(blk)
     blk2 = blocks.genesis(db, {v: {"balance": utils.denoms.ether * 1}})
->>>>>>> f6f3b1a9
     blk3 = blocks.genesis(db)
     assert blk == blk2
     assert blk != blk3
     db = new_db()
-<<<<<<< HEAD
-    blk2 = blocks.genesis(db, {v: {'wei': utils.denoms.ether * 1}})
-=======
     blk2 = blocks.genesis(db, {v: {"balance": utils.denoms.ether * 1}})
->>>>>>> f6f3b1a9
     blk3 = blocks.genesis(db)
     assert blk == blk2
     assert blk != blk3
@@ -219,12 +189,7 @@
 
 def test_mine_block():
     k, v, k2, v2 = accounts()
-<<<<<<< HEAD
-    db = new_db()
-    blk = mkquickgenesis({v: {'wei': utils.denoms.ether * 1}})
-=======
-    blk = mkquickgenesis({v: {"balance": utils.denoms.ether * 1}})
->>>>>>> f6f3b1a9
+    blk = mkquickgenesis({v: {"balance": utils.denoms.ether * 1}})
     store_block(blk)
     blk2 = mine_next_block(blk, coinbase=v)
     store_block(blk2)
@@ -236,12 +201,7 @@
 def test_mine_block_with_transaction():
     k, v, k2, v2 = accounts()
     # mine two blocks
-<<<<<<< HEAD
-    db = new_db()
-    a_blk = mkquickgenesis({v: {'wei': utils.denoms.ether * 1}})
-=======
     a_blk = mkquickgenesis({v: {"balance": utils.denoms.ether * 1}})
->>>>>>> f6f3b1a9
     store_block(a_blk)
     tx = get_transaction()
     a_blk2 = mine_next_block(a_blk, transactions=[tx])
@@ -259,12 +219,7 @@
 
 def test_mine_block_with_transaction():
     k, v, k2, v2 = accounts()
-<<<<<<< HEAD
-    db = new_db()
-    blk = mkquickgenesis({v: {'wei': utils.denoms.ether * 1}})
-=======
-    blk = mkquickgenesis({v: {"balance": utils.denoms.ether * 1}})
->>>>>>> f6f3b1a9
+    blk = mkquickgenesis({v: {"balance": utils.denoms.ether * 1}})
     store_block(blk)
     tx = get_transaction()
     blk2 = mine_next_block(blk, coinbase=v, transactions=[tx])
@@ -283,11 +238,7 @@
 
 def test_block_serialization_same_db():
     k, v, k2, v2 = accounts()
-<<<<<<< HEAD
-    blk = mkquickgenesis({v: {'wei': utils.denoms.ether * 1}})
-=======
-    blk = mkquickgenesis({v: {"balance": utils.denoms.ether * 1}})
->>>>>>> f6f3b1a9
+    blk = mkquickgenesis({v: {"balance": utils.denoms.ether * 1}})
     db = blk.db
     assert blk.hash == rlp.decode(rlp.encode(blk), blocks.Block, db=db).hash
     store_block(blk)
@@ -320,11 +271,7 @@
 
     k, v, k2, v2 = accounts()
     # mine two blocks
-<<<<<<< HEAD
-    a_blk = mkquickgenesis({v: {'wei': utils.denoms.ether * 1}})
-=======
     a_blk = mkquickgenesis({v: {"balance": utils.denoms.ether * 1}})
->>>>>>> f6f3b1a9
     store_block(a_blk)
     tx = get_transaction()
     logger.debug('a: state_root before tx %r' % hx(a_blk.state_root))
@@ -337,11 +284,7 @@
     assert tx in a_blk2.get_transactions()
     logger.debug('preparing receiving chain ---------------------')
     # receive in other db
-<<<<<<< HEAD
-    b_blk = mkquickgenesis({v: {'wei': utils.denoms.ether * 1}})
-=======
     b_blk = mkquickgenesis({v: {"balance": utils.denoms.ether * 1}})
->>>>>>> f6f3b1a9
     store_block(b_blk)
 
     assert b_blk.number == 0
@@ -362,11 +305,7 @@
 def test_transaction():
     k, v, k2, v2 = accounts()
     db = new_db()
-<<<<<<< HEAD
-    blk = mkquickgenesis({v: {'wei': utils.denoms.ether * 1}})
-=======
-    blk = mkquickgenesis({v: {"balance": utils.denoms.ether * 1}})
->>>>>>> f6f3b1a9
+    blk = mkquickgenesis({v: {"balance": utils.denoms.ether * 1}})
     store_block(blk)
     blk = mine_next_block(blk)
     tx = get_transaction()
@@ -388,11 +327,7 @@
 def test_mine_block_with_transaction():
     k, v, k2, v2 = accounts()
     db = new_db()
-<<<<<<< HEAD
-    blk = mkquickgenesis({v: {'wei': utils.denoms.ether * 1}})
-=======
-    blk = mkquickgenesis({v: {"balance": utils.denoms.ether * 1}})
->>>>>>> f6f3b1a9
+    blk = mkquickgenesis({v: {"balance": utils.denoms.ether * 1}})
     store_block(blk)
     tx = get_transaction()
     blk = mine_next_block(blk, transactions=[tx])
@@ -422,11 +357,7 @@
 def test_genesis_chain():
     k, v, k2, v2 = accounts()
     db = new_db()
-<<<<<<< HEAD
-    blk = mkquickgenesis({v: {'wei': utils.denoms.ether * 1}})
-=======
-    blk = mkquickgenesis({v: {"balance": utils.denoms.ether * 1}})
->>>>>>> f6f3b1a9
+    blk = mkquickgenesis({v: {"balance": utils.denoms.ether * 1}})
     chain = get_chainmanager(db=blk.db, genesis=blk)
 
     assert chain.has_block(blk.hash)
@@ -447,11 +378,7 @@
 
 def test_simple_chain():
     k, v, k2, v2 = accounts()
-<<<<<<< HEAD
-    blk = mkquickgenesis({v: {'wei': utils.denoms.ether * 1}})
-=======
-    blk = mkquickgenesis({v: {"balance": utils.denoms.ether * 1}})
->>>>>>> f6f3b1a9
+    blk = mkquickgenesis({v: {"balance": utils.denoms.ether * 1}})
     store_block(blk)
     chain = get_chainmanager(db=blk.db, genesis=blk)
     tx = get_transaction()
@@ -496,11 +423,7 @@
     """
     k, v, k2, v2 = accounts()
     # Remote: mine one block
-<<<<<<< HEAD
-    R0 = mkquickgenesis({v: {'wei': utils.denoms.ether * 1}})
-=======
     R0 = mkquickgenesis({v: {"balance": utils.denoms.ether * 1}})
->>>>>>> f6f3b1a9
     store_block(R0)
     tx0 = get_transaction(nonce=0)
     R1 = mine_next_block(R0, transactions=[tx0])
@@ -508,11 +431,7 @@
     assert tx0.hash in [x.hash for x in R1.get_transactions()]
 
     # Local: mine two blocks
-<<<<<<< HEAD
-    L0 = mkquickgenesis({v: {'wei': utils.denoms.ether * 1}})
-=======
     L0 = mkquickgenesis({v: {"balance": utils.denoms.ether * 1}})
->>>>>>> f6f3b1a9
     cm = get_chainmanager(db=L0.db, genesis=L0)
     tx0 = get_transaction(nonce=0)
     L1 = mine_next_block(L0, transactions=[tx0])
@@ -535,11 +454,7 @@
     """
     k, v, k2, v2 = accounts()
     # Remote: mine one block
-<<<<<<< HEAD
-    blk = mkquickgenesis({v: {'wei': utils.denoms.ether * 1}})
-=======
-    blk = mkquickgenesis({v: {"balance": utils.denoms.ether * 1}})
->>>>>>> f6f3b1a9
+    blk = mkquickgenesis({v: {"balance": utils.denoms.ether * 1}})
     store_block(blk)
     remote_blocks = [blk]
     for i in range(3):
@@ -548,12 +463,8 @@
         store_block(blk)
         remote_blocks.append(blk)
     # Local: mine two blocks
-<<<<<<< HEAD
-    L0 = mkquickgenesis({v: {'wei': utils.denoms.ether * 1}})
-=======
     e = EphemDB()
     L0 = mkquickgenesis({v: {"balance": utils.denoms.ether * 1}}, db=e)
->>>>>>> f6f3b1a9
     cm = get_chainmanager(db=L0.db, genesis=L0)
     tx0 = get_transaction(nonce=0)
     L1 = mine_next_block(L0, transactions=[tx0])
