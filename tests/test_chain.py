import os
import pytest
import json
import pyethereum.processblock as processblock
import pyethereum.blocks as blocks
import pyethereum.transactions as transactions
import rlp
import pyethereum.trie as trie
import pyethereum.miner as miner
import pyethereum.utils as utils
import pyethereum.ethash as ethash
import pyethereum.ethash_utils as ethash_utils
from pyethereum.db import DB, EphemDB
from tests.utils import new_db, new_config, get_chainmanager, new_chainmanager

from pyethereum.slogging import get_logger, configure_logging
logger = get_logger()
configure_logging('eth.vm:trace,eth.vm.memory:info')

db = EphemDB()

blocks.peck_cache(db, '\x00' * 32, ethash_utils.get_cache_size(0))
blocks.peck_cache(db, utils.sha3('\x00' * 32), ethash_utils.get_next_cache_size(0))


@pytest.fixture(scope="module")
def accounts():
    k = utils.sha3('cow')
    v = utils.privtoaddr(k).decode('hex')
    k2 = utils.sha3('horse')
    v2 = utils.privtoaddr(k2).decode('hex')
    return k, v, k2, v2


@pytest.fixture(scope="module")
def mkgenesis(initial_alloc={}):
    return blocks.genesis(db, initial_alloc, difficulty=1)


def mkquickgenesis(initial_alloc={}, db=db):
    "set INITIAL_DIFFICULTY to a value that is quickly minable"
    return blocks.genesis(db, initial_alloc, difficulty=1)


def mine_next_block(parent, uncles=[], coinbase=None, transactions=[]):
    # advance one block
    coinbase = coinbase or parent.coinbase
    b = blocks.Block.init_from_parent(parent, coinbase=coinbase, uncles=uncles)
    for t in transactions:
        try:
            processblock.apply_transaction(b, t)
        except:
            pass
    b.finalize()
    sz = ethash_utils.get_cache_size(b.number)
    cache = blocks.get_cache_memoized(db, b.seedhash, sz)
    fsz = ethash_utils.get_full_size(b.number)
    while 1:
        n = (utils.big_endian_to_int(b.nonce) + 1) % 2**64
        b.nonce = utils.zpad(utils.int_to_big_endian(n), 8)
        o = ethash.hashimoto_light(fsz, cache, b.mining_hash, b.nonce)
        b.mixhash = o["mixhash"]
        if utils.big_endian_to_int(o["result"]) <= 2**256 / b.difficulty:
            break
        else:
            raise Exception("lol: " + str(b.difficulty))
    assert b.header.check_pow()
    return b


@pytest.fixture(scope="module")
def get_transaction(gasprice=0, nonce=0):
    k, v, k2, v2 = accounts()
    tx = transactions.Transaction(
        nonce, gasprice, startgas=100000,
        to=v2, value=utils.denoms.finney * 10, data='').sign(k)
    return tx


def store_block(blk):
    blk.db.put(blk.hash, rlp.encode(blk))
    assert blocks.get_block(blk.db, blk.hash) == blk


def test_db():
    db = new_db()
    a, b = db, db
    assert a == b
    assert a.uncommitted == b.uncommitted
    a.put('a', 'b')
    b.get('a') == 'b'
    assert a.uncommitted == b.uncommitted
    a.commit()
    assert a.uncommitted == b.uncommitted
    assert 'test' not in db
    db = new_db()
    assert a != db


def test_transfer():
    db = new_db()
    k, v, k2, v2 = accounts()
    blk = blocks.genesis(db, {v: {"balance": utils.denoms.ether * 1}})
    b_v = blk.get_balance(v)
    b_v2 = blk.get_balance(v2)
    value = 42
    success = blk.transfer_value(v, v2, value)
    assert success
    assert blk.get_balance(v) == b_v - value
    assert blk.get_balance(v2) == b_v2 + value


def test_failing_transfer():
    db = new_db()
    k, v, k2, v2 = accounts()
    blk = blocks.genesis(db, {v: {"balance": utils.denoms.ether * 1}})
    b_v = blk.get_balance(v)
    b_v2 = blk.get_balance(v2)
    value = utils.denoms.ether * 2
    # should fail
    success = blk.transfer_value(v, v2, value)
    assert not success
    assert blk.get_balance(v) == b_v
    assert blk.get_balance(v2) == b_v2


def test_transient_block():
    db = new_db()
    blk = blocks.genesis(db)
    tb_blk = rlp.decode(rlp.encode(blk), blocks.TransientBlock)
    assert blk.hash == tb_blk.hash
    assert blk.number == tb_blk.number


def test_genesis():
    k, v, k2, v2 = accounts()
    db = new_db()
    blk = blocks.genesis(db, {v: {"balance": utils.denoms.ether * 1}})
    sr = blk.state_root
    assert blk.state.db.db == db.db
    db.put(blk.hash, rlp.encode(blk))
    blk.state.db.commit()
    assert sr in db
    db.commit()
    assert sr in db
    blk2 = blocks.genesis(db, {v: {"balance": utils.denoms.ether * 1}})
    blk3 = blocks.genesis(db)
    assert blk == blk2
    assert blk != blk3
    db = new_db()
    blk2 = blocks.genesis(db, {v: {"balance": utils.denoms.ether * 1}})
    blk3 = blocks.genesis(db)
    assert blk == blk2
    assert blk != blk3


def test_deserialize():
    k, v, k2, v2 = accounts()
    db = new_db()
    blk = blocks.genesis(db)
    db.put(blk.hash, rlp.encode(blk))
    assert blk == blocks.get_block(db, blk.hash)


def test_deserialize_commit():
    k, v, k2, v2 = accounts()
    db = new_db()
    blk = blocks.genesis(db)
    db.put(blk.hash, rlp.encode(blk))
    db.commit()
    assert blk == blocks.get_block(db, blk.hash)


def test_genesis_db():
    k, v, k2, v2 = accounts()
    db = new_db()
    blk = blocks.genesis(db, {v: {"balance": utils.denoms.ether * 1}})
    store_block(blk)
    blk2 = blocks.genesis(db, {v: {"balance": utils.denoms.ether * 1}})
    blk3 = blocks.genesis(db)
    assert blk == blk2
    assert blk != blk3
    db = new_db()
    blk2 = blocks.genesis(db, {v: {"balance": utils.denoms.ether * 1}})
    blk3 = blocks.genesis(db)
    assert blk == blk2
    assert blk != blk3


def test_mine_block():
    k, v, k2, v2 = accounts()
    blk = mkquickgenesis({v: {"balance": utils.denoms.ether * 1}})
    store_block(blk)
    blk2 = mine_next_block(blk, coinbase=v)
    store_block(blk2)
    assert blk2.get_balance(v) == blocks.BLOCK_REWARD + blk.get_balance(v)
    assert blk.state.db.db == blk2.state.db.db
    assert blk2.get_parent() == blk


def test_mine_block_with_transaction():
    k, v, k2, v2 = accounts()
    # mine two blocks
    a_blk = mkquickgenesis({v: {"balance": utils.denoms.ether * 1}})
    store_block(a_blk)
    tx = get_transaction()
    a_blk2 = mine_next_block(a_blk, transactions=[tx])
    assert tx in a_blk2.get_transactions()


def test_block_serialization_with_transaction_empty_genesis():
    k, v, k2, v2 = accounts()
    a_blk = mkquickgenesis({})
    store_block(a_blk)
    tx = get_transaction(gasprice=10)  # must fail, as there is no balance
    a_blk2 = mine_next_block(a_blk, transactions=[tx])
    assert tx not in a_blk2.get_transactions()


def test_mine_block_with_transaction():
    k, v, k2, v2 = accounts()
    blk = mkquickgenesis({v: {"balance": utils.denoms.ether * 1}})
    store_block(blk)
    tx = get_transaction()
    blk2 = mine_next_block(blk, coinbase=v, transactions=[tx])
    assert tx in blk2.get_transactions()
    store_block(blk2)
    assert tx in blk2.get_transactions()
    assert blocks.get_block(blk2.hash) == blk2
    assert tx.gasprice == 0
    assert blk2.get_balance(
        v) == blocks.BLOCK_REWARD + blk.get_balance(v) - tx.value
    assert blk.state.db.db == blk2.state.db.db
    assert blk2.get_parent() == blk
    assert tx in blk2.get_transactions()
    assert tx not in blk.get_transactions()


def test_block_serialization_same_db():
    k, v, k2, v2 = accounts()
    blk = mkquickgenesis({v: {"balance": utils.denoms.ether * 1}})
    db = blk.db
    assert blk.hash == rlp.decode(rlp.encode(blk), blocks.Block, db=db).hash
    store_block(blk)
    blk2 = mine_next_block(blk)
    assert blk.hash == rlp.decode(rlp.encode(blk), blocks.Block, db=db).hash
    assert blk2.hash == rlp.decode(rlp.encode(blk2), blocks.Block, db=db).hash


def test_block_serialization_other_db():
    k, v, k2, v2 = accounts()
    # mine two blocks
    a_blk = mkquickgenesis()
    store_block(a_blk)
    a_blk2 = mine_next_block(a_blk)
    store_block(a_blk2)

    # receive in other db
    b_blk = mkquickgenesis()
    assert b_blk == a_blk
    store_block(b_blk)
    b_blk2 = rlp.decode(rlp.encode(a_blk2), blocks.Block, db=b_blk.db)
    assert a_blk2.hash == b_blk2.hash
    store_block(b_blk2)
    assert a_blk2.hash == b_blk2.hash


def test_block_serialization_with_transaction_other_db():

    hx = lambda x: x.encode('hex')

    k, v, k2, v2 = accounts()
    # mine two blocks
    a_blk = mkquickgenesis({v: {"balance": utils.denoms.ether * 1}})
    store_block(a_blk)
    tx = get_transaction()
    logger.debug('a: state_root before tx %r' % hx(a_blk.state_root))
    logger.debug('a: state:\n%s' % utils.dump_state(a_blk.state))
    a_blk2 = mine_next_block(a_blk, transactions=[tx])
    logger.debug('a: state_root after tx %r' % hx(a_blk2.state_root))
    logger.debug('a: state:\n%s' % utils.dump_state(a_blk2.state))
    assert tx in a_blk2.get_transactions()
    store_block(a_blk2)
    assert tx in a_blk2.get_transactions()
    logger.debug('preparing receiving chain ---------------------')
    # receive in other db
    b_blk = mkquickgenesis({v: {"balance": utils.denoms.ether * 1}})
    store_block(b_blk)

    assert b_blk.number == 0
    assert b_blk == a_blk
    logger.debug('b: state_root before tx %r' % hx(b_blk.state_root))
    logger.debug('starting deserialization of remote block w/ tx')
    b_blk2 = rlp.decode(rlp.encode(a_blk2), blocks.Block, db=b_blk.db)
    logger.debug('b: state_root after %r' % hx(b_blk2.state_root))

    assert a_blk2.hash == b_blk2.hash

    assert tx in b_blk2.get_transactions()
    store_block(b_blk2)
    assert a_blk2.hash == b_blk2.hash
    assert tx in b_blk2.get_transactions()


def test_transaction():
    k, v, k2, v2 = accounts()
    db = new_db()
    blk = mkquickgenesis({v: {"balance": utils.denoms.ether * 1}})
    store_block(blk)
    blk = mine_next_block(blk)
    tx = get_transaction()
    assert tx not in blk.get_transactions()
    success, res = processblock.apply_transaction(blk, tx)
    assert tx in blk.get_transactions()
    assert blk.get_balance(v) == utils.denoms.finney * 990
    assert blk.get_balance(v2) == utils.denoms.finney * 10


def test_transaction_serialization():
    k, v, k2, v2 = accounts()
    tx = get_transaction()
    assert tx in set([tx])
    assert tx.hash == rlp.decode(rlp.encode(tx), transactions.Transaction).hash
    assert tx in set([tx])


def test_mine_block_with_transaction():
    k, v, k2, v2 = accounts()
    db = new_db()
    blk = mkquickgenesis({v: {"balance": utils.denoms.ether * 1}})
    store_block(blk)
    tx = get_transaction()
    blk = mine_next_block(blk, transactions=[tx])
    assert tx in blk.get_transactions()
    assert blk.get_balance(v) == utils.denoms.finney * 990
    assert blk.get_balance(v2) == utils.denoms.finney * 10


def test_invalid_transaction():
    k, v, k2, v2 = accounts()
    db = new_db()
    blk = mkquickgenesis({v2: {"balance": utils.denoms.ether * 1}})
    store_block(blk)
    tx = get_transaction()
    blk = mine_next_block(blk, transactions=[tx])
    assert blk.get_balance(v) == 0
    assert blk.get_balance(v2) == utils.denoms.ether * 1
    assert tx not in blk.get_transactions()


def test_prevhash():
    cm = new_chainmanager(db, mkquickgenesis({}))
    L1 = mine_next_block(cm.chain.head)
    L1.get_ancestor_list(2)


def test_genesis_chain():
    k, v, k2, v2 = accounts()
    db = new_db()
    blk = mkquickgenesis({v: {"balance": utils.denoms.ether * 1}})
    chain = get_chainmanager(db=blk.db, genesis=blk).chain

    assert chain.has_block(blk.hash)
    assert blk.hash in chain
    assert chain.get(blk.hash) == blk
    assert chain.head == blk
    assert chain.get_children(blk) == []
    assert chain.get_uncles(blk) == []
    assert chain.get_chain() == [blk]
    assert chain.get_chain(blk.hash) == [blk]
    assert chain.get_descendants(blk, count=10) == []
    assert chain.index.has_block_by_number(0)
    assert not chain.index.has_block_by_number(1)
    assert chain.index.get_block_by_number(0) == blk.hash
    with pytest.raises(KeyError):
        chain.index.get_block_by_number(1)


def test_simple_chain():
    k, v, k2, v2 = accounts()
    blk = mkquickgenesis({v: {"balance": utils.denoms.ether * 1}})
    store_block(blk)
    chain = get_chainmanager(db=blk.db, genesis=blk).chain
    tx = get_transaction()
    blk2 = mine_next_block(blk, transactions=[tx])
    store_block(blk2)
    chain.add_block(blk2)

    assert blk.hash in chain
    assert blk2.hash in chain
    assert chain.has_block(blk2.hash)
    assert chain.get(blk2.hash) == blk2
    assert chain.head == blk2
    assert chain.get_children(blk) == [blk2]
    assert chain.get_uncles(blk2) == []

    assert chain.get_chain() == [blk2, blk]
    assert chain.get_chain(count=0) == []
    assert chain.get_chain(count=1) == [blk2]
    assert chain.get_chain(count=2) == [blk2, blk]
    assert chain.get_chain(count=100) == [blk2, blk]
    assert chain.get_chain(blk.hash) == [blk]
    assert chain.get_chain(blk.hash, 0) == []
    assert chain.get_chain(blk2.hash) == [blk2, blk]
    assert chain.get_chain(blk2.hash, 1) == [blk2]
    assert chain.get_descendants(blk, count=10) == [blk2]
    assert chain.get_descendants(blk, count=1) == [blk2]
    assert chain.get_descendants(blk, count=0) == []

    assert chain.index.has_block_by_number(1)
    assert not chain.index.has_block_by_number(2)
    assert chain.index.get_block_by_number(1) == blk2.hash
    with pytest.raises(KeyError):
        chain.index.get_block_by_number(2)
    assert chain.index.get_transaction(tx.hash) == (tx, blk2, 0)


def test_add_side_chain():
    """"
    Local: L0, L1, L2
    add
    Remote: R0, R1
    """
    k, v, k2, v2 = accounts()
    # Remote: mine one block
    R0 = mkquickgenesis({v: {"balance": utils.denoms.ether * 1}})
    store_block(R0)
    tx0 = get_transaction(nonce=0)
    R1 = mine_next_block(R0, transactions=[tx0])
    store_block(R1)
    assert tx0.hash in [x.hash for x in R1.get_transactions()]

    # Local: mine two blocks
    L0 = mkquickgenesis({v: {"balance": utils.denoms.ether * 1}})
    cm = get_chainmanager(db=L0.db, genesis=L0)
    tx0 = get_transaction(nonce=0)
    L1 = mine_next_block(L0, transactions=[tx0])
    cm.chain.add_block(L1)
    tx1 = get_transaction(nonce=1)
    L2 = mine_next_block(L1, transactions=[tx1])
    cm.chain.add_block(L2)

    # receive serialized remote blocks, newest first
    transient_blocks = [rlp.decode(rlp.encode(R0), blocks.TransientBlock),
                        rlp.decode(rlp.encode(R1), blocks.TransientBlock)]
    cm.receive_chain(transient_blocks=transient_blocks)
    assert L2.hash in cm.chain


def test_add_longer_side_chain():
    """"
    Local: L0, L1, L2
    Remote: R0, R1, R2, R3
    """
    k, v, k2, v2 = accounts()
    # Remote: mine one block
    blk = mkquickgenesis({v: {"balance": utils.denoms.ether * 1}})
    store_block(blk)
    remote_blocks = [blk]
    for i in range(3):
        tx = get_transaction(nonce=i)
        blk = mine_next_block(remote_blocks[-1], transactions=[tx])
        store_block(blk)
        remote_blocks.append(blk)
    # Local: mine two blocks
    e = EphemDB()
    L0 = mkquickgenesis({v: {"balance": utils.denoms.ether * 1}}, db=e)
    cm = get_chainmanager(db=L0.db, genesis=L0)
    tx0 = get_transaction(nonce=0)
    L1 = mine_next_block(L0, transactions=[tx0])
    cm.chain.add_block(L1)
    tx1 = get_transaction(nonce=1)
    L2 = mine_next_block(L1, transactions=[tx1])
    cm.chain.add_block(L2)

    # receive serialized remote blocks, newest first
    transient_blocks = [rlp.decode(rlp.encode(b), blocks.TransientBlock)
                        for b in remote_blocks]
    cm.receive_chain(transient_blocks=transient_blocks)
    assert cm.chain.head == remote_blocks[-1]


def test_reward_uncles():
    """
    B0 B1 B2
    B0 Uncle

    We raise the block's coinbase account by Rb, the block reward,
    and also add uncle and nephew rewards
    """
    k, v, k2, v2 = accounts()
    blk0 = mkquickgenesis()
    local_coinbase = ('1' * 40).decode('hex')
    uncle_coinbase = ('2' * 40).decode('hex')
    cm = get_chainmanager(db=blk0.db, genesis=blk0)
    blk1 = mine_next_block(blk0, coinbase=local_coinbase)
    cm.chain.add_block(blk1)
    assert blk1.get_balance(local_coinbase) == 1 * blocks.BLOCK_REWARD
    uncle = mine_next_block(blk0, coinbase=uncle_coinbase)
    cm.chain.add_block(uncle)
    assert uncle.hash in cm.chain
    assert cm.chain.head.get_balance(local_coinbase) == 1 * blocks.BLOCK_REWARD
    assert cm.chain.head.get_balance(uncle_coinbase) == 0
    # next block should reward uncles
<<<<<<< HEAD
    blk2 = mine_next_block(blk1, uncles=[uncle.list_header()], coinbase=local_coinbase)
    cm.cahin.add_block(blk2)
=======
    blk2 = mine_next_block(blk1, uncles=[uncle.header], coinbase=local_coinbase)
    cm.add_block(blk2)
>>>>>>> f8f20ee7
    assert blk2.get_parent().prevhash == uncle.prevhash
    assert blk2 == cm.chain.head
    assert cm.chain.head.get_balance(local_coinbase) == \
        2 * blocks.BLOCK_REWARD + blocks.NEPHEW_REWARD
    assert cm.chain.head.get_balance(uncle_coinbase) == blocks.BLOCK_REWARD * 7 / 8


# TODO ##########################################
#
# test for remote block with invalid transaction
# test for multiple transactions from same address received
#    in arbitrary order mined in the same block


# test_db = None
# test_transfer = None
# test_failing_transfer = None
# test_transient_block = None
# test_genesis = None
# test_deserialize = None
# test_deserialize_commit = None
# test_genesis_db = None
# test_mine_block = None
# test_mine_block_with_transaction = None
# test_block_serialization_with_transaction_empty_genesis = None
# test_mine_block_with_transaction = None
# test_block_serialization_same_db = None
# test_block_serialization_other_db = None
# test_block_serialization_with_transaction_other_db = None
# test_transaction = None
# test_transaction_serialization = None
# test_mine_block_with_transaction = None
# test_invalid_transaction = None
# test_prevhash = None
# test_genesis_chain = None
# test_simple_chain = None
# test_add_side_chain = None
# test_add_longer_side_chain = None
# test_reward_uncles = None<|MERGE_RESOLUTION|>--- conflicted
+++ resolved
@@ -502,13 +502,8 @@
     assert cm.chain.head.get_balance(local_coinbase) == 1 * blocks.BLOCK_REWARD
     assert cm.chain.head.get_balance(uncle_coinbase) == 0
     # next block should reward uncles
-<<<<<<< HEAD
-    blk2 = mine_next_block(blk1, uncles=[uncle.list_header()], coinbase=local_coinbase)
-    cm.cahin.add_block(blk2)
-=======
     blk2 = mine_next_block(blk1, uncles=[uncle.header], coinbase=local_coinbase)
-    cm.add_block(blk2)
->>>>>>> f8f20ee7
+    cm.chain.add_block(blk2)
     assert blk2.get_parent().prevhash == uncle.prevhash
     assert blk2 == cm.chain.head
     assert cm.chain.head.get_balance(local_coinbase) == \
