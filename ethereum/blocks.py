#  ####### dev hack flags ###############

dump_block_on_failed_verification = False

#  ######################################
import time
from itertools import count
import sys
import rlp
from rlp.sedes import big_endian_int, Binary, binary, CountableList
from rlp.utils import decode_hex, encode_hex
from ethereum import trie
from ethereum.trie import Trie
from ethereum.securetrie import SecureTrie
from ethereum import utils
from ethereum.utils import address, int256, trie_root, hash32, to_string
from ethereum import processblock
from ethereum.transactions import Transaction
from ethereum import bloom
from ethereum.exceptions import *
from ethereum.slogging import get_logger
from ethereum.genesis_allocation import GENESIS_INITIAL_ALLOC
from ethpow import check_pow
if sys.version_info.major == 2:
    from repoze.lru import lru_cache
else:
    from functools import lru_cache


log = get_logger('eth.block')
log_state = get_logger('eth.msg.state')
Log = processblock.Log

# Genesis block difficulty
GENESIS_DIFFICULTY = 131072
# Genesis block gas limit
GENESIS_GAS_LIMIT = 3141592
# Genesis block prevhash, coinbase, nonce
GENESIS_PREVHASH = b'\x00' * 32
GENESIS_COINBASE = b'\x00' * 20
GENESIS_NONCE = utils.zpad(utils.encode_int(42), 8)
GENESIS_MIXHASH = b'\x00' * 32
# Minimum gas limit
MIN_GAS_LIMIT = 125000
# Gas limit adjustment algo:
# block.gas_limit = block.parent.gas_limit * 1023/1024 +
#                   (block.gas_used * 6 / 5) / 1024
GASLIMIT_EMA_FACTOR = 1024
GASLIMIT_ADJMAX_FACTOR = 1024
BLKLIM_FACTOR_NOM = 3
BLKLIM_FACTOR_DEN = 2
# Block reward
BLOCK_REWARD = 1500 * utils.denoms.finney
# GHOST constants
UNCLE_DEPTH_PENALTY_FACTOR = 8
NEPHEW_REWARD = BLOCK_REWARD / 32
MAX_UNCLE_DEPTH = 6  # max (block.number - uncle.number)
MAX_UNCLES = 2
# Difficulty adjustment constants
DIFF_ADJUSTMENT_CUTOFF = 8
BLOCK_DIFF_FACTOR = 2048
MIN_DIFF = 131072
# PoW info
POW_EPOCH_LENGTH = 30000


# Difficulty adjustment algo
def calc_difficulty(parent, timestamp):
    offset = parent.difficulty // BLOCK_DIFF_FACTOR
    sign = 1 if timestamp - parent.timestamp < DIFF_ADJUSTMENT_CUTOFF else -1
    # If we enter a special mode where the genesis difficulty starts off below
    # the minimal difficulty, we allow low-difficulty blocks (this will never
    # happen in the official protocol)
    return int(max(parent.difficulty + offset * sign, min(parent.difficulty, MIN_DIFF)))


class Account(rlp.Serializable):

    """An Ethereum account.

    :ivar nonce: the account's nonce (the number of transactions sent by the
                 account)
    :ivar balance: the account's balance in wei
    :ivar storage: the root of the account's storage trie
    :ivar code_hash: the SHA3 hash of the code associated with the account
    :ivar db: the database in which the account's code is stored
    """

    fields = [
        ('nonce', big_endian_int),
        ('balance', big_endian_int),
        ('storage', trie_root),
        ('code_hash', hash32)
    ]

    def __init__(self, nonce, balance, storage, code_hash, db):
        self.db = db
        super(Account, self).__init__(nonce, balance, storage, code_hash)

    @property
    def code(self):
        """The EVM code of the account.

        This property will be read from or written to the db at each access,
        with :ivar:`code_hash` used as key.
        """
        return self.db.get(self.code_hash)

    @code.setter
    def code(self, value):
        self.code_hash = utils.sha3(value)
        self.db.put(self.code_hash, value)

    @classmethod
    def blank_account(cls, db):
        """Create a blank account

        The returned account will have zero nonce and balance, a blank storage
        trie and empty code.

        :param db: the db in which the account will store its code.
        """
        code_hash = utils.sha3(b'')
        db.put(code_hash, b'')
        return cls(0, 0, trie.BLANK_ROOT, code_hash, db)


class Receipt(rlp.Serializable):

    fields = [
        ('state_root', trie_root),
        ('gas_used', big_endian_int),
        ('bloom', int256),
        ('logs', CountableList(processblock.Log))
    ]

    def __init__(self, state_root, gas_used, logs, bloom=None):
        self.state_root = state_root
        self.gas_used = gas_used
        self.logs = logs
        if bloom is not None and bloom != self.bloom:
            raise ValueError("Invalid bloom filter")

    @property
    def bloom(self):
        bloomables = [x.bloomables() for x in self.logs]
        return bloom.bloom_from_list(utils.flatten(bloomables))


class BlockHeader(rlp.Serializable):

    """A block header.

    If the block with this header exists as an instance of :class:`Block`, the
    connection can be made explicit by setting :attr:`BlockHeader.block`. Then,
    :attr:`BlockHeader.state_root`, :attr:`BlockHeader.tx_list_root` and
    :attr:`BlockHeader.receipts_root` always refer to the up-to-date value in
    the block instance.

    :ivar block: an instance of :class:`Block` or `None`
    :ivar prevhash: the 32 byte hash of the previous block
    :ivar uncles_hash: the 32 byte hash of the RLP encoded list of uncle
                       headers
    :ivar coinbase: the 20 byte coinbase address
    :ivar state_root: the root of the block's state trie
    :ivar tx_list_root: the root of the block's transaction trie
    :ivar receipts_root: the root of the block's receipts trie
    :ivar bloom: TODO
    :ivar difficulty: the block's difficulty
    :ivar number: the number of ancestors of this block (0 for the genesis
                  block)
    :ivar gas_limit: the block's gas limit
    :ivar gas_used: the total amount of gas used by all transactions in this
                    block
    :ivar timestamp: a UNIX timestamp
    :ivar extra_data: up to 1024 bytes of additional data
    :ivar nonce: a 32 byte nonce constituting a proof-of-work, or the empty
                 string as a placeholder
    """

    fields = [
        ('prevhash', hash32),
        ('uncles_hash', hash32),
        ('coinbase', address),
        ('state_root', trie_root),
        ('tx_list_root', trie_root),
        ('receipts_root', trie_root),
        ('bloom', int256),
        ('difficulty', big_endian_int),
        ('number', big_endian_int),
        ('gas_limit', big_endian_int),
        ('gas_used', big_endian_int),
        ('timestamp', big_endian_int),
        ('extra_data', binary),
        ('mixhash', binary),
        ('nonce', Binary(8, allow_empty=True))
    ]

    def __init__(self,
                 prevhash=GENESIS_PREVHASH,
                 uncles_hash=utils.sha3rlp([]),
                 coinbase=GENESIS_COINBASE,
                 state_root=trie.BLANK_ROOT,
                 tx_list_root=trie.BLANK_ROOT,
                 receipts_root=trie.BLANK_ROOT,
                 bloom=0,
                 difficulty=GENESIS_DIFFICULTY,
                 number=0,
                 gas_limit=GENESIS_GAS_LIMIT,
                 gas_used=0,
                 timestamp=0,
                 extra_data='',
                 mixhash=GENESIS_MIXHASH,
                 nonce=''):
        # at the beginning of a method, locals() is a dict of all arguments
        fields = {k: v for k, v in locals().items() if k != 'self'}
        if len(fields['coinbase']) == 40:
            fields['coinbase'] = decode_hex(fields['coinbase'])
        assert len(fields['coinbase']) == 20
        self.block = None
        super(BlockHeader, self).__init__(**fields)

    @classmethod
    def from_block_rlp(self, rlp_data):
        block_data = rlp.decode_lazy(rlp_data)
        r = super(BlockHeader, self).deserialize(block_data[0])
        assert isinstance(r, BlockHeader)
        return r

    @property
    def state_root(self):
        if self.block:
            return self.block.state_root
        else:
            return self._state_root

    @state_root.setter
    def state_root(self, value):
        if self.block:
            self.block.state_root = value
        else:
            self._state_root = value

    @property
    def tx_list_root(self):
        if self.block:
            return self.block.tx_list_root
        else:
            return self._tx_list_root

    @tx_list_root.setter
    def tx_list_root(self, value):
        if self.block:
            self.block.tx_list_root = value
        else:
            self._tx_list_root = value

    @property
    def receipts_root(self):
        if self.block:
            return self.block.receipts_root
        else:
            return self._receipts_root

    @receipts_root.setter
    def receipts_root(self, value):
        if self.block:
            self.block.receipts_root = value
        else:
            self._receipts_root = value

    _fimxe_hash = None

    @property
    def hash(self):
        """The binary block hash"""
        return self._fimxe_hash or utils.sha3(rlp.encode(self))

    def hex_hash(self):
        """The hex encoded block hash"""
        return encode_hex(self.hash)

    @property
    def mining_hash(self):
        return utils.sha3(rlp.encode(self, BlockHeader.exclude(['mixhash', 'nonce'])))

    def check_pow(self, nonce=None):
        """Check if the proof-of-work of the block is valid.

        :param nonce: if given the proof of work function will be evaluated
                      with this nonce instead of the one already present in
                      the header
        :returns: `True` or `False`
        """
        log.debug('checking pow', block=self.hex_hash()[:8])
        return check_pow(self.number, self.mining_hash, self.mixhash, nonce or self.nonce,
                         self.difficulty)

    def to_dict(self):
        """Serialize the header to a readable dictionary."""
        d = {}
        for field in ('prevhash', 'uncles_hash', 'extra_data', 'nonce',
                      'mixhash'):
            d[field] = b'0x' + encode_hex(getattr(self, field))
        for field in ('state_root', 'tx_list_root', 'receipts_root',
                      'coinbase'):
            d[field] = encode_hex(getattr(self, field))
        for field in ('number', 'difficulty', 'gas_limit', 'gas_used',
                      'timestamp'):
            d[field] = to_string(getattr(self, field))
        d['bloom'] = encode_hex(int256.serialize(self.bloom))
        assert len(d) == len(BlockHeader.fields)
        return d

    def __repr__(self):
        return '<%s(#%d %s)>' % (self.__class__.__name__, self.number,
                                 encode_hex(self.hash)[:8])

    def __eq__(self, other):
        """Two blockheader are equal iff they have the same hash."""
        return isinstance(other, BlockHeader) and self.hash == other.hash

    def __hash__(self):
        return utils.big_endian_to_int(self.hash)

    def __ne__(self, other):
        return not self.__eq__(other)


def mirror_from(source, attributes, only_getters=True):
    """Decorator (factory) for classes that mirror some attributes from an
    instance variable.

    :param source: the name of the instance variable to mirror from
    :param attributes: list of attribute names to mirror
    :param only_getters: if true only getters but not setters are created
    """
    def decorator(cls):
        for attribute in attributes:
            def make_gs_etter(source, attribute):
                def getter(self):
                    return getattr(getattr(self, source), attribute)

                def setter(self, value):
                    setattr(getattr(self, source), attribute, value)
                return getter, setter
            getter, setter = make_gs_etter(source, attribute)
            if only_getters:
                setattr(cls, attribute, property(getter))
            else:
                setattr(cls, attribute, property(getter, setter))
        return cls
    return decorator


@mirror_from('header', set(field for field, _ in BlockHeader.fields) -
             set(['state_root', 'receipts_root', 'tx_list_root']),
             only_getters=False)
class Block(rlp.Serializable):

    """A block.

    All attributes from the block header are accessible via properties
    (i.e. ``block.prevhash`` is equivalent to ``block.header.prevhash``). It
    is ensured that no discrepancies between header and block occur.

    :param header: the block header
    :param transaction_list: a list of transactions which are replayed if the
                             state given by the header is not known. If the
                             state is known, `None` can be used instead of the
                             empty list.
    :param uncles: a list of the headers of the uncles of this block
    :param db: the database in which the block's  state, transactions and
               receipts are stored (required)
    :param parent: optional parent which if not given may have to be loaded from
                   the database for replay
    """

    fields = [
        ('header', BlockHeader),
        ('transaction_list', CountableList(Transaction)),
        ('uncles', CountableList(BlockHeader))
    ]

    def __init__(self, header, transaction_list=[], uncles=[], db=None,
                 parent=None, making=False):
        if db is None:
            raise TypeError("No database object given")
        self.db = db
        self.header = header
        self.uncles = uncles

        self.uncles = uncles
        self.suicides = []
        self.logs = []
        self.log_listeners = []
        self.refunds = 0

        self.ether_delta = 0

        # Journaling cache for state tree updates
        self.caches = {
            'balance': {},
            'nonce': {},
            'code': {},
            'storage': {},
            'all': {}
        }
        self.journal = []

        if self.number > 0:
            self.ancestor_hashes = [self.prevhash]
        else:
            self.ancestor_hashes = [None] * 256

        # do some consistency checks on parent if given
        if parent:
            if hasattr(parent, 'db') and self.db != parent.db:
                raise ValueError("Parent lives in different database")
            if self.prevhash != parent.header.hash:
                raise ValueError("Block's prevhash and parent's hash do not match")
            if self.number != parent.header.number + 1:
                raise ValueError("Block's number is not the successor of its parent number")
            if not check_gaslimit(parent, self.gas_limit):
                raise ValueError("Block's gaslimit is inconsistent with its parent's gaslimit")
            if self.difficulty != calc_difficulty(parent, self.timestamp):
                raise ValueError("Block's difficulty is inconsistent with its parent's difficulty")

        for uncle in uncles:
            assert isinstance(uncle, BlockHeader)

        original_values = {
            'gas_used': header.gas_used,
            'timestamp': header.timestamp,
            'difficulty': header.difficulty,
            'uncles_hash': header.uncles_hash,
            'bloom': header.bloom,
        }

        self.transactions = Trie(db, trie.BLANK_ROOT)
        self.receipts = Trie(db, trie.BLANK_ROOT)
        # replay transactions if state is unknown
        state_unknown = (header.prevhash != GENESIS_PREVHASH and
                         header.state_root != trie.BLANK_ROOT and
                         (len(header.state_root) != 32 or
                          b'validated:' + self.hash not in db) and
                         not making)
        if state_unknown:
            assert transaction_list is not None
            if not parent:
                parent = self.get_parent_header()
            self.state = SecureTrie(Trie(db, parent.state_root))
            self.transaction_count = 0
            self.gas_used = 0
            # replay
            for tx in transaction_list:
                success, output = processblock.apply_transaction(self, tx)
            self.finalize()
        else:
            # trust the state root in the header
            self.state = SecureTrie(Trie(self.db, header._state_root))
            self.transaction_count = 0
            if transaction_list:
                for tx in transaction_list:
                    self.add_transaction_to_list(tx)
            if self.transactions.root_hash != header.tx_list_root:
                raise ValueError("Transaction list root hash does not match")
            # receipts trie populated by add_transaction_to_list is incorrect
            # (it doesn't know intermediate states), so reset it
            self.receipts = Trie(self.db, header.receipts_root)

        # checks ##############################

        def must(what, f, symb, a, b):
            if not f(a, b):
                if dump_block_on_failed_verification:
                    sys.stderr.write('%r' % self.to_dict())
                raise VerificationFailed(what, a, symb, b)

        def must_equal(what, a, b):
            return must(what, lambda x, y: x == y, "==", a, b)

        def must_ge(what, a, b):
            return must(what, lambda x, y: x >= y, ">=", a, b)

        def must_le(what, a, b):
            return must(what, lambda x, y: x <= y, "<=", a, b)

        if parent:
            must_equal('prev_hash', self.prevhash, parent.hash)
            must_ge('gas_limit', self.gas_limit,
                    parent.gas_limit * (GASLIMIT_ADJMAX_FACTOR - 1) // GASLIMIT_ADJMAX_FACTOR)
            must_le('gas_limit', self.gas_limit,
                    parent.gas_limit * (GASLIMIT_ADJMAX_FACTOR + 1) // GASLIMIT_ADJMAX_FACTOR)
        must_equal('gas_used', original_values['gas_used'], self.gas_used)
        must_equal('timestamp', self.timestamp, original_values['timestamp'])
        must_equal('difficulty', self.difficulty, original_values['difficulty'])
        must_equal('uncles_hash', utils.sha3(rlp.encode(uncles)), original_values['uncles_hash'])
        assert header.block is None
        must_equal('state_root', self.state.root_hash, header.state_root)
        must_equal('tx_list_root', self.transactions.root_hash, header.tx_list_root)
        must_equal('receipts_root', self.receipts.root_hash, header.receipts_root)
        must_equal('bloom', self.bloom, original_values['bloom'])

        # from now on, trie roots refer to block instead of header
        header.block = self

        # Basic consistency verifications
        if not self.check_fields():
            raise ValueError("Block is invalid")
        if len(self.header.extra_data) > 1024:
            raise ValueError("Extra data cannot exceed 1024 bytes")
        if self.header.coinbase == '':
            raise ValueError("Coinbase cannot be empty address")
        if not self.state.root_hash_valid():
            raise ValueError("State Merkle root of block %r not found in "
                             "database" % self)
        if (not self.is_genesis() and self.nonce and not self.header.check_pow()):
            raise ValueError("PoW check failed")
        self.db.put(b'validated:' + self.hash, '1')

    @classmethod
    def init_from_header(cls, header_rlp, db):
        """Create a block without specifying transactions or uncles.

        :param header_rlp: the RLP encoded block header
        :param db: the database for the block
        """
        header = rlp.decode(header_rlp, BlockHeader, db=db)
        return cls(header, None, [], db=db)

    @classmethod
    def init_from_parent(cls, parent, coinbase, nonce=b'', extra_data=b'',
                         timestamp=int(time.time()), uncles=[]):
        """Create a new block based on a parent block.

        The block will not include any transactions and will not be finalized.
        """
        header = BlockHeader(prevhash=parent.hash,
                             uncles_hash=utils.sha3(rlp.encode(uncles)),
                             coinbase=coinbase,
                             state_root=parent.state_root,
                             tx_list_root=trie.BLANK_ROOT,
                             receipts_root=trie.BLANK_ROOT,
                             bloom=0,
                             difficulty=calc_difficulty(parent, timestamp),
                             mixhash='',
                             number=parent.number + 1,
                             gas_limit=calc_gaslimit(parent),
                             gas_used=0,
                             timestamp=timestamp,
                             extra_data=extra_data,
                             nonce=nonce)
        block = Block(header, [], uncles, db=parent.db,
                      parent=parent, making=True)
        block.ancestor_hashes = [parent.hash] + parent.ancestor_hashes
        return block

    def check_fields(self):
        """Check that the values of all fields are well formed."""
        # serialize and deserialize and check that the values didn't change
        l = Block.serialize(self)
        return rlp.decode(rlp.encode(l)) == l

    @property
    def hash(self):
        """The binary block hash

        This is equivalent to ``header.hash``.
        """
        return utils.sha3(rlp.encode(self.header))

    def hex_hash(self):
        """The hex encoded block hash.

        This is equivalent to ``header.hex_hash().
        """
        return encode_hex(self.hash)

    @property
    def tx_list_root(self):
        return self.transactions.root_hash

    @tx_list_root.setter
    def tx_list_root(self, value):
        self.transactions = Trie(self.db, value)

    @property
    def receipts_root(self):
        return self.receipts.root_hash

    @receipts_root.setter
    def receipts_root(self, value):
        self.receipts = Trie(self.db, value)

    @property
    def state_root(self):
        self.commit_state()
        return self.state.root_hash

    @state_root.setter
    def state_root(self, value):
        self.state = SecureTrie(Trie(self.db, value))
        self.reset_cache()

    @property
    def uncles_hash(self):
        return utils.sha3(rlp.encode(self.uncles))

    @property
    def transaction_list(self):
        txs = []
        for i in range(self.transaction_count):
            txs.append(self.get_transaction(i))
        return txs

    def validate_uncles(self):
        """Validate the uncles of this block."""
        if utils.sha3(rlp.encode(self.uncles)) != self.uncles_hash:
            return False
        if len(self.uncles) > MAX_UNCLES:
            return False
        for uncle in self.uncles:
            assert uncle.prevhash in self.db
            if uncle.number == self.number:
                log.error("uncle at same block height", block=self)
                return False

        # Check uncle validity
        ancestor_chain = [self] + [a for a in self.get_ancestor_list(MAX_UNCLE_DEPTH + 1) if a]
        assert len(ancestor_chain) == min(self.header.number + 1, MAX_UNCLE_DEPTH + 2)
        ineligible = []
        # Uncles of this block cannot be direct ancestors and cannot also
        # be uncles included 1-6 blocks ago
        for ancestor in ancestor_chain[1:]:
            ineligible.extend(ancestor.uncles)
        ineligible.extend([b.header for b in ancestor_chain])
        eligible_ancestor_hashes = [x.hash for x in ancestor_chain[2:]]
        for uncle in self.uncles:
            if not uncle.check_pow():
                return False
            if uncle.prevhash not in eligible_ancestor_hashes:
                log.error("Uncle does not have a valid ancestor", block=self,
                          eligible=[x.encode('hex') for x in eligible_ancestor_hashes],
                          uncle_prevhash=uncle.prevhash.encode('hex'))
                return False
            if uncle in ineligible:
                log.error("Duplicate uncle", block=self,
                          uncle=encode_hex(utils.sha3(rlp.encode(uncle))))
                return False
            ineligible.append(uncle)
        return True

    def get_ancestor_list(self, n):
        """Return `n` ancestors of this block.

        :returns: a list [p(self), p(p(self)), ..., p^n(self)]
        """
        if n == 0 or self.header.number == 0:
            return []
        p = self.get_parent()
        return [p] + p.get_ancestor_list(n-1)

    def get_ancestor_hash(self, n):
        assert n > 0
        while len(self.ancestor_hashes) < n:
            if self.number == len(self.ancestor_hashes) - 1:
                self.ancestor_hashes.append(None)
            else:
                self.ancestor_hashes.append(
                    get_block(self.db,
                              self.ancestor_hashes[-1]).get_parent().hash)
        return self.ancestor_hashes[n-1]

    def get_ancestor(self, n):
        return self.get_block(self.get_ancestor_hash(n))

    def is_genesis(self):
        """`True` if this block is the genesis block, otherwise `False`."""
<<<<<<< HEAD
        return self.number == 0
=======
        return self.header.number == 0
>>>>>>> c9fceece

    def _get_acct(self, address):
        """Get the account with the given address.

        Note that this method ignores cached account items.
        """
        if len(address) == 40:
            address = decode_hex(address)
        assert len(address) == 20 or len(address) == 0
        rlpdata = self.state.get(address)
        if rlpdata != trie.BLANK_NODE:
            acct = rlp.decode(rlpdata, Account, db=self.db)
        else:
            acct = Account.blank_account(self.db)
        return acct

    def _get_acct_item(self, address, param):
        """Get a specific parameter of a specific account.

        :param address: the address of the account (binary or hex string)
        :param param: the requested parameter (`'nonce'`, `'balance'`,
                      `'storage'` or `'code'`)
        """
        if len(address) == 40:
            address = decode_hex(address)
        assert len(address) == 20 or len(address) == 0
        if address in self.caches[param]:
            return self.caches[param][address]
        else:
            account = self._get_acct(address)
            o = getattr(account, param)
            self.caches[param][address] = o
            return o

    def _set_acct_item(self, address, param, value):
        """Set a specific parameter of a specific account.

        :param address: the address of the account (binary or hex string)
        :param param: the requested parameter (`'nonce'`, `'balance'`,
                      `'storage'` or `'code'`)
        :param value: the new value
        """
        if len(address) == 40:
            address = decode_hex(address)
        assert len(address) == 20
        self.set_and_journal(param, address, value)
        self.set_and_journal('all', address, True)

    def set_and_journal(self, cache, index, value):
        prev = self.caches[cache].get(index, None)
        if prev != value:
            self.journal.append([cache, index, prev, value])
            self.caches[cache][index] = value

    def _delta_item(self, address, param, value):
        """Add a value to an account item.

        If the resulting value would be negative, it is left unchanged and
        `False` is returned.

        :param address: the address of the account (binary or hex string)
        :param param: the parameter to increase or decrease (`'nonce'`,
                      `'balance'`, `'storage'` or `'code'`)
        :param value: can be positive or negative
        :returns: `True` if the operation was successful, `False` if not
        """
        new_value = self._get_acct_item(address, param) + value
        if new_value < 0:
            return False
        self._set_acct_item(address, param, new_value % 2**256)
        return True

    def mk_transaction_receipt(self, tx):
        """Create a receipt for a transaction."""
        return Receipt(self.state_root, self.gas_used, self.logs)

    def add_transaction_to_list(self, tx):
        """Add a transaction to the transaction trie.

        Note that this does not execute anything, i.e. the state is not
        updated.
        """
        k = rlp.encode(self.transaction_count)
        self.transactions.update(k, rlp.encode(tx))
        r = self.mk_transaction_receipt(tx)
        self.receipts.update(k, rlp.encode(r))
        self.bloom |= r.bloom  # int
        self.transaction_count += 1

    def get_transaction(self, num):
        """Get the `num`th transaction in this block.

        :raises: :exc:`IndexError` if the transaction does not exist
        """
        index = rlp.encode(num)
        tx = self.transactions.get(index)
        if tx == trie.BLANK_NODE:
            raise IndexError('Transaction does not exist')
        else:
            return rlp.decode(tx, Transaction)

    _get_transactions_cache = None

    def get_transactions(self):
        """Build a list of all transactions in this block."""
        num = self.transaction_count
        if not self._get_transactions_cache or len(self._get_transactions_cache) != num:
            txs = []
            for i in range(num):
                txs.append(self.get_transaction(i))
            self._get_transactions_cache = txs
        return self._get_transactions_cache

    def get_transaction_hashes(self):
        "helper to check if blk contains a tx"
        return [utils.sha3(self.transactions.get(rlp.encode(i)))
                for i in range(self.transaction_count)]

    def includes_transaction(self, tx_hash):
        assert isinstance(tx_hash, bytes)
        #assert self.get_transaction_hashes() == [tx.hash for tx in self.get_transactions()]
        return tx_hash in self.get_transaction_hashes()

    def get_receipt(self, num):
        """Get the receipt of the `num`th transaction.

        :returns: an instance of :class:`Receipt`
        """
        index = rlp.encode(num)
        receipt = self.receipts.get(index)
        if receipt == trie.BLANK_NODE:
            raise IndexError('Receipt does not exist')
        else:
            return rlp.decode(receipt, Receipt)

    def get_receipts(self):
        """Build a list of all receipts in this block."""
        receipts = []
        for i in count():
            try:
                receipts.append(self.get_receipt(i))
            except IndexError:
                return receipts

    def get_nonce(self, address):
        """Get the nonce of an account.

        :param address: the address of the account (binary or hex string)
        """
        return self._get_acct_item(address, 'nonce')

    def set_nonce(self, address, value):
        """Set the nonce of an account.

        :param address: the address of the account (binary or hex string)
        :param value: the new nonce
        :returns: `True` if successful, otherwise `False`
        """
        return self._set_acct_item(address, 'nonce', value)

    def increment_nonce(self, address):
        """Increment the nonce of an account.

        :param address: the address of the account (binary or hex string)
        :returns: `True` if successful, otherwise `False`
        """
        return self._delta_item(address, 'nonce', 1)

    def decrement_nonce(self, address):
        """Decrement the nonce of an account.

        :param address: the address of the account (binary or hex string)
        :returns: `True` if successful, otherwise `False`
        """
        return self._delta_item(address, 'nonce', -1)

    def get_balance(self, address):
        """Get the balance of an account.

        :param address: the address of the account (binary or hex string)
        """
        return self._get_acct_item(address, 'balance')

    def set_balance(self, address, value):
        """Set the balance of an account.

        :param address: the address of the account (binary or hex string)
        :param value: the new balance
        :returns: `True` if successful, otherwise `False`
        """
        self._set_acct_item(address, 'balance', value)

    def delta_balance(self, address, value):
        """Increase the balance of an account.

        :param address: the address of the account (binary or hex string)
        :param value: can be positive or negative
        :returns: `True` if successful, otherwise `False`
        """
        return self._delta_item(address, 'balance', value)

    def transfer_value(self, from_addr, to_addr, value):
        """Transfer a value between two account balances.

        :param from_addr: the address of the sending account (binary or hex
                          string)
        :param to_addr: the address of the receiving account (binary or hex
                        string)
        :param value: the (positive) value to send
        :returns: `True` if successful, otherwise `False`
        """
        assert value >= 0
        if self.delta_balance(from_addr, -value):
            return self.delta_balance(to_addr, value)
        return False

    def get_code(self, address):
        """Get the code of an account.

        :param address: the address of the account (binary or hex string)
        """
        return self._get_acct_item(address, 'code')

    def set_code(self, address, value):
        """Set the code of an account.

        :param address: the address of the account (binary or hex string)
        :param value: the new code
        :returns: `True` if successful, otherwise `False`
        """
        self._set_acct_item(address, 'code', value)

    def get_storage(self, address):
        """Get the trie holding an account's storage.

        :param address: the address of the account (binary or hex string)
        :param value: the new code
        """
        storage_root = self._get_acct_item(address, 'storage')
        return SecureTrie(Trie(self.db, storage_root))

    def reset_storage(self, address):
        self._set_acct_item(address, 'storage', b'')
        CACHE_KEY = b'storage:' + address
        if CACHE_KEY in self.caches:
            for k in self.caches[CACHE_KEY]:
                self.set_and_journal(CACHE_KEY, k, 0)

    def get_storage_data(self, address, index):
        """Get a specific item in the storage of an account.

        :param address: the address of the account (binary or hex string)
        :param index: the index of the requested item in the storage
        """
        if len(address) == 40:
            address = decode_hex(address)
        assert len(address) == 20
        CACHE_KEY = b'storage:' + address
        if CACHE_KEY in self.caches:
            if index in self.caches[CACHE_KEY]:
                return self.caches[CACHE_KEY][index]
        key = utils.zpad(utils.coerce_to_bytes(index), 32)
        storage = self.get_storage(address).get(key)
        if storage:
            return rlp.decode(storage, big_endian_int)
        else:
            return 0

    def set_storage_data(self, address, index, value):
        """Set a specific item in the storage of an account.

        :param address: the address of the account (binary or hex string)
        :param index: the index of the item in the storage
        :param value: the new value of the item
        """
        if len(address) == 40:
            address = decode_hex(address)
        assert len(address) == 20
        CACHE_KEY = b'storage:' + address
        if CACHE_KEY not in self.caches:
            self.caches[CACHE_KEY] = {}
            self.set_and_journal('all', address, True)
        self.set_and_journal(CACHE_KEY, index, value)

    def account_exists(self, address):
        if len(address) == 40:
            address = decode_hex(address)
        assert len(address) == 20
        return len(self.state.get(address)) > 0 or address in self.caches['all']

    def add_log(self, log):
        self.logs.append(log)
        for L in self.log_listeners:
            L(log)

    def commit_state(self):
        """Commit account caches"""
        """Write the acount caches on the corresponding tries."""
        changes = []
        if len(self.journal) == 0:
            # log_state.trace('delta', changes=[])
            return
        addresses = sorted(list(self.caches['all'].keys()))
        for addr in addresses:
            acct = self._get_acct(addr)

            # storage
            for field in ('balance', 'nonce', 'code', 'storage'):
                if addr in self.caches[field]:
                    v = self.caches[field][addr]
                    changes.append([field, addr, v])
                    setattr(acct, field, v)

            t = SecureTrie(Trie(self.db, acct.storage))
            for k, v in self.caches.get(b'storage:' + addr, {}).items():
                enckey = utils.zpad(utils.coerce_to_bytes(k), 32)
                val = rlp.encode(v)
                changes.append(['storage', addr, k, v])
                if v:
                    t.update(enckey, val)
                else:
                    t.delete(enckey)
            acct.storage = t.root_hash
            self.state.update(addr, rlp.encode(acct))
        log_state.trace('delta', changes=changes)
        self.reset_cache()
        self.db.put(b'validated:' + self.hash, '1')

    def del_account(self, address):
        """Delete an account.

        :param address: the address of the account (binary or hex string)
        """
        if len(address) == 40:
            address = decode_hex(address)
        assert len(address) == 20
        self.commit_state()
        self.state.delete(address)

    def account_to_dict(self, address, with_storage_root=False,
                        with_storage=True):
        """Serialize an account to a dictionary with human readable entries.

        :param address: the 20 bytes account address
        :param with_storage_root: include the account's storage root
        :param with_storage: include the whole account's storage
        """
        if len(address) == 40:
            address = decode_hex(address)
        assert len(address) == 20

        if with_storage_root:
            # if there are uncommited account changes the current storage root
            # is meaningless
            assert len(self.journal) == 0
        med_dict = {}

        account = self._get_acct(address)
        for field in ('balance', 'nonce'):
            value = self.caches[field].get(address, getattr(account, field))
            med_dict[field] = to_string(value)
        code = self.caches['code'].get(address, account.code)
        med_dict['code'] = b'0x' + encode_hex(code)

        storage_trie = SecureTrie(Trie(self.db, account.storage))
        if with_storage_root:
            med_dict['storage_root'] = encode_hex(storage_trie.get_root_hash())
        if with_storage:
            med_dict['storage'] = {}
            d = storage_trie.to_dict()
            subcache = self.caches.get(b'storage:' + address, {})
            subkeys = [utils.zpad(utils.coerce_to_bytes(kk), 32)
                       for kk in list(subcache.keys())]
            for k in list(d.keys()) + subkeys:
                v = d.get(k, None)
                v2 = subcache.get(utils.big_endian_to_int(k), None)
                hexkey = b'0x' + encode_hex(utils.zunpad(k))
                if v2 is not None:
                    if v2 != 0:
                        med_dict['storage'][hexkey] = \
                            b'0x' + encode_hex(utils.int_to_big_endian(v2))
                elif v is not None:
                    med_dict['storage'][hexkey] = b'0x' + encode_hex(rlp.decode(v))

        return med_dict

    def reset_cache(self):
        """Reset cache and journal without commiting any changes."""
        self.caches = {
            'all': {},
            'balance': {},
            'nonce': {},
            'code': {},
            'storage': {},
        }
        self.journal = []

    def snapshot(self):
        """Make a snapshot of the current state to enable later reverting."""
        return {
            'state': self.state.root_hash,
            'gas': self.gas_used,
            'txs': self.transactions,
            'txcount': self.transaction_count,
            'suicides': self.suicides,
            'logs': self.logs,
            'refunds': self.refunds,
            'suicides_size': len(self.suicides),
            'logs_size': len(self.logs),
            'journal': self.journal,  # pointer to reference, so is not static
            'journal_size': len(self.journal),
            'ether_delta': self.ether_delta
        }

    def revert(self, mysnapshot):
        """Revert to a previously made snapshot.

        Reverting is for example necessary when a contract runs out of gas
        during execution.
        """
        self.journal = mysnapshot['journal']
        log_state.trace('reverting')
        while len(self.journal) > mysnapshot['journal_size']:
            cache, index, prev, post = self.journal.pop()
            log_state.trace('%r %r %r %r' % (cache, index, prev, post))
            if prev is not None:
                self.caches[cache][index] = prev
            else:
                del self.caches[cache][index]
        self.suicides = mysnapshot['suicides']
        while len(self.suicides) > mysnapshot['suicides_size']:
            self.suicides.pop()
        self.logs = mysnapshot['logs']
        while len(self.logs) > mysnapshot['logs_size']:
            self.logs.pop()
        self.refunds = mysnapshot['refunds']
        self.state.root_hash = mysnapshot['state']
        self.gas_used = mysnapshot['gas']
        self.transactions = mysnapshot['txs']
        self.transaction_count = mysnapshot['txcount']
        self._get_transactions_cache = None
        self.ether_delta = mysnapshot['ether_delta']

    def finalize(self):
        """Apply rewards and commit."""
        delta = int(BLOCK_REWARD + NEPHEW_REWARD * len(self.uncles))
        self.delta_balance(self.coinbase, delta)
        self.ether_delta += delta

        for uncle in self.uncles:
            r = BLOCK_REWARD * \
                (UNCLE_DEPTH_PENALTY_FACTOR + uncle.number - self.number) \
                / UNCLE_DEPTH_PENALTY_FACTOR
            r = int(r)
            self.delta_balance(uncle.coinbase, r)
            self.ether_delta += r
        self.commit_state()

    def to_dict(self, with_state=False, full_transactions=False,
                with_storage_roots=False, with_uncles=False):
        """Serialize the block to a readable dictionary.

        :param with_state: include state for all accounts
        :param full_transactions: include serialized transactions (hashes
                                  otherwise)
        :param with_storage_roots: if account states are included also include
                                   their storage roots
        :param with_uncles: include uncle hashes
        """
        b = {"header": self.header.to_dict()}
        txlist = []
        for i, tx in enumerate(self.get_transactions()):
            receipt_rlp = self.receipts.get(rlp.encode(i))
            receipt = rlp.decode(receipt_rlp, Receipt)
            if full_transactions:
                txjson = tx.to_dict()
            else:
                txjson = tx.hash
            txlist.append({
                "tx": txjson,
                "medstate": encode_hex(receipt.state_root),
                "gas": to_string(receipt.gas_used),
                "logs": [Log.serialize(log) for log in receipt.logs],
                "bloom": utils.int256.serialize(receipt.bloom)
            })
        b["transactions"] = txlist
        if with_state:
            state_dump = {}
            for address, v in self.state.to_dict().items():
                state_dump[encode_hex(address)] = self.account_to_dict(address, with_storage_roots)
            b['state'] = state_dump
        if with_uncles:
            b['uncles'] = [self.__class__.deserialize_header(u)
                           for u in self.uncles]
        return b

    @property
    def mining_hash(self):
        return utils.sha3(rlp.encode(self.header,
                                     BlockHeader.exclude(['nonce', 'mixhash'])))

    def get_parent(self):
        """Get the parent of this block."""
        if self.number == 0:
            raise UnknownParentException('Genesis block has no parent')
        try:
            parent = get_block(self.db, self.prevhash)
        except KeyError:
            raise UnknownParentException(encode_hex(self.prevhash))
        # assert parent.state.db.db == self.state.db.db
        return parent

    def get_parent_header(self):
        """Get the parent of this block."""
        if self.number == 0:
            raise UnknownParentException('Genesis block has no parent')
        try:
            parent_header = get_block_header(self.db, self.prevhash)
        except KeyError:
            raise UnknownParentException(encode_hex(self.prevhash))
        # assert parent.state.db.db == self.state.db.db
        return parent_header

    def has_parent(self):
        """`True` if this block has a known parent, otherwise `False`."""
        try:
            self.get_parent()
            return True
        except UnknownParentException:
            return False

    def chain_difficulty(self):
        """Get the summarized difficulty.

        If the summarized difficulty is not stored in the database, it will be
        calculated recursively and put in the database.
        """
        if self.is_genesis():
            return self.difficulty
        elif b'difficulty:' + encode_hex(self.hash) in self.db:
            encoded = self.db.get(b'difficulty:' + encode_hex(self.hash))
            return utils.decode_int(encoded)
        else:
            o = self.difficulty + self.get_parent().chain_difficulty()
            # o += sum([uncle.difficulty for uncle in self.uncles])
            self.state.db.put(b'difficulty:' + encode_hex(self.hash),
                              utils.encode_int(o))
            return o

            return rlp.decode(rlp.encode(l)) == l

    def __eq__(self, other):
        """Two blocks are equal iff they have the same hash."""
        return isinstance(other, (Block, CachedBlock)) and self.hash == other.hash

    def __hash__(self):
        return utils.big_endian_to_int(self.hash)

    def __ne__(self, other):
        return not self.__eq__(other)

    def __gt__(self, other):
        return self.number > other.number

    def __lt__(self, other):
        return self.number < other.number

    def __repr__(self):
        return '<%s(#%d %s)>' % (self.__class__.__name__, self.number, encode_hex(self.hash)[:8])

    def __structlog__(self):
        return encode_hex(self.hash)


# Gas limit adjustment algo
def calc_gaslimit(parent):
    decay = parent.gas_limit // GASLIMIT_EMA_FACTOR
    new_contribution = ((parent.gas_used * BLKLIM_FACTOR_NOM) //
                        BLKLIM_FACTOR_DEN // GASLIMIT_EMA_FACTOR)
    gl = max(parent.gas_limit - decay + new_contribution, MIN_GAS_LIMIT)
    if gl < GENESIS_GAS_LIMIT:
        gl2 = parent.gas_limit + decay
        gl = min(GENESIS_GAS_LIMIT, gl2)
    assert check_gaslimit(parent, gl)
    return gl


def check_gaslimit(parent, gas_limit):
    #  block.gasLimit - parent.gasLimit <= parent.gasLimit / GasLimitBoundDivisor
    a = bool(abs(gas_limit - parent.gas_limit) <= parent.gas_limit // GASLIMIT_EMA_FACTOR)
    b = bool(gas_limit >= MIN_GAS_LIMIT)
    return a and b


class CachedBlock(Block):
    # note: immutable refers to: do not manipulate!
    _hash_cached = None

    def _set_acct_item(self):
        raise NotImplementedError

    def set_state_root(self):
        raise NotImplementedError

    def revert(self):
        raise NotImplementedError

    def commit_state(self):
        pass

    def __hash__(self):
        return utils.big_endian_to_int(self.hash)

    @property
    def hash(self):
        if not self._hash_cached:
            self._hash_cached = super(CachedBlock, self).hash
        return self._hash_cached

    @classmethod
    def create_cached(cls, blk):
        blk.__class__ = CachedBlock
        log.debug('created cached block', blk=blk)
        return blk


def get_block_header(db, blockhash):
    bh = BlockHeader.from_block_rlp(db.get(blockhash))
    if bh.hash != blockhash:
        log.warn('BlockHeader.hash is broken')
        assert bh.hash == blockhash

    return bh


@lru_cache(32)
def get_block(db, blockhash):
    """
    Assumption: blocks loaded from the db are not manipulated
                -> can be cached including hash
    """
    blk = rlp.decode(db.get(blockhash), Block, db=db)
    return CachedBlock.create_cached(blk)


# def has_block(blockhash):
#    return blockhash in db.DB(utils.get_db_path())


def genesis(db, start_alloc=GENESIS_INITIAL_ALLOC,
            difficulty=GENESIS_DIFFICULTY,
            **kwargs):
    """Build the genesis block."""
    # https://ethereum.etherpad.mozilla.org/11
    header = BlockHeader(
        prevhash=kwargs.get('prevhash', GENESIS_PREVHASH),
        uncles_hash=utils.sha3(rlp.encode([])),
        coinbase=kwargs.get('coinbase', GENESIS_COINBASE),
        state_root=trie.BLANK_ROOT,
        tx_list_root=trie.BLANK_ROOT,
        receipts_root=trie.BLANK_ROOT,
        bloom=0,
        difficulty=kwargs.get('difficulty', GENESIS_DIFFICULTY),
        number=0,
        gas_limit=kwargs.get('gas_limit', GENESIS_GAS_LIMIT),
        gas_used=0,
        timestamp=kwargs.get('timestamp', 0),
        extra_data=kwargs.get('extra_data', ''),
        mixhash=kwargs.get('mixhash', GENESIS_MIXHASH),
        nonce=kwargs.get('nonce', GENESIS_NONCE),
    )
    block = Block(header, [], [], db=db)
    for addr, data in start_alloc.items():
        if len(addr) == 40:
            addr = decode_hex(addr)
        assert len(addr) == 20
        if 'wei' in data:
            block.set_balance(addr, int(data['wei']))
        if 'balance' in data:
            block.set_balance(addr, int(data['balance']))
        if 'code' in data:
            block.set_code(addr, utils.scanners['bin'](data['code']))
        if 'nonce' in data:
            block.set_nonce(addr, int(data['nonce']))
        if 'storage' in data:
            for k, v in data['storage'].items():
                block.set_storage_data(addr, utils.big_endian_to_int(decode_hex(k[2:])),
                                       utils.big_endian_to_int(decode_hex(v[2:])))
    block.commit_state()
    block.state.db.commit()
    # genesis block has predefined state root (so no additional finalization
    # necessary)
    return block


def dump_genesis_block_tests_data(db):
    import json
    g = genesis(db)
    data = dict(
        genesis_state_root=encode_hex(g.state_root),
        genesis_hash=g.hex_hash(),
        genesis_rlp_hex=encode_hex(g.serialize()),
        initial_alloc=dict()
    )
    for addr, balance in GENESIS_INITIAL_ALLOC.items():
        data['initial_alloc'][addr] = to_string(balance)

    print(json.dumps(data, indent=1))<|MERGE_RESOLUTION|>--- conflicted
+++ resolved
@@ -677,11 +677,7 @@
 
     def is_genesis(self):
         """`True` if this block is the genesis block, otherwise `False`."""
-<<<<<<< HEAD
-        return self.number == 0
-=======
         return self.header.number == 0
->>>>>>> c9fceece
 
     def _get_acct(self, address):
         """Get the account with the given address.
