import sys
import rlp
from rlp.sedes import CountableList, binary
from rlp.utils import decode_hex, encode_hex, ascii_chr
from ethereum import opcodes
from ethereum import utils
from ethereum import specials
from ethereum import bloom
from ethereum import vm as vm
<<<<<<< HEAD
from ethereum.exceptions import *
from ethereum.utils import safe_ord, normalize_address, mk_contract_address, \
    mk_metropolis_contract_address, int_to_addr, big_endian_to_int
=======
from ethereum.exceptions import InvalidNonce, InsufficientStartGas, UnsignedTransaction, \
        BlockGasLimitReached, InsufficientBalance
from ethereum.utils import safe_ord, mk_contract_address
>>>>>>> e2d5afe4
from ethereum import transactions
import ethereum.config as config

sys.setrecursionlimit(100000)

from ethereum.slogging import get_logger
log_tx = get_logger('eth.pb.tx')
log_msg = get_logger('eth.pb.msg')
log_state = get_logger('eth.pb.msg.state')

TT255 = 2 ** 255
TT256 = 2 ** 256
TT256M1 = 2 ** 256 - 1

OUT_OF_GAS = -1

# contract creating transactions send to an empty address
CREATE_CONTRACT_ADDRESS = b''


def verify(block, parent):
    from ethereum import blocks
    try:
        block2 = rlp.decode(rlp.encode(block), blocks.Block,
                            env=parent.env, parent=parent)
        assert block == block2
        return True
    except blocks.VerificationFailed:
        return False


class Log(rlp.Serializable):

    # TODO: original version used zpad (here replaced by int32.serialize); had
    # comment "why zpad"?
    fields = [
        ('address', utils.address),
        ('topics', CountableList(utils.int32)),
        ('data', binary)
    ]

    def __init__(self, address, topics, data):
        if len(address) == 40:
            address = decode_hex(address)
        assert len(address) == 20
        super(Log, self).__init__(address, topics, data)

    def bloomables(self):
        return [self.address] + [utils.int32.serialize(x) for x in self.topics]

    def to_dict(self):
        return {
            "bloom": encode_hex(bloom.b64(bloom.bloom_from_list(self.bloomables()))),
            "address": encode_hex(self.address),
            "data": b'0x' + encode_hex(self.data),
            "topics": [encode_hex(utils.int32.serialize(t))
                       for t in self.topics]
        }

    def __repr__(self):
        return '<Log(address=%r, topics=%r, data=%r)>' %  \
            (encode_hex(self.address), self.topics, self.data)


def validate_transaction(block, tx):

    def rp(what, actual, target):
        return '%r: %r actual:%r target:%r' % (tx, what, actual, target)

    # (1) The transaction signature is valid;
    if not tx.sender:  # sender is set and validated on Transaction initialization
        if block.number >= config.default_config["METROPOLIS_FORK_BLKNUM"]:
            tx._sender = normalize_address(config.default_config["METROPOLIS_ENTRY_POINT"])
        else:
            raise UnsignedTransaction(tx)
    if block.number >= config.default_config["HOMESTEAD_FORK_BLKNUM"]:
            tx.check_low_s()

    # (2) the transaction nonce is valid (equivalent to the
    #     sender account's current nonce);
    acctnonce = block.get_nonce(tx.sender)
    if acctnonce != tx.nonce:
        raise InvalidNonce(rp('nonce', tx.nonce, acctnonce))

    # (3) the gas limit is no smaller than the intrinsic gas,
    # g0, used by the transaction;
    if tx.startgas < tx.intrinsic_gas_used:
        raise InsufficientStartGas(rp('startgas', tx.startgas, tx.intrinsic_gas_used))

    # (4) the sender account balance contains at least the
    # cost, v0, required in up-front payment.
    total_cost = tx.value + tx.gasprice * tx.startgas
    if block.get_balance(tx.sender) < total_cost:
        raise InsufficientBalance(rp('balance', block.get_balance(tx.sender), total_cost))

    # check block gas limit
    if block.gas_used + tx.startgas > block.gas_limit:
        raise BlockGasLimitReached(rp('gaslimit', block.gas_used + tx.startgas, block.gas_limit))

    return True


class lazy_safe_encode(object):
    """Creates a lazy and logging safe representation of transaction data.
    Use this in logging of transactions; instead of

        >>> log.debug(data=data)

    do this:

        >>> log.debug(data=lazy_safe_encode(data))
    """

    def __init__(self, data):
        self.data = data

    def __str__(self):
        if not isinstance(self.data, (str, unicode)):
            return repr(self.data)
        else:
            return encode_hex(self.data)

    def __repr__(self):
        return str(self)


def apply_transaction(block, tx):
    validate_transaction(block, tx)

    # print(block.get_nonce(tx.sender), '@@@')

    def rp(what, actual, target):
        return '%r: %r actual:%r target:%r' % (tx, what, actual, target)

    intrinsic_gas = tx.intrinsic_gas_used
    if block.number >= block.config['HOMESTEAD_FORK_BLKNUM']:
        assert tx.s * 2 < transactions.secpk1n
        if not tx.to or tx.to == CREATE_CONTRACT_ADDRESS:
            intrinsic_gas += opcodes.CREATE[3]
            if tx.startgas < intrinsic_gas:
                raise InsufficientStartGas(rp('startgas', tx.startgas, intrinsic_gas))

    log_tx.debug('TX NEW', tx_dict=tx.log_dict())
    # start transacting #################
    block.increment_nonce(tx.sender)

    # buy startgas
    assert block.get_balance(tx.sender) >= tx.startgas * tx.gasprice
    block.delta_balance(tx.sender, -tx.startgas * tx.gasprice)
    message_gas = tx.startgas - intrinsic_gas
    message_data = vm.CallData([safe_ord(x) for x in tx.data], 0, len(tx.data))
    message = vm.Message(tx.sender, tx.to, tx.value, message_gas, message_data, code_address=tx.to)

    # MESSAGE
    ext = VMExt(block, tx)
    if tx.to and tx.to != CREATE_CONTRACT_ADDRESS:
        result, gas_remained, data = apply_msg(ext, message)
        log_tx.debug('_res_', result=result, gas_remained=gas_remained, data=lazy_safe_encode(data))
    else:  # CREATE
        result, gas_remained, data = create_contract(ext, message)
        assert utils.is_numeric(gas_remained)
        log_tx.debug('_create_', result=result, gas_remained=gas_remained, data=lazy_safe_encode(data))

    assert gas_remained >= 0

    log_tx.debug("TX APPLIED", result=result, gas_remained=gas_remained,
                 data=lazy_safe_encode(data))

    if not result:  # 0 = OOG failure in both cases
        log_tx.debug('TX FAILED', reason='out of gas',
                     startgas=tx.startgas, gas_remained=gas_remained)
        block.gas_used += tx.startgas
        block.delta_balance(block.coinbase, tx.gasprice * tx.startgas)
        output = b''
        success = 0
    else:
        log_tx.debug('TX SUCCESS', data=lazy_safe_encode(data))
        gas_used = tx.startgas - gas_remained
        block.refunds += len(set(block.suicides)) * opcodes.GSUICIDEREFUND
        if block.refunds > 0:
            log_tx.debug('Refunding', gas_refunded=min(block.refunds, gas_used // 2))
            gas_remained += min(block.refunds, gas_used // 2)
            gas_used -= min(block.refunds, gas_used // 2)
            block.refunds = 0
        # sell remaining gas
        block.delta_balance(tx.sender, tx.gasprice * gas_remained)
        block.delta_balance(block.coinbase, tx.gasprice * gas_used)
        block.gas_used += gas_used
        if tx.to:
            output = b''.join(map(ascii_chr, data))
        else:
            output = data
        success = 1
    block.commit_state()
    suicides = block.suicides
    block.suicides = []
    for s in suicides:
        block.ether_delta -= block.get_balance(s)
        block.set_balance(s, 0)
        block.del_account(s)
    block.add_transaction_to_list(tx)
    block.logs = []
    return success, output


# External calls that can be made from inside the VM. To use the EVM with a
# different blockchain system, database, set parameters for testing, just
# swap out the functions here
class VMExt():

    def __init__(self, block, tx):
        self._block = block
        self.get_code = block.get_code
        self.get_balance = block.get_balance
        self.set_balance = block.set_balance
        self.get_nonce = block.get_nonce
        self.set_nonce = block.set_nonce
        self.set_storage_data = block.set_storage_data
        self.get_storage_data = block.get_storage_data
        self.log_storage = lambda x: block.account_to_dict(x)['storage']
        self.add_suicide = lambda x: block.suicides.append(x)
        self.add_refund = lambda x: \
            setattr(block, 'refunds', block.refunds + x)
        self.block_hash = lambda x: block.get_ancestor_hash(block.number - x) \
            if (1 <= block.number - x <= 256 and x <= block.number) else b''
        self.block_coinbase = block.coinbase
        self.block_timestamp = block.timestamp
        self.block_number = block.number
        self.block_difficulty = block.difficulty
        self.block_gas_limit = block.gas_limit
        self.log = lambda addr, topics, data: \
            block.add_log(Log(addr, topics, data))
        self.tx_origin = tx.sender
        self.tx_gasprice = tx.gasprice
        self.create = lambda msg: create_contract(self, msg)
        self.msg = lambda msg: _apply_msg(self, msg, self.get_code(msg.code_address))
        self.account_exists = block.account_exists
        self.post_homestead_hardfork = lambda: block.number >= block.config['HOMESTEAD_FORK_BLKNUM']
        self.post_metropolis_hardfork = lambda: block.number >= block.config['METROPOLIS_FORK_BLKNUM']


def apply_msg(ext, msg):
    return _apply_msg(ext, msg, ext.get_code(msg.code_address))


def _apply_msg(ext, msg, code):
    trace_msg = log_msg.is_active('trace')
    if trace_msg:
        log_msg.debug("MSG APPLY", sender=encode_hex(msg.sender), to=encode_hex(msg.to),
                      gas=msg.gas, value=msg.value,
                      data=encode_hex(msg.data.extract_all()))
        if log_state.is_active('trace'):
            log_state.trace('MSG PRE STATE SENDER', account=encode_hex(msg.sender),
                            bal=ext.get_balance(msg.sender),
                            state=ext.log_storage(msg.sender))
            log_state.trace('MSG PRE STATE RECIPIENT', account=encode_hex(msg.to),
                            bal=ext.get_balance(msg.to),
                            state=ext.log_storage(msg.to))
        # log_state.trace('CODE', code=code)
    # Transfer value, instaquit if not enough
    snapshot = ext._block.snapshot()
    if msg.transfers_value:
        if not ext._block.transfer_value(msg.sender, msg.to, msg.value):
            log_msg.debug('MSG TRANSFER FAILED', have=ext.get_balance(msg.to),
                          want=msg.value)
            return 1, msg.gas, []
    # Main loop
    if msg.code_address in specials.specials:
        res, gas, dat = specials.specials[msg.code_address](ext, msg)
    else:
        res, gas, dat = vm.vm_execute(ext, msg, code)
    # gas = int(gas)
    # assert utils.is_numeric(gas)
    if trace_msg:
        log_msg.debug('MSG APPLIED', gas_remained=gas,
                      sender=encode_hex(msg.sender), to=encode_hex(msg.to), data=dat)
        if log_state.is_active('trace'):
            log_state.trace('MSG POST STATE SENDER', account=encode_hex(msg.sender),
                            bal=ext.get_balance(msg.sender),
                            state=ext.log_storage(msg.sender))
            log_state.trace('MSG POST STATE RECIPIENT', account=encode_hex(msg.to),
                            bal=ext.get_balance(msg.to),
                            state=ext.log_storage(msg.to))

    if res == 0:
        log_msg.debug('REVERTING')
        ext._block.revert(snapshot)

    return res, gas, dat


def create_contract(ext, msg):
    log_msg.debug('CONTRACT CREATION')
    #print('CREATING WITH GAS', msg.gas)
    sender = decode_hex(msg.sender) if len(msg.sender) == 40 else msg.sender
    code = msg.data.extract_all()
    if ext._block.number >= ext._block.METROPOLIS_FORK_BLKNUM:
        msg.to = mk_metropolis_contract_address(msg.sender, code)
        if ext.get_code(msg.to):
            if ext.get_nonce(msg.to) >= 2**40:
                ext.set_nonce(msg.to, (ext.get_nonce(msg.to) + 1) % 2**160)
                msg.to = normalize_address((ext.get_nonce(msg.to) - 1) % 2**160)
            else:
                ext.set_nonce(msg.to, (big_endian_to_int(msg.to) + 2) % 2**160)
                msg.to = normalize_address((ext.get_nonce(msg.to) - 1) % 2**160)
    else:
        if ext.tx_origin != msg.sender:
            ext._block.increment_nonce(msg.sender)
        nonce = utils.encode_int(ext._block.get_nonce(msg.sender) - 1)
        msg.to = mk_contract_address(sender, nonce)
    b = ext.get_balance(msg.to)
    if b > 0:
        ext.set_balance(msg.to, b)
        ext._block.set_nonce(msg.to, 0)
        ext._block.set_code(msg.to, b'')
        ext._block.reset_storage(msg.to)
    msg.is_create = True
    # assert not ext.get_code(msg.to)
    msg.data = vm.CallData([], 0, 0)
    snapshot = ext._block.snapshot()
    res, gas, dat = _apply_msg(ext, msg, code)
    assert utils.is_numeric(gas)

    if res:
        if not len(dat):
            return 1, gas, msg.to
        gcost = len(dat) * opcodes.GCONTRACTBYTE
        if gas >= gcost:
            gas -= gcost
        else:
            dat = []
            log_msg.debug('CONTRACT CREATION OOG', have=gas, want=gcost, block_number=ext._block.number)
            if ext._block.number >= ext._block.config['HOMESTEAD_FORK_BLKNUM']:
                ext._block.revert(snapshot)
                return 0, 0, b''
        ext._block.set_code(msg.to, b''.join(map(ascii_chr, dat)))
        return 1, gas, msg.to
    else:
        return 0, gas, b''<|MERGE_RESOLUTION|>--- conflicted
+++ resolved
@@ -7,15 +7,10 @@
 from ethereum import specials
 from ethereum import bloom
 from ethereum import vm as vm
-<<<<<<< HEAD
-from ethereum.exceptions import *
 from ethereum.utils import safe_ord, normalize_address, mk_contract_address, \
     mk_metropolis_contract_address, int_to_addr, big_endian_to_int
-=======
 from ethereum.exceptions import InvalidNonce, InsufficientStartGas, UnsignedTransaction, \
         BlockGasLimitReached, InsufficientBalance
-from ethereum.utils import safe_ord, mk_contract_address
->>>>>>> e2d5afe4
 from ethereum import transactions
 import ethereum.config as config
 
