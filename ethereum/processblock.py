import sys
import rlp
from rlp.sedes import CountableList, binary
from rlp.utils import decode_hex, ascii_chr
from ethereum.utils import encode_hex
from ethereum import opcodes
from ethereum import utils
from ethereum.specials import specials as default_specials
from ethereum import bloom
from ethereum import vm as vm
from ethereum.utils import safe_ord, normalize_address, mk_contract_address, \
    mk_metropolis_contract_address, int_to_addr, big_endian_to_int, encode_hex
from ethereum.exceptions import InvalidNonce, InsufficientStartGas, UnsignedTransaction, \
        BlockGasLimitReached, InsufficientBalance, VerificationFailed
from ethereum.utils import safe_ord, normalize_address, mk_contract_address, \
    mk_metropolis_contract_address, big_endian_to_int
from ethereum import transactions
import ethereum.config as config

sys.setrecursionlimit(100000)

from ethereum.slogging import get_logger
log_tx = get_logger('eth.pb.tx')
log_msg = get_logger('eth.pb.msg')
log_state = get_logger('eth.pb.msg.state')

TT255 = 2 ** 255
TT256 = 2 ** 256
TT256M1 = 2 ** 256 - 1

OUT_OF_GAS = -1

# contract creating transactions send to an empty address
CREATE_CONTRACT_ADDRESS = b''


class Log(rlp.Serializable):

    # TODO: original version used zpad (here replaced by int32.serialize); had
    # comment "why zpad"?
    fields = [
        ('address', utils.address),
        ('topics', CountableList(utils.int32)),
        ('data', binary)
    ]

    def __init__(self, address, topics, data):
        if len(address) == 40:
            address = decode_hex(address)
        assert len(address) == 20
        super(Log, self).__init__(address, topics, data)

    def bloomables(self):
        return [self.address] + [utils.int32.serialize(x) for x in self.topics]

    def to_dict(self):
        return {
            "bloom": encode_hex(bloom.b64(bloom.bloom_from_list(self.bloomables()))),
            "address": encode_hex(self.address),
            "data": b'0x' + encode_hex(self.data),
            "topics": [encode_hex(utils.int32.serialize(t))
                       for t in self.topics]
        }

    def __repr__(self):
        return '<Log(address=%r, topics=%r, data=%r)>' %  \
            (encode_hex(self.address), self.topics, self.data)

def apply_msg(ext, msg):
    return _apply_msg(ext, msg, ext.get_code(msg.code_address))


def _apply_msg(ext, msg, code):
    trace_msg = log_msg.is_active('trace')
    if trace_msg:
        log_msg.debug("MSG APPLY", sender=encode_hex(msg.sender), to=encode_hex(msg.to),
                      gas=msg.gas, value=msg.value,
                      data=encode_hex(msg.data.extract_all()) if msg.data.size < 2500 else ("data<%d>" % msg.data.size))
        if log_state.is_active('trace'):
            log_state.trace('MSG PRE STATE SENDER', account=encode_hex(msg.sender),
                            bal=ext.get_balance(msg.sender),
                            state=ext.log_storage(msg.sender))
            log_state.trace('MSG PRE STATE RECIPIENT', account=encode_hex(msg.to),
                            bal=ext.get_balance(msg.to),
                            state=ext.log_storage(msg.to))
        # log_state.trace('CODE', code=code)
    # Transfer value, instaquit if not enough
    snapshot = ext._state.snapshot()
    if msg.transfers_value:
        if not ext._state.transfer_value(msg.sender, msg.to, msg.value):
            log_msg.debug('MSG TRANSFER FAILED', have=ext.get_balance(msg.to),
                          want=msg.value)
            return 1, msg.gas, []
    # Main loop
    if msg.code_address in ext.specials:
        res, gas, dat = ext.specials[msg.code_address](ext, msg)
    else:
        res, gas, dat = vm.vm_execute(ext, msg, code)
    # gas = int(gas)
    # assert utils.is_numeric(gas)
    if trace_msg:
        log_msg.debug('MSG APPLIED', gas_remained=gas,
                      sender=encode_hex(msg.sender), to=encode_hex(msg.to), data=dat if len(dat) < 2500 else ("data<%d>" % len(dat)))
        if log_state.is_active('trace'):
            log_state.trace('MSG POST STATE SENDER', account=encode_hex(msg.sender),
                            bal=ext.get_balance(msg.sender),
                            state=ext.log_storage(msg.sender))
            log_state.trace('MSG POST STATE RECIPIENT', account=encode_hex(msg.to),
                            bal=ext.get_balance(msg.to),
                            state=ext.log_storage(msg.to))

    if res == 0:
        log_msg.debug('REVERTING')
        ext._state.revert(snapshot)

    return res, gas, dat


def create_contract(ext, msg):
    log_msg.debug('CONTRACT CREATION')
    #print('CREATING WITH GAS', msg.gas)
    sender = decode_hex(msg.sender) if len(msg.sender) == 40 else msg.sender
    code = msg.data.extract_all()
<<<<<<< HEAD
    if ext.block_number >= ext._state.config['METROPOLIS_FORK_BLKNUM']:
        msg.to = mk_metropolis_contract_address(msg.sender, code)
        if ext.get_code(msg.to):
            if ext.get_nonce(msg.to) >= 2 ** 40:
                ext.set_nonce(msg.to, (ext.get_nonce(msg.to) + 1) % 2 ** 160)
                msg.to = normalize_address((ext.get_nonce(msg.to) - 1) % 2 ** 160)
            else:
                ext.set_nonce(msg.to, (big_endian_to_int(msg.to) + 2) % 2 ** 160)
                msg.to = normalize_address((ext.get_nonce(msg.to) - 1) % 2 ** 160)
    else:
        if ext.tx_origin != msg.sender:
            ext._state.increment_nonce(msg.sender)
        nonce = utils.encode_int(ext._state.get_nonce(msg.sender) - 1)
        msg.to = mk_contract_address(sender, nonce)
    b = ext.get_balance(msg.to)
    if b > 0:
        ext.set_balance(msg.to, b)
        ext._state.set_nonce(msg.to, 0)
        ext._state.set_code(msg.to, b'')
        ext._state.reset_storage(msg.to)
=======
    if ext.tx_origin != msg.sender:
        ext.increment_nonce(msg.sender)
    nonce = utils.encode_int(ext.get_nonce(msg.sender) - 1)
    msg.to = mk_contract_address(sender, nonce)
    b = ext.get_balance(msg.to)
    if b > 0:
        ext.set_balance(msg.to, b)
        ext.set_nonce(msg.to, 0)
        ext.set_code(msg.to, b'')
        # ext.reset_storage(msg.to)
>>>>>>> 6658f70d
    msg.is_create = True
    # assert not ext.get_code(msg.to)
    msg.data = vm.CallData([], 0, 0)
    snapshot = ext.snapshot()
<<<<<<< HEAD
    if ext.post_spurious_dragon_hardfork():
        ext.set_nonce(msg.to, 1)
=======
    ext.set_nonce(msg.to, 1 if ext.post_clearing_hardfork() else 0)
>>>>>>> 6658f70d
    res, gas, dat = _apply_msg(ext, msg, code)
    assert utils.is_numeric(gas)
    log_msg.debug('CONTRACT CREATION FINISHED', res=res, gas=gas, dat=dat if len(dat) < 2500 else ("data<%d>" % len(dat)))

    if res:
        if not len(dat):
            return 1, gas, msg.to
<<<<<<< HEAD

        if ext.post_spurious_dragon_hardfork():
            gcost = 2**256 - 1 if len(dat) > config.default_config['CONTRACT_CODE_SIZE_LIMIT'] else len(dat) * opcodes.GCONTRACTBYTE
        else:
            gcost = len(dat) * opcodes.GCONTRACTBYTE

        if gas >= gcost:
=======
        gcost = len(dat) * opcodes.GCONTRACTBYTE
        if gas >= gcost and (len(dat) <= 24576 or not ext.post_anti_dos_hardfork()):
>>>>>>> 6658f70d
            gas -= gcost
        else:
            dat = []
            log_msg.debug('CONTRACT CREATION OOG', have=gas, want=gcost, block_number=ext.block_number)
            if ext.block_number >= ext._state.config['HOMESTEAD_FORK_BLKNUM']:
                ext._state.revert(snapshot)
                return 0, 0, b''
        ext.set_code(msg.to, b''.join(map(ascii_chr, dat)))
        log_msg.debug('SETTING CODE', addr=encode_hex(msg.to), lendat=len(dat))
        return 1, gas, msg.to
    else:
        ext.revert(snapshot)
        return 0, gas, b''<|MERGE_RESOLUTION|>--- conflicted
+++ resolved
@@ -121,28 +121,6 @@
     #print('CREATING WITH GAS', msg.gas)
     sender = decode_hex(msg.sender) if len(msg.sender) == 40 else msg.sender
     code = msg.data.extract_all()
-<<<<<<< HEAD
-    if ext.block_number >= ext._state.config['METROPOLIS_FORK_BLKNUM']:
-        msg.to = mk_metropolis_contract_address(msg.sender, code)
-        if ext.get_code(msg.to):
-            if ext.get_nonce(msg.to) >= 2 ** 40:
-                ext.set_nonce(msg.to, (ext.get_nonce(msg.to) + 1) % 2 ** 160)
-                msg.to = normalize_address((ext.get_nonce(msg.to) - 1) % 2 ** 160)
-            else:
-                ext.set_nonce(msg.to, (big_endian_to_int(msg.to) + 2) % 2 ** 160)
-                msg.to = normalize_address((ext.get_nonce(msg.to) - 1) % 2 ** 160)
-    else:
-        if ext.tx_origin != msg.sender:
-            ext._state.increment_nonce(msg.sender)
-        nonce = utils.encode_int(ext._state.get_nonce(msg.sender) - 1)
-        msg.to = mk_contract_address(sender, nonce)
-    b = ext.get_balance(msg.to)
-    if b > 0:
-        ext.set_balance(msg.to, b)
-        ext._state.set_nonce(msg.to, 0)
-        ext._state.set_code(msg.to, b'')
-        ext._state.reset_storage(msg.to)
-=======
     if ext.tx_origin != msg.sender:
         ext.increment_nonce(msg.sender)
     nonce = utils.encode_int(ext.get_nonce(msg.sender) - 1)
@@ -153,17 +131,11 @@
         ext.set_nonce(msg.to, 0)
         ext.set_code(msg.to, b'')
         # ext.reset_storage(msg.to)
->>>>>>> 6658f70d
     msg.is_create = True
     # assert not ext.get_code(msg.to)
     msg.data = vm.CallData([], 0, 0)
     snapshot = ext.snapshot()
-<<<<<<< HEAD
-    if ext.post_spurious_dragon_hardfork():
-        ext.set_nonce(msg.to, 1)
-=======
-    ext.set_nonce(msg.to, 1 if ext.post_clearing_hardfork() else 0)
->>>>>>> 6658f70d
+    ext.set_nonce(msg.to, 1 if ext.post_spurious_dragon_hardfork() else 0)
     res, gas, dat = _apply_msg(ext, msg, code)
     assert utils.is_numeric(gas)
     log_msg.debug('CONTRACT CREATION FINISHED', res=res, gas=gas, dat=dat if len(dat) < 2500 else ("data<%d>" % len(dat)))
@@ -171,7 +143,6 @@
     if res:
         if not len(dat):
             return 1, gas, msg.to
-<<<<<<< HEAD
 
         if ext.post_spurious_dragon_hardfork():
             gcost = 2**256 - 1 if len(dat) > config.default_config['CONTRACT_CODE_SIZE_LIMIT'] else len(dat) * opcodes.GCONTRACTBYTE
@@ -179,10 +150,6 @@
             gcost = len(dat) * opcodes.GCONTRACTBYTE
 
         if gas >= gcost:
-=======
-        gcost = len(dat) * opcodes.GCONTRACTBYTE
-        if gas >= gcost and (len(dat) <= 24576 or not ext.post_anti_dos_hardfork()):
->>>>>>> 6658f70d
             gas -= gcost
         else:
             dat = []
