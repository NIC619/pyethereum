import sys
import rlp
from rlp.sedes import CountableList, binary
from rlp.utils import decode_hex, encode_hex, ascii_chr
from ethereum import opcodes
from ethereum import utils
from ethereum.specials import specials as default_specials
from ethereum import bloom
from ethereum import vm as vm
<<<<<<< HEAD
=======
from ethereum.utils import safe_ord, normalize_address, mk_contract_address, \
    mk_metropolis_contract_address, int_to_addr, big_endian_to_int, encode_hex
>>>>>>> f3e3e5d7
from ethereum.exceptions import InvalidNonce, InsufficientStartGas, UnsignedTransaction, \
        BlockGasLimitReached, InsufficientBalance, VerificationFailed
from ethereum.utils import safe_ord, normalize_address, mk_contract_address, \
    mk_metropolis_contract_address, big_endian_to_int
from ethereum import transactions
import ethereum.config as config

sys.setrecursionlimit(100000)

from ethereum.slogging import get_logger
log_tx = get_logger('eth.pb.tx')
log_msg = get_logger('eth.pb.msg')
log_state = get_logger('eth.pb.msg.state')

TT255 = 2 ** 255
TT256 = 2 ** 256
TT256M1 = 2 ** 256 - 1

OUT_OF_GAS = -1

# contract creating transactions send to an empty address
CREATE_CONTRACT_ADDRESS = b''


<<<<<<< HEAD
def verify(block, parent):
    from ethereum import blocks
    try:
        block2 = rlp.decode(rlp.encode(block), blocks.Block,
                            env=parent.env, parent=parent)
        assert block == block2
        return True
    except VerificationFailed:
        return False


=======
>>>>>>> f3e3e5d7
class Log(rlp.Serializable):

    # TODO: original version used zpad (here replaced by int32.serialize); had
    # comment "why zpad"?
    fields = [
        ('address', utils.address),
        ('topics', CountableList(utils.int32)),
        ('data', binary)
    ]

    def __init__(self, address, topics, data):
        if len(address) == 40:
            address = decode_hex(address)
        assert len(address) == 20
        super(Log, self).__init__(address, topics, data)

    def bloomables(self):
        return [self.address] + [utils.int32.serialize(x) for x in self.topics]

    def to_dict(self):
        return {
            "bloom": encode_hex(bloom.b64(bloom.bloom_from_list(self.bloomables()))),
            "address": encode_hex(self.address),
            "data": b'0x' + encode_hex(self.data),
            "topics": [encode_hex(utils.int32.serialize(t))
                       for t in self.topics]
        }

    def __repr__(self):
        return '<Log(address=%r, topics=%r, data=%r)>' %  \
            (encode_hex(self.address), self.topics, self.data)

<<<<<<< HEAD

def validate_transaction(block, tx):

    def rp(what, actual, target):
        return '%r: %r actual:%r target:%r' % (tx, what, actual, target)

    # (1) The transaction signature is valid;
    if not tx.sender:  # sender is set and validated on Transaction initialization
        if block.number >= config.default_config["METROPOLIS_FORK_BLKNUM"]:
            tx._sender = normalize_address(config.default_config["METROPOLIS_ENTRY_POINT"])
        else:
            raise UnsignedTransaction(tx)
    if block.number >= config.default_config["HOMESTEAD_FORK_BLKNUM"]:
            tx.check_low_s()

    # (2) the transaction nonce is valid (equivalent to the
    #     sender account's current nonce);
    acctnonce = block.get_nonce(tx.sender)
    if acctnonce != tx.nonce:
        raise InvalidNonce(rp('nonce', tx.nonce, acctnonce))

    # (3) the gas limit is no smaller than the intrinsic gas,
    # g0, used by the transaction;
    if tx.startgas < tx.intrinsic_gas_used:
        raise InsufficientStartGas(rp('startgas', tx.startgas, tx.intrinsic_gas_used))

    # (4) the sender account balance contains at least the
    # cost, v0, required in up-front payment.
    total_cost = tx.value + tx.gasprice * tx.startgas
    if block.get_balance(tx.sender) < total_cost:
        raise InsufficientBalance(rp('balance', block.get_balance(tx.sender), total_cost))

    # check block gas limit
    if block.gas_used + tx.startgas > block.gas_limit:
        raise BlockGasLimitReached(rp('gaslimit', block.gas_used + tx.startgas, block.gas_limit))

    return True


class lazy_safe_encode(object):
    """Creates a lazy and logging safe representation of transaction data.
    Use this in logging of transactions; instead of

        >>> log.debug(data=data)

    do this:

        >>> log.debug(data=lazy_safe_encode(data))
    """

    def __init__(self, data):
        self.data = data

    def __str__(self):
        if not isinstance(self.data, (str, unicode)):
            return repr(self.data)
        else:
            return encode_hex(self.data)

    def __repr__(self):
        return str(self)


def apply_transaction(block, tx):
    validate_transaction(block, tx)

    # print(block.get_nonce(tx.sender), '@@@')

    def rp(what, actual, target):
        return '%r: %r actual:%r target:%r' % (tx, what, actual, target)

    intrinsic_gas = tx.intrinsic_gas_used
    if block.number >= block.config['HOMESTEAD_FORK_BLKNUM']:
        assert tx.s * 2 < transactions.secpk1n
        if not tx.to or tx.to == CREATE_CONTRACT_ADDRESS:
            intrinsic_gas += opcodes.CREATE[3]
            if tx.startgas < intrinsic_gas:
                raise InsufficientStartGas(rp('startgas', tx.startgas, intrinsic_gas))

    log_tx.debug('TX NEW', tx_dict=tx.log_dict())
    # start transacting #################
    block.increment_nonce(tx.sender)

    # buy startgas
    assert block.get_balance(tx.sender) >= tx.startgas * tx.gasprice
    block.delta_balance(tx.sender, -tx.startgas * tx.gasprice)
    message_gas = tx.startgas - intrinsic_gas
    message_data = vm.CallData([safe_ord(x) for x in tx.data], 0, len(tx.data))
    message = vm.Message(tx.sender, tx.to, tx.value, message_gas, message_data, code_address=tx.to)

    # MESSAGE
    ext = VMExt(block, tx)
    if tx.to and tx.to != CREATE_CONTRACT_ADDRESS:
        result, gas_remained, data = apply_msg(ext, message)
        log_tx.debug('_res_', result=result, gas_remained=gas_remained, data=lazy_safe_encode(data))
    else:  # CREATE
        result, gas_remained, data = create_contract(ext, message)
        assert utils.is_numeric(gas_remained)
        log_tx.debug('_create_', result=result, gas_remained=gas_remained, data=lazy_safe_encode(data))

    assert gas_remained >= 0

    log_tx.debug("TX APPLIED", result=result, gas_remained=gas_remained,
                 data=lazy_safe_encode(data))

    if not result:  # 0 = OOG failure in both cases
        log_tx.debug('TX FAILED', reason='out of gas',
                     startgas=tx.startgas, gas_remained=gas_remained)
        block.gas_used += tx.startgas
        block.delta_balance(block.coinbase, tx.gasprice * tx.startgas)
        output = b''
        success = 0
    else:
        log_tx.debug('TX SUCCESS', data=lazy_safe_encode(data))
        gas_used = tx.startgas - gas_remained
        block.refunds += len(set(block.suicides)) * opcodes.GSUICIDEREFUND
        if block.refunds > 0:
            log_tx.debug('Refunding', gas_refunded=min(block.refunds, gas_used // 2))
            gas_remained += min(block.refunds, gas_used // 2)
            gas_used -= min(block.refunds, gas_used // 2)
            block.refunds = 0
        # sell remaining gas
        block.delta_balance(tx.sender, tx.gasprice * gas_remained)
        block.delta_balance(block.coinbase, tx.gasprice * gas_used)
        block.gas_used += gas_used
        if tx.to:
            output = b''.join(map(ascii_chr, data))
        else:
            output = data
        success = 1
    block.commit_state()
    suicides = block.suicides
    block.suicides = []
    for s in suicides:
        block.ether_delta -= block.get_balance(s)
        block.set_balance(s, 0)
        block.del_account(s)
    block.add_transaction_to_list(tx)
    block.logs = []
    return success, output


# External calls that can be made from inside the VM. To use the EVM with a
# different blockchain system, database, set parameters for testing, just
# swap out the functions here
class VMExt():

    def __init__(self, block, tx):
        self._block = block
        self.get_code = block.get_code
        self.get_balance = block.get_balance
        self.set_balance = block.set_balance
        self.get_nonce = block.get_nonce
        self.set_nonce = block.set_nonce
        self.set_storage_data = block.set_storage_data
        self.get_storage_data = block.get_storage_data
        self.log_storage = lambda x: block.account_to_dict(x)['storage']
        self.add_suicide = lambda x: block.suicides.append(x)
        self.add_refund = lambda x: \
            setattr(block, 'refunds', block.refunds + x)
        self.block_hash = lambda x: block.get_ancestor_hash(block.number - x) \
            if (1 <= block.number - x <= 256 and x <= block.number) else b''
        self.block_coinbase = block.coinbase
        self.block_timestamp = block.timestamp
        self.block_number = block.number
        self.block_difficulty = block.difficulty
        self.block_gas_limit = block.gas_limit
        self.log = lambda addr, topics, data: \
            block.add_log(Log(addr, topics, data))
        self.tx_origin = tx.sender
        self.tx_gasprice = tx.gasprice
        self.create = lambda msg: create_contract(self, msg)
        self.msg = lambda msg: _apply_msg(self, msg, self.get_code(msg.code_address))
        self.account_exists = block.account_exists
        self.post_homestead_hardfork = block.number >= block.config['HOMESTEAD_FORK_BLKNUM']
        self.post_anti_dos_hardfork = block.number >= block.config['ANTI_DOS_FORK_BLKNUM']


=======
>>>>>>> f3e3e5d7
def apply_msg(ext, msg):
    return _apply_msg(ext, msg, ext.get_code(msg.code_address))


def _apply_msg(ext, msg, code):
    trace_msg = log_msg.is_active('trace')
    if trace_msg:
        log_msg.debug("MSG APPLY", sender=encode_hex(msg.sender), to=encode_hex(msg.to),
                      gas=msg.gas, value=msg.value,
                      data=encode_hex(msg.data.extract_all()))
        if log_state.is_active('trace'):
            log_state.trace('MSG PRE STATE SENDER', account=encode_hex(msg.sender),
                            bal=ext.get_balance(msg.sender),
                            state=ext.log_storage(msg.sender))
            log_state.trace('MSG PRE STATE RECIPIENT', account=encode_hex(msg.to),
                            bal=ext.get_balance(msg.to),
                            state=ext.log_storage(msg.to))
        # log_state.trace('CODE', code=code)
    # Transfer value, instaquit if not enough
    snapshot = ext._block.snapshot()
    if msg.transfers_value:
        if not ext._block.transfer_value(msg.sender, msg.to, msg.value):
            log_msg.debug('MSG TRANSFER FAILED', have=ext.get_balance(msg.to),
                          want=msg.value)
            return 1, msg.gas, []
    # Main loop
    if msg.code_address in ext.specials:
        res, gas, dat = ext.specials[msg.code_address](ext, msg)
    else:
        res, gas, dat = vm.vm_execute(ext, msg, code)
    # gas = int(gas)
    # assert utils.is_numeric(gas)
    if trace_msg:
        log_msg.debug('MSG APPLIED', gas_remained=gas,
                      sender=encode_hex(msg.sender), to=encode_hex(msg.to), data=dat)
        if log_state.is_active('trace'):
            log_state.trace('MSG POST STATE SENDER', account=encode_hex(msg.sender),
                            bal=ext.get_balance(msg.sender),
                            state=ext.log_storage(msg.sender))
            log_state.trace('MSG POST STATE RECIPIENT', account=encode_hex(msg.to),
                            bal=ext.get_balance(msg.to),
                            state=ext.log_storage(msg.to))

    if res == 0:
        log_msg.debug('REVERTING')
        ext._block.revert(snapshot)

    return res, gas, dat


def create_contract(ext, msg):
    log_msg.debug('CONTRACT CREATION')
    #print('CREATING WITH GAS', msg.gas)
    sender = decode_hex(msg.sender) if len(msg.sender) == 40 else msg.sender
    code = msg.data.extract_all()
    if ext._block.number >= ext._block.config['METROPOLIS_FORK_BLKNUM']:
        msg.to = mk_metropolis_contract_address(msg.sender, code)
        if ext.get_code(msg.to):
            if ext.get_nonce(msg.to) >= 2 ** 40:
                ext.set_nonce(msg.to, (ext.get_nonce(msg.to) + 1) % 2 ** 160)
                msg.to = normalize_address((ext.get_nonce(msg.to) - 1) % 2 ** 160)
            else:
                ext.set_nonce(msg.to, (big_endian_to_int(msg.to) + 2) % 2 ** 160)
                msg.to = normalize_address((ext.get_nonce(msg.to) - 1) % 2 ** 160)
    else:
        if ext.tx_origin != msg.sender:
            ext._block.increment_nonce(msg.sender)
        nonce = utils.encode_int(ext._block.get_nonce(msg.sender) - 1)
        msg.to = mk_contract_address(sender, nonce)
    b = ext.get_balance(msg.to)
    if b > 0:
        ext.set_balance(msg.to, b)
        ext._block.set_nonce(msg.to, 0)
        ext._block.set_code(msg.to, b'')
        ext._block.reset_storage(msg.to)
    msg.is_create = True
    # assert not ext.get_code(msg.to)
    msg.data = vm.CallData([], 0, 0)
<<<<<<< HEAD
    snapshot = ext._block.snapshot()
=======
    snapshot = ext.snapshot()
    if ext.post_spurious_dragon_hardfork():
        ext.set_nonce(msg.to, 1)
>>>>>>> f3e3e5d7
    res, gas, dat = _apply_msg(ext, msg, code)
    assert utils.is_numeric(gas)
    log_msg.debug('CONTRACT CREATION FINISHED', res=res, gas=gas, dat=dat)

    if res:
        if not len(dat):
            return 1, gas, msg.to

        if ext.post_spurious_dragon_hardfork():
            gcost = 2**256 - 1 if len(dat) > config.default_config['CONTRACT_CODE_SIZE_LIMIT'] else len(dat) * opcodes.GCONTRACTBYTE
        else:
            gcost = len(dat) * opcodes.GCONTRACTBYTE

        if gas >= gcost:
            gas -= gcost
        else:
            dat = []
            log_msg.debug('CONTRACT CREATION OOG', have=gas, want=gcost, block_number=ext._block.number)
            if ext._block.number >= ext._block.config['HOMESTEAD_FORK_BLKNUM']:
                ext._block.revert(snapshot)
                return 0, 0, b''
<<<<<<< HEAD
        ext._block.set_code(msg.to, b''.join(map(ascii_chr, dat)))
=======
        ext.set_code(msg.to, b''.join(map(ascii_chr, dat)))
        log_msg.debug('SETTING CODE', addr=encode_hex(msg.to))
>>>>>>> f3e3e5d7
        return 1, gas, msg.to
    else:
        ext.revert(snapshot)
        return 0, gas, b''<|MERGE_RESOLUTION|>--- conflicted
+++ resolved
@@ -7,11 +7,8 @@
 from ethereum.specials import specials as default_specials
 from ethereum import bloom
 from ethereum import vm as vm
-<<<<<<< HEAD
-=======
 from ethereum.utils import safe_ord, normalize_address, mk_contract_address, \
     mk_metropolis_contract_address, int_to_addr, big_endian_to_int, encode_hex
->>>>>>> f3e3e5d7
 from ethereum.exceptions import InvalidNonce, InsufficientStartGas, UnsignedTransaction, \
         BlockGasLimitReached, InsufficientBalance, VerificationFailed
 from ethereum.utils import safe_ord, normalize_address, mk_contract_address, \
@@ -36,20 +33,6 @@
 CREATE_CONTRACT_ADDRESS = b''
 
 
-<<<<<<< HEAD
-def verify(block, parent):
-    from ethereum import blocks
-    try:
-        block2 = rlp.decode(rlp.encode(block), blocks.Block,
-                            env=parent.env, parent=parent)
-        assert block == block2
-        return True
-    except VerificationFailed:
-        return False
-
-
-=======
->>>>>>> f3e3e5d7
 class Log(rlp.Serializable):
 
     # TODO: original version used zpad (here replaced by int32.serialize); had
@@ -82,187 +65,6 @@
         return '<Log(address=%r, topics=%r, data=%r)>' %  \
             (encode_hex(self.address), self.topics, self.data)
 
-<<<<<<< HEAD
-
-def validate_transaction(block, tx):
-
-    def rp(what, actual, target):
-        return '%r: %r actual:%r target:%r' % (tx, what, actual, target)
-
-    # (1) The transaction signature is valid;
-    if not tx.sender:  # sender is set and validated on Transaction initialization
-        if block.number >= config.default_config["METROPOLIS_FORK_BLKNUM"]:
-            tx._sender = normalize_address(config.default_config["METROPOLIS_ENTRY_POINT"])
-        else:
-            raise UnsignedTransaction(tx)
-    if block.number >= config.default_config["HOMESTEAD_FORK_BLKNUM"]:
-            tx.check_low_s()
-
-    # (2) the transaction nonce is valid (equivalent to the
-    #     sender account's current nonce);
-    acctnonce = block.get_nonce(tx.sender)
-    if acctnonce != tx.nonce:
-        raise InvalidNonce(rp('nonce', tx.nonce, acctnonce))
-
-    # (3) the gas limit is no smaller than the intrinsic gas,
-    # g0, used by the transaction;
-    if tx.startgas < tx.intrinsic_gas_used:
-        raise InsufficientStartGas(rp('startgas', tx.startgas, tx.intrinsic_gas_used))
-
-    # (4) the sender account balance contains at least the
-    # cost, v0, required in up-front payment.
-    total_cost = tx.value + tx.gasprice * tx.startgas
-    if block.get_balance(tx.sender) < total_cost:
-        raise InsufficientBalance(rp('balance', block.get_balance(tx.sender), total_cost))
-
-    # check block gas limit
-    if block.gas_used + tx.startgas > block.gas_limit:
-        raise BlockGasLimitReached(rp('gaslimit', block.gas_used + tx.startgas, block.gas_limit))
-
-    return True
-
-
-class lazy_safe_encode(object):
-    """Creates a lazy and logging safe representation of transaction data.
-    Use this in logging of transactions; instead of
-
-        >>> log.debug(data=data)
-
-    do this:
-
-        >>> log.debug(data=lazy_safe_encode(data))
-    """
-
-    def __init__(self, data):
-        self.data = data
-
-    def __str__(self):
-        if not isinstance(self.data, (str, unicode)):
-            return repr(self.data)
-        else:
-            return encode_hex(self.data)
-
-    def __repr__(self):
-        return str(self)
-
-
-def apply_transaction(block, tx):
-    validate_transaction(block, tx)
-
-    # print(block.get_nonce(tx.sender), '@@@')
-
-    def rp(what, actual, target):
-        return '%r: %r actual:%r target:%r' % (tx, what, actual, target)
-
-    intrinsic_gas = tx.intrinsic_gas_used
-    if block.number >= block.config['HOMESTEAD_FORK_BLKNUM']:
-        assert tx.s * 2 < transactions.secpk1n
-        if not tx.to or tx.to == CREATE_CONTRACT_ADDRESS:
-            intrinsic_gas += opcodes.CREATE[3]
-            if tx.startgas < intrinsic_gas:
-                raise InsufficientStartGas(rp('startgas', tx.startgas, intrinsic_gas))
-
-    log_tx.debug('TX NEW', tx_dict=tx.log_dict())
-    # start transacting #################
-    block.increment_nonce(tx.sender)
-
-    # buy startgas
-    assert block.get_balance(tx.sender) >= tx.startgas * tx.gasprice
-    block.delta_balance(tx.sender, -tx.startgas * tx.gasprice)
-    message_gas = tx.startgas - intrinsic_gas
-    message_data = vm.CallData([safe_ord(x) for x in tx.data], 0, len(tx.data))
-    message = vm.Message(tx.sender, tx.to, tx.value, message_gas, message_data, code_address=tx.to)
-
-    # MESSAGE
-    ext = VMExt(block, tx)
-    if tx.to and tx.to != CREATE_CONTRACT_ADDRESS:
-        result, gas_remained, data = apply_msg(ext, message)
-        log_tx.debug('_res_', result=result, gas_remained=gas_remained, data=lazy_safe_encode(data))
-    else:  # CREATE
-        result, gas_remained, data = create_contract(ext, message)
-        assert utils.is_numeric(gas_remained)
-        log_tx.debug('_create_', result=result, gas_remained=gas_remained, data=lazy_safe_encode(data))
-
-    assert gas_remained >= 0
-
-    log_tx.debug("TX APPLIED", result=result, gas_remained=gas_remained,
-                 data=lazy_safe_encode(data))
-
-    if not result:  # 0 = OOG failure in both cases
-        log_tx.debug('TX FAILED', reason='out of gas',
-                     startgas=tx.startgas, gas_remained=gas_remained)
-        block.gas_used += tx.startgas
-        block.delta_balance(block.coinbase, tx.gasprice * tx.startgas)
-        output = b''
-        success = 0
-    else:
-        log_tx.debug('TX SUCCESS', data=lazy_safe_encode(data))
-        gas_used = tx.startgas - gas_remained
-        block.refunds += len(set(block.suicides)) * opcodes.GSUICIDEREFUND
-        if block.refunds > 0:
-            log_tx.debug('Refunding', gas_refunded=min(block.refunds, gas_used // 2))
-            gas_remained += min(block.refunds, gas_used // 2)
-            gas_used -= min(block.refunds, gas_used // 2)
-            block.refunds = 0
-        # sell remaining gas
-        block.delta_balance(tx.sender, tx.gasprice * gas_remained)
-        block.delta_balance(block.coinbase, tx.gasprice * gas_used)
-        block.gas_used += gas_used
-        if tx.to:
-            output = b''.join(map(ascii_chr, data))
-        else:
-            output = data
-        success = 1
-    block.commit_state()
-    suicides = block.suicides
-    block.suicides = []
-    for s in suicides:
-        block.ether_delta -= block.get_balance(s)
-        block.set_balance(s, 0)
-        block.del_account(s)
-    block.add_transaction_to_list(tx)
-    block.logs = []
-    return success, output
-
-
-# External calls that can be made from inside the VM. To use the EVM with a
-# different blockchain system, database, set parameters for testing, just
-# swap out the functions here
-class VMExt():
-
-    def __init__(self, block, tx):
-        self._block = block
-        self.get_code = block.get_code
-        self.get_balance = block.get_balance
-        self.set_balance = block.set_balance
-        self.get_nonce = block.get_nonce
-        self.set_nonce = block.set_nonce
-        self.set_storage_data = block.set_storage_data
-        self.get_storage_data = block.get_storage_data
-        self.log_storage = lambda x: block.account_to_dict(x)['storage']
-        self.add_suicide = lambda x: block.suicides.append(x)
-        self.add_refund = lambda x: \
-            setattr(block, 'refunds', block.refunds + x)
-        self.block_hash = lambda x: block.get_ancestor_hash(block.number - x) \
-            if (1 <= block.number - x <= 256 and x <= block.number) else b''
-        self.block_coinbase = block.coinbase
-        self.block_timestamp = block.timestamp
-        self.block_number = block.number
-        self.block_difficulty = block.difficulty
-        self.block_gas_limit = block.gas_limit
-        self.log = lambda addr, topics, data: \
-            block.add_log(Log(addr, topics, data))
-        self.tx_origin = tx.sender
-        self.tx_gasprice = tx.gasprice
-        self.create = lambda msg: create_contract(self, msg)
-        self.msg = lambda msg: _apply_msg(self, msg, self.get_code(msg.code_address))
-        self.account_exists = block.account_exists
-        self.post_homestead_hardfork = block.number >= block.config['HOMESTEAD_FORK_BLKNUM']
-        self.post_anti_dos_hardfork = block.number >= block.config['ANTI_DOS_FORK_BLKNUM']
-
-
-=======
->>>>>>> f3e3e5d7
 def apply_msg(ext, msg):
     return _apply_msg(ext, msg, ext.get_code(msg.code_address))
 
@@ -282,9 +84,9 @@
                             state=ext.log_storage(msg.to))
         # log_state.trace('CODE', code=code)
     # Transfer value, instaquit if not enough
-    snapshot = ext._block.snapshot()
+    snapshot = ext._state.snapshot()
     if msg.transfers_value:
-        if not ext._block.transfer_value(msg.sender, msg.to, msg.value):
+        if not ext._state.transfer_value(msg.sender, msg.to, msg.value):
             log_msg.debug('MSG TRANSFER FAILED', have=ext.get_balance(msg.to),
                           want=msg.value)
             return 1, msg.gas, []
@@ -308,7 +110,7 @@
 
     if res == 0:
         log_msg.debug('REVERTING')
-        ext._block.revert(snapshot)
+        ext._state.revert(snapshot)
 
     return res, gas, dat
 
@@ -318,7 +120,7 @@
     #print('CREATING WITH GAS', msg.gas)
     sender = decode_hex(msg.sender) if len(msg.sender) == 40 else msg.sender
     code = msg.data.extract_all()
-    if ext._block.number >= ext._block.config['METROPOLIS_FORK_BLKNUM']:
+    if ext.block_number >= ext._state.config['METROPOLIS_FORK_BLKNUM']:
         msg.to = mk_metropolis_contract_address(msg.sender, code)
         if ext.get_code(msg.to):
             if ext.get_nonce(msg.to) >= 2 ** 40:
@@ -329,25 +131,21 @@
                 msg.to = normalize_address((ext.get_nonce(msg.to) - 1) % 2 ** 160)
     else:
         if ext.tx_origin != msg.sender:
-            ext._block.increment_nonce(msg.sender)
-        nonce = utils.encode_int(ext._block.get_nonce(msg.sender) - 1)
+            ext._state.increment_nonce(msg.sender)
+        nonce = utils.encode_int(ext._state.get_nonce(msg.sender) - 1)
         msg.to = mk_contract_address(sender, nonce)
     b = ext.get_balance(msg.to)
     if b > 0:
         ext.set_balance(msg.to, b)
-        ext._block.set_nonce(msg.to, 0)
-        ext._block.set_code(msg.to, b'')
-        ext._block.reset_storage(msg.to)
+        ext._state.set_nonce(msg.to, 0)
+        ext._state.set_code(msg.to, b'')
+        ext._state.reset_storage(msg.to)
     msg.is_create = True
     # assert not ext.get_code(msg.to)
     msg.data = vm.CallData([], 0, 0)
-<<<<<<< HEAD
-    snapshot = ext._block.snapshot()
-=======
     snapshot = ext.snapshot()
     if ext.post_spurious_dragon_hardfork():
         ext.set_nonce(msg.to, 1)
->>>>>>> f3e3e5d7
     res, gas, dat = _apply_msg(ext, msg, code)
     assert utils.is_numeric(gas)
     log_msg.debug('CONTRACT CREATION FINISHED', res=res, gas=gas, dat=dat)
@@ -365,16 +163,12 @@
             gas -= gcost
         else:
             dat = []
-            log_msg.debug('CONTRACT CREATION OOG', have=gas, want=gcost, block_number=ext._block.number)
-            if ext._block.number >= ext._block.config['HOMESTEAD_FORK_BLKNUM']:
-                ext._block.revert(snapshot)
+            log_msg.debug('CONTRACT CREATION OOG', have=gas, want=gcost, block_number=ext.block_number)
+            if ext.block_number >= ext._state.config['HOMESTEAD_FORK_BLKNUM']:
+                ext._state.revert(snapshot)
                 return 0, 0, b''
-<<<<<<< HEAD
-        ext._block.set_code(msg.to, b''.join(map(ascii_chr, dat)))
-=======
         ext.set_code(msg.to, b''.join(map(ascii_chr, dat)))
         log_msg.debug('SETTING CODE', addr=encode_hex(msg.to))
->>>>>>> f3e3e5d7
         return 1, gas, msg.to
     else:
         ext.revert(snapshot)
