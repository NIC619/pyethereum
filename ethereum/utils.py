try:
    from Crypto.Hash import keccak
    sha3_256 = lambda x: keccak.new(digest_bits=256, data=x).digest()
except ImportError:
    import sha3 as _sha3
    sha3_256 = lambda x: _sha3.keccak_256(x).digest()
from bitcoin import privtopub
import sys
import rlp
from rlp.sedes import big_endian_int, BigEndianInt, Binary
from rlp.utils import decode_hex, encode_hex as _encode_hex, ascii_chr, str_to_bytes
import random

try:
    import secp256k1
except ImportError:
    import warnings
    warnings.warn('could not import secp256k1', ImportWarning)
    secp256k1 = None

big_endian_to_int = lambda x: big_endian_int.deserialize(str_to_bytes(x).lstrip(b'\x00'))
int_to_big_endian = lambda x: big_endian_int.serialize(x)


TT256 = 2 ** 256
TT256M1 = 2 ** 256 - 1
TT255 = 2 ** 255
SECP256K1P = 2**256 - 4294968273

if sys.version_info.major == 2:
    is_numeric = lambda x: isinstance(x, (int, long))
    is_string = lambda x: isinstance(x, (str, unicode))

    def to_string(value):
        return str(value)

    def int_to_bytes(value):
        if isinstance(value, str):
            return value
        return int_to_big_endian(value)

    def to_string_for_regexp(value):
        return str(value)
    unicode = unicode

    def bytearray_to_bytestr(value):
        return bytes(''.join(chr(c) for c in value))

<<<<<<< HEAD
    encode_hex = _encode_hex
=======
    def encode_int32(v):
        return zpad(int_to_big_endian(v), 32)

    def bytes_to_int(value):
        return big_endian_to_int(bytes(''.join(chr(c) for c in value)))
>>>>>>> 0a7417ff

else:
    is_numeric = lambda x: isinstance(x, int)
    is_string = lambda x: isinstance(x, bytes)

    def to_string(value):
        if isinstance(value, bytes):
            return value
        if isinstance(value, str):
            return bytes(value, 'utf-8')
        if isinstance(value, int):
            return bytes(str(value), 'utf-8')

    def int_to_bytes(value):
        if isinstance(value, bytes):
            return value
        return int_to_big_endian(value)

    def to_string_for_regexp(value):
        return str(to_string(value), 'utf-8')
    unicode = str

    def bytearray_to_bytestr(value):
        return bytes(value)

<<<<<<< HEAD
    # returns encode_hex behaviour back to pre rlp-0.4.7 behaviour
    # detect if this is necessary (i.e. what rlp version is running)
    if isinstance(_encode_hex(b''), bytes):
        encode_hex = _encode_hex
    else:
        # if using a newer version of rlp, wrap the encode so it
        # returns a byte string
        def encode_hex(b):
            return _encode_hex(b).encode('utf-8')


isnumeric = is_numeric
=======
    def encode_int32(v):
        return v.to_bytes(32, byteorder='big')

    def bytes_to_int(value):
        return int.from_bytes(value, byteorder='big')
>>>>>>> 0a7417ff


def ecrecover_to_pub(rawhash, v, r, s):
    if secp256k1:
        # Legendre symbol check; the secp256k1 library does not seem to do this
        pk = secp256k1.PublicKey(flags=secp256k1.ALL_FLAGS)
        xc = r * r * r + 7
        assert pow(xc, (SECP256K1P - 1) // 2, SECP256K1P) == 1
        try:
            pk.public_key = pk.ecdsa_recover(
                rawhash,
                pk.ecdsa_recoverable_deserialize(
                    zpad(bytearray_to_bytestr(int_to_32bytearray(r)), 32) +
                    zpad(bytearray_to_bytestr(int_to_32bytearray(s)), 32),
                    v - 27
                ),
                raw=True
            )
            pub = pk.serialize(compressed=False)[1:]
        except:
            pub = b"\x00" * 64
    else:
        recovered_addr = ecdsa_raw_recover(rawhash, (v, r, s))
        pub = encode_pubkey(recovered_addr, 'bin_electrum')
    assert len(pub) == 64
    return pub


def ecsign(rawhash, key):
    if secp256k1 and hasattr(secp256k1, 'PrivateKey'):
        pk = secp256k1.PrivateKey(key, raw=True)
        signature = pk.ecdsa_recoverable_serialize(
            pk.ecdsa_sign_recoverable(rawhash, raw=True)
        )
        signature = signature[0] + bytearray_to_bytestr([signature[1]])
        v = safe_ord(signature[64]) + 27
        r = big_endian_to_int(signature[0:32])
        s = big_endian_to_int(signature[32:64])
    else:
        v, r, s = ecdsa_raw_sign(rawhash, key)
    return v, r, s


def mk_contract_address(sender, nonce):
    return sha3(rlp.encode([normalize_address(sender), nonce]))[12:]


def mk_metropolis_contract_address(sender, initcode):
    return sha3(normalize_address(sender) + initcode)[12:]


def safe_ord(value):
    if isinstance(value, int):
        return value
    else:
        return ord(value)

# decorator


def debug(label):
    def deb(f):
        def inner(*args, **kwargs):
            i = random.randrange(1000000)
            print(label, i, 'start', args)
            x = f(*args, **kwargs)
            print(label, i, 'end', x)
            return x
        return inner
    return deb


def flatten(li):
    o = []
    for l in li:
        o.extend(l)
    return o


def bytearray_to_int(arr):
    o = 0
    for a in arr:
        o = (o << 8) + a
    return o


def int_to_32bytearray(i):
    o = [0] * 32
    for x in range(32):
        o[31 - x] = i & 0xff
        i >>= 8
    return o

# sha3_count = [0]


def sha3(seed):
    return sha3_256(to_string(seed))

assert encode_hex(sha3(b'')) == 'c5d2460186f7233c927e7db2dcc703c0e500b653ca82273b7bfad8045d85a470'


def privtoaddr(x):
    if len(x) > 32:
        x = decode_hex(x)
    return sha3(privtopub(x)[1:])[12:]


def checksum_encode(addr): # Takes a 20-byte binary address as input
    addr = normalize_address(addr)
    o = ''
    v = big_endian_to_int(sha3(encode_hex(addr)))
    for i, c in enumerate(encode_hex(addr)):
        if c in '0123456789':
            o += c
        else:
            o += c.upper() if (v & (2**(255 - 4*i))) else c.lower()
    return '0x'+o


def add_cool_checksum(addr):
    addr = normalize_address(addr)
    addr_hex = encode_hex(addr)

    o = ''
    h = encode_hex(sha3(addr_hex))
    if not isinstance(addr_hex, str):
        # py3 bytes sequence
        addr_hex = list(chr(c) for c in addr_hex)
        h = list(chr(c) for c in h)

    for i, c in enumerate(addr_hex):
        if c in '0123456789':
            o += c
        else:
            o += c.lower() if h[i] in '01234567' else c.upper()
    return '0x' + o


def check_and_strip_cool_checksum(addr):
    assert add_cool_checksum(addr.lower()) == addr
    return normalize_address(addr)


def normalize_address(x, allow_blank=False):
    if is_numeric(x):
        return int_to_addr(x)
    if allow_blank and x in {'', b''}:
        return b''
    if len(x) in (42, 50) and x[:2] in {'0x', b'0x'}:
        x = x[2:]
    if len(x) in (40, 48):
        x = decode_hex(x)
    if len(x) == 24:
        assert len(x) == 24 and sha3(x[:20])[:4] == x[-4:]
        x = x[:20]
    if len(x) != 20:
        raise Exception("Invalid address format: %r" % x)
    return x

def normalize_key(key):
    if is_numeric(key):
        o = encode_int32(key)
    elif len(key) == 32:
        o = key
    elif len(key) == 64:
        o = decode_hex(key)
    elif len(key) == 66 and key[:2] == '0x':
        o = decode_hex(key[2:])
    else:
        raise Exception("Invalid key format: %r" % key)
    if o == b'\x00' * 32:
        raise Exception("Zero privkey invalid")
    return o

def zpad(x, l):
    """ Left zero pad value `x` at least to length `l`.

    >>> zpad('', 1)
    '\x00'
    >>> zpad('\xca\xfe', 4)
    '\x00\x00\xca\xfe'
    >>> zpad('\xff', 1)
    '\xff'
    >>> zpad('\xca\xfe', 2)
    '\xca\xfe'
    """
    return b'\x00' * max(0, l - len(x)) + x

def rzpad(value, total_length):
    """ Right zero pad value `x` at least to length `l`.

    >>> zpad('', 1)
    '\x00'
    >>> zpad('\xca\xfe', 4)
    '\xca\xfe\x00\x00'
    >>> zpad('\xff', 1)
    '\xff'
    >>> zpad('\xca\xfe', 2)
    '\xca\xfe'
    """
    return value + b'\x00' * max(0, total_length - len(value))

def int_to_addr(x):
    o = [b''] * 20
    for i in range(20):
        o[19 - i] = ascii_chr(x & 0xff)
        x >>= 8
    return b''.join(o)


def coerce_addr_to_bin(x):
    if is_numeric(x):
        return encode_hex(zpad(big_endian_int.serialize(x), 20))
    elif len(x) == 40 or len(x) == 0:
        return decode_hex(x)
    else:
        return zpad(x, 20)[-20:]


def coerce_addr_to_hex(x):
    if is_numeric(x):
        return encode_hex(zpad(big_endian_int.serialize(x), 20))
    elif len(x) == 40 or len(x) == 0:
        return x
    else:
        return encode_hex(zpad(x, 20)[-20:])


def coerce_to_int(x):
    if is_numeric(x):
        return x
    elif len(x) == 40:
        return big_endian_to_int(decode_hex(x))
    else:
        return big_endian_to_int(x)


def coerce_to_bytes(x):
    if is_numeric(x):
        return big_endian_int.serialize(x)
    elif len(x) == 40:
        return decode_hex(x)
    else:
        return x


def parse_int_or_hex(s):
    if is_numeric(s):
        return s
    elif s[:2] in (b'0x', '0x'):
        s = to_string(s)
        tail = (b'0' if len(s) % 2 else b'') + s[2:]
        return big_endian_to_int(decode_hex(tail))
    else:
        return int(s)


def ceil32(x):
    return x if x % 32 == 0 else x + 32 - (x % 32)


def to_signed(i):
    return i if i < TT255 else i - TT256


def sha3rlp(x):
    return sha3(rlp.encode(x))


# Format encoders/decoders for bin, addr, int


def decode_bin(v):
    '''decodes a bytearray from serialization'''
    if not is_string(v):
        raise Exception("Value must be binary, not RLP array")
    return v


def decode_addr(v):
    '''decodes an address from serialization'''
    if len(v) not in [0, 20]:
        raise Exception("Serialized addresses must be empty or 20 bytes long!")
    return encode_hex(v)


def decode_int(v):
    '''decodes and integer from serialization'''
    if len(v) > 0 and (v[0] == b'\x00' or v[0] == 0):
        raise Exception("No leading zero bytes allowed for integers")
    return big_endian_to_int(v)


def decode_int256(v):
    return big_endian_to_int(v)


def encode_bin(v):
    '''encodes a bytearray into serialization'''
    return v


def encode_root(v):
    '''encodes a trie root into serialization'''
    return v


def encode_int(v):
    '''encodes an integer into serialization'''
    if not is_numeric(v) or v < 0 or v >= TT256:
        raise Exception("Integer invalid or out of range: %r" % v)
    return int_to_big_endian(v)


def encode_int256(v):
    return zpad(int_to_big_endian(v), 256)


def scan_bin(v):
    if v[:2] in ('0x', b'0x'):
        return decode_hex(v[2:])
    else:
        return decode_hex(v)


def scan_int(v):
    if v[:2] in ('0x', b'0x'):
        return big_endian_to_int(decode_hex(v[2:]))
    else:
        return int(v)


# Decoding from RLP serialization
decoders = {
    "bin": decode_bin,
    "addr": decode_addr,
    "int": decode_int,
    "int256b": decode_int256,
}

# Encoding to RLP serialization
encoders = {
    "bin": encode_bin,
    "int": encode_int,
    "trie_root": encode_root,
    "int256b": encode_int256,
}

# Encoding to printable format
printers = {
    "bin": lambda v: '0x' + encode_hex(v),
    "addr": lambda v: v,
    "int": lambda v: to_string(v),
    "trie_root": lambda v: encode_hex(v),
    "int256b": lambda x: encode_hex(zpad(encode_int256(x), 256))
}

# Decoding from printable format
scanners = {
    "bin": scan_bin,
    "addr": lambda x: x[2:] if x[:2] in (b'0x', '0x') else x,
    "int": scan_int,
    "trie_root": lambda x: scan_bin,
    "int256b": lambda x: big_endian_to_int(decode_hex(x))
}


def int_to_hex(x):
    o = encode_hex(encode_int(x))
    return '0x' + (o[1:] if (len(o) > 0 and o[0] == b'0') else o)


def remove_0x_head(s):
    return s[2:] if s[:2] in (b'0x', '0x') else s


def parse_as_bin(s):
    return decode_hex(s[2:] if s[:2] == '0x' else s)


def parse_as_int(s):
    return s if is_numeric(s) else int('0' + s[2:], 16) if s[:2] == '0x' else int(s)


def print_func_call(ignore_first_arg=False, max_call_number=100):
    ''' utility function to facilitate debug, it will print input args before
    function call, and print return value after function call

    usage:

        @print_func_call
        def some_func_to_be_debu():
            pass

    :param ignore_first_arg: whether print the first arg or not.
    useful when ignore the `self` parameter of an object method call
    '''
    from functools import wraps

    def display(x):
        x = to_string(x)
        try:
            x.decode('ascii')
        except:
            return 'NON_PRINTABLE'
        return x

    local = {'call_number': 0}

    def inner(f):

        @wraps(f)
        def wrapper(*args, **kwargs):
            local['call_number'] += 1
            tmp_args = args[1:] if ignore_first_arg and len(args) else args
            this_call_number = local['call_number']
            print(('{0}#{1} args: {2}, {3}'.format(
                f.__name__,
                this_call_number,
                ', '.join([display(x) for x in tmp_args]),
                ', '.join(display(key) + '=' + to_string(value)
                          for key, value in kwargs.items())
            )))
            res = f(*args, **kwargs)
            print(('{0}#{1} return: {2}'.format(
                f.__name__,
                this_call_number,
                display(res))))

            if local['call_number'] > 100:
                raise Exception("Touch max call number!")
            return res
        return wrapper
    return inner


def dump_state(trie):
    res = ''
    for k, v in list(trie.to_dict().items()):
        res += '%r:%r\n' % (encode_hex(k), encode_hex(v))
    return res


class Denoms():

    def __init__(self):
        self.wei = 1
        self.babbage = 10 ** 3
        self.lovelace = 10 ** 6
        self.shannon = 10 ** 9
        self.szabo = 10 ** 12
        self.finney = 10 ** 15
        self.ether = 10 ** 18
        self.turing = 2 ** 256 - 1


denoms = Denoms()


address = Binary.fixed_length(20, allow_empty=True)
int20 = BigEndianInt(20)
int32 = BigEndianInt(32)
int256 = BigEndianInt(256)
hash32 = Binary.fixed_length(32)
trie_root = Binary.fixed_length(32, allow_empty=True)


class bcolors:
    HEADER = '\033[95m'
    OKBLUE = '\033[94m'
    OKGREEN = '\033[92m'
    WARNING = '\033[91m'
    FAIL = '\033[91m'
    ENDC = '\033[0m'
    BOLD = '\033[1m'
    UNDERLINE = '\033[4m'


def DEBUG(msg, *args, **kwargs):
    from ethereum import slogging

    slogging.DEBUG(msg, *args, **kwargs)<|MERGE_RESOLUTION|>--- conflicted
+++ resolved
@@ -8,7 +8,7 @@
 import sys
 import rlp
 from rlp.sedes import big_endian_int, BigEndianInt, Binary
-from rlp.utils import decode_hex, encode_hex as _encode_hex, ascii_chr, str_to_bytes
+from rlp.utils import decode_hex, encode_hex, ascii_chr, str_to_bytes
 import random
 
 try:
@@ -46,15 +46,11 @@
     def bytearray_to_bytestr(value):
         return bytes(''.join(chr(c) for c in value))
 
-<<<<<<< HEAD
-    encode_hex = _encode_hex
-=======
     def encode_int32(v):
         return zpad(int_to_big_endian(v), 32)
 
     def bytes_to_int(value):
         return big_endian_to_int(bytes(''.join(chr(c) for c in value)))
->>>>>>> 0a7417ff
 
 else:
     is_numeric = lambda x: isinstance(x, int)
@@ -80,26 +76,11 @@
     def bytearray_to_bytestr(value):
         return bytes(value)
 
-<<<<<<< HEAD
-    # returns encode_hex behaviour back to pre rlp-0.4.7 behaviour
-    # detect if this is necessary (i.e. what rlp version is running)
-    if isinstance(_encode_hex(b''), bytes):
-        encode_hex = _encode_hex
-    else:
-        # if using a newer version of rlp, wrap the encode so it
-        # returns a byte string
-        def encode_hex(b):
-            return _encode_hex(b).encode('utf-8')
-
-
-isnumeric = is_numeric
-=======
     def encode_int32(v):
         return v.to_bytes(32, byteorder='big')
 
     def bytes_to_int(value):
         return int.from_bytes(value, byteorder='big')
->>>>>>> 0a7417ff
 
 
 def ecrecover_to_pub(rawhash, v, r, s):
