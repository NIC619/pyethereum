try:
    from Crypto.Hash import keccak
    sha3_256 = lambda x: keccak.new(digest_bits=256, data=x).digest()
except:
    import sha3 as _sha3
    sha3_256 = lambda x: _sha3.sha3_256(x).digest()
from bitcoin import privtopub
import sys
import rlp
from rlp.sedes import big_endian_int, BigEndianInt, Binary
from rlp.utils import decode_hex, encode_hex, ascii_chr, str_to_bytes
import random

big_endian_to_int = lambda x: big_endian_int.deserialize(str_to_bytes(x).lstrip(b'\x00'))
int_to_big_endian = lambda x: big_endian_int.serialize(x)


TT256 = 2 ** 256
TT256M1 = 2 ** 256 - 1
TT255 = 2 ** 255

if sys.version_info.major == 2:
    is_numeric = lambda x: isinstance(x, (int, long))
    is_string = lambda x: isinstance(x, (str, unicode))

    def to_string(value):
        return str(value)

    def int_to_bytes(value):
        if isinstance(value, str):
            return value
        return int_to_big_endian(value)

    def to_string_for_regexp(value):
        return str(value)
    unicode = unicode

    def bytearray_to_bytestr(value):
        return bytes(''.join(chr(c) for c in value))

else:
    is_numeric = lambda x: isinstance(x, int)
    is_string = lambda x: isinstance(x, bytes)

    def to_string(value):
        if isinstance(value, bytes):
            return value
        if isinstance(value, str):
            return bytes(value, 'utf-8')
        if isinstance(value, int):
            return bytes(str(value), 'utf-8')

    def int_to_bytes(value):
        if isinstance(value, bytes):
            return value
        return int_to_big_endian(value)

    def to_string_for_regexp(value):
        return str(to_string(value), 'utf-8')
    unicode = str

    def bytearray_to_bytestr(value):
        return bytes(value)

isnumeric = is_numeric


def mk_contract_address(sender, nonce):
    return sha3(rlp.encode([normalize_address(sender), nonce]))[12:]

def mk_metropolis_contract_address(sender, initcode):
    return sha3(normalize_address(sender) + initcode)[12:]

def safe_ord(value):
    if isinstance(value, int):
        return value
    else:
        return ord(value)

# decorator


def debug(label):
    def deb(f):
        def inner(*args, **kwargs):
            i = random.randrange(1000000)
            print(label, i, 'start', args)
            x = f(*args, **kwargs)
            print(label, i, 'end', x)
            return x
        return inner
    return deb


def flatten(li):
    o = []
    for l in li:
        o.extend(l)
    return o


def bytearray_to_int(arr):
    o = 0
    for a in arr:
        o = (o << 8) + a
    return o


def int_to_32bytearray(i):
    o = [0] * 32
    for x in range(32):
        o[31 - x] = i & 0xff
        i >>= 8
    return o

sha3_count = [0]

def sha3(seed):
    sha3_count[0] += 1
    return sha3_256(to_string(seed))

assert encode_hex(sha3('')) == b'c5d2460186f7233c927e7db2dcc703c0e500b653ca82273b7bfad8045d85a470'


def privtoaddr(x, extended=False):
    if len(x) > 32:
        x = decode_hex(x)
    o = sha3(privtopub(x)[1:])[12:]
    return add_checksum(o) if extended else o


def add_checksum(x):
    if len(x) in (40, 48):
        x = decode_hex(x)
    if len(x) == 24:
        return x
    return x + sha3(x)[:4]


def check_and_strip_checksum(x):
    if len(x) in (40, 48):
        x = decode_hex(x)
    assert len(x) == 24 and sha3(x[:20])[:4] == x[-4:]
    return x[:20]


def normalize_address(x, allow_blank=False):
<<<<<<< HEAD
    if isinstance(x, (int, long)):
        return int_to_addr(x)
    if allow_blank and x == '':
        return ''
=======
    if allow_blank and (x == '' or x == b''):
        return b''
>>>>>>> e2d5afe4
    if len(x) in (42, 50) and x[:2] == '0x':
        x = x[2:]
    if len(x) in (40, 48):
        x = decode_hex(x)
    if len(x) == 24:
        assert len(x) == 24 and sha3(x[:20])[:4] == x[-4:]
        x = x[:20]
    if len(x) != 20:
        raise Exception("Invalid address format: %r" % x)
    return x


def zpad(x, l):
    return b'\x00' * max(0, l - len(x)) + x


def zunpad(x):
    i = 0
    while i < len(x) and (x[i] == 0 or x[i] == b'\x00'):
        i += 1
    return x[i:]


def int_to_addr(x):
    o = [''] * 20
    for i in range(20):
        o[19 - i] = ascii_chr(x & 0xff)
        x >>= 8
    return b''.join(o)


def coerce_addr_to_bin(x):
    if is_numeric(x):
        return encode_hex(zpad(big_endian_int.serialize(x), 20))
    elif len(x) == 40 or len(x) == 0:
        return decode_hex(x)
    else:
        return zpad(x, 20)[-20:]


def coerce_addr_to_hex(x):
    if is_numeric(x):
        return encode_hex(zpad(big_endian_int.serialize(x), 20))
    elif len(x) == 40 or len(x) == 0:
        return x
    else:
        return encode_hex(zpad(x, 20)[-20:])


def coerce_to_int(x):
    if is_numeric(x):
        return x
    elif len(x) == 40:
        return big_endian_to_int(decode_hex(x))
    else:
        return big_endian_to_int(x)


def coerce_to_bytes(x):
    if is_numeric(x):
        return big_endian_int.serialize(x)
    elif len(x) == 40:
        return decode_hex(x)
    else:
        return x


def parse_int_or_hex(s):
    if is_numeric(s):
        return s
    elif s[:2] in (b'0x', '0x'):
        s = to_string(s)
        tail = (b'0' if len(s) % 2 else b'') + s[2:]
        return big_endian_to_int(decode_hex(tail))
    else:
        return int(s)


def ceil32(x):
    return x if x % 32 == 0 else x + 32 - (x % 32)


def to_signed(i):
    return i if i < TT255 else i - TT256


def sha3rlp(x):
    return sha3(rlp.encode(x))


# Format encoders/decoders for bin, addr, int


def decode_bin(v):
    '''decodes a bytearray from serialization'''
    if not is_string(v):
        raise Exception("Value must be binary, not RLP array")
    return v


def decode_addr(v):
    '''decodes an address from serialization'''
    if len(v) not in [0, 20]:
        raise Exception("Serialized addresses must be empty or 20 bytes long!")
    return encode_hex(v)


def decode_int(v):
    '''decodes and integer from serialization'''
    if len(v) > 0 and (v[0] == b'\x00' or v[0] == 0):
        raise Exception("No leading zero bytes allowed for integers")
    return big_endian_to_int(v)


def decode_int256(v):
    return big_endian_to_int(v)


def encode_bin(v):
    '''encodes a bytearray into serialization'''
    return v


def encode_root(v):
    '''encodes a trie root into serialization'''
    return v


def encode_int(v):
    '''encodes an integer into serialization'''
    if not is_numeric(v) or v < 0 or v >= TT256:
        raise Exception("Integer invalid or out of range: %r" % v)
    return int_to_big_endian(v)


def encode_int256(v):
    return zpad(int_to_big_endian(v), 256)


def scan_bin(v):
    if v[:2] in ('0x', b'0x'):
        return decode_hex(v[2:])
    else:
        return decode_hex(v)


def scan_int(v):
    if v[:2] in ('0x', b'0x'):
        return big_endian_to_int(decode_hex(v[2:]))
    else:
        return int(v)


# Decoding from RLP serialization
decoders = {
    "bin": decode_bin,
    "addr": decode_addr,
    "int": decode_int,
    "int256b": decode_int256,
}

# Encoding to RLP serialization
encoders = {
    "bin": encode_bin,
    "int": encode_int,
    "trie_root": encode_root,
    "int256b": encode_int256,
}

# Encoding to printable format
printers = {
    "bin": lambda v: b'0x' + encode_hex(v),
    "addr": lambda v: v,
    "int": lambda v: to_string(v),
    "trie_root": lambda v: encode_hex(v),
    "int256b": lambda x: encode_hex(zpad(encode_int256(x), 256))
}

# Decoding from printable format
scanners = {
    "bin": scan_bin,
    "addr": lambda x: x[2:] if x[:2] == b'0x' else x,
    "int": scan_int,
    "trie_root": lambda x: scan_bin,
    "int256b": lambda x: big_endian_to_int(decode_hex(x))
}


def int_to_hex(x):
    o = encode_hex(encode_int(x))
    return b'0x' + (o[1:] if (len(o) > 0 and o[0] == b'0') else o)


def remove_0x_head(s):
    return s[2:] if s[:2] == b'0x' else s


def print_func_call(ignore_first_arg=False, max_call_number=100):
    ''' utility function to facilitate debug, it will print input args before
    function call, and print return value after function call

    usage:

        @print_func_call
        def some_func_to_be_debu():
            pass

    :param ignore_first_arg: whether print the first arg or not.
    useful when ignore the `self` parameter of an object method call
    '''
    from functools import wraps

    def display(x):
        x = to_string(x)
        try:
            x.decode('ascii')
        except:
            return 'NON_PRINTABLE'
        return x

    local = {'call_number': 0}

    def inner(f):

        @wraps(f)
        def wrapper(*args, **kwargs):
            local['call_number'] += 1
            tmp_args = args[1:] if ignore_first_arg and len(args) else args
            this_call_number = local['call_number']
            print(('{0}#{1} args: {2}, {3}'.format(
                f.__name__,
                this_call_number,
                ', '.join([display(x) for x in tmp_args]),
                ', '.join(display(key) + '=' + to_string(value)
                          for key, value in kwargs.items())
            )))
            res = f(*args, **kwargs)
            print(('{0}#{1} return: {2}'.format(
                f.__name__,
                this_call_number,
                display(res))))

            if local['call_number'] > 100:
                raise Exception("Touch max call number!")
            return res
        return wrapper
    return inner


def dump_state(trie):
    res = ''
    for k, v in list(trie.to_dict().items()):
        res += '%r:%r\n' % (encode_hex(k), encode_hex(v))
    return res


class Denoms():

    def __init__(self):
        self.wei = 1
        self.babbage = 10 ** 3
        self.lovelace = 10 ** 6
        self.shannon = 10 ** 9
        self.szabo = 10 ** 12
        self.finney = 10 ** 15
        self.ether = 10 ** 18
        self.turing = 2 ** 256

denoms = Denoms()


address = Binary.fixed_length(20, allow_empty=True)
int20 = BigEndianInt(20)
int32 = BigEndianInt(32)
int256 = BigEndianInt(256)
hash32 = Binary.fixed_length(32)
trie_root = Binary.fixed_length(32, allow_empty=True)


class bcolors:
    HEADER = '\033[95m'
    OKBLUE = '\033[94m'
    OKGREEN = '\033[92m'
    WARNING = '\033[91m'
    FAIL = '\033[91m'
    ENDC = '\033[0m'
    BOLD = '\033[1m'
    UNDERLINE = '\033[4m'


def DEBUG(msg, *args, **kwargs):
    from ethereum import slogging

    slogging.DEBUG(msg, *args, **kwargs)<|MERGE_RESOLUTION|>--- conflicted
+++ resolved
@@ -145,15 +145,10 @@
 
 
 def normalize_address(x, allow_blank=False):
-<<<<<<< HEAD
     if isinstance(x, (int, long)):
         return int_to_addr(x)
-    if allow_blank and x == '':
-        return ''
-=======
     if allow_blank and (x == '' or x == b''):
         return b''
->>>>>>> e2d5afe4
     if len(x) in (42, 50) and x[:2] == '0x':
         x = x[2:]
     if len(x) in (40, 48):
