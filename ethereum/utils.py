--- conflicted
+++ resolved
@@ -11,8 +11,6 @@
 from rlp.utils import decode_hex, encode_hex, ascii_chr, str_to_bytes
 import random
 
-<<<<<<< HEAD
-=======
 try:
     import secp256k1
 except ImportError:
@@ -20,7 +18,6 @@
     warning.ImportWarning('could not import secp256k1')
     secp256k1 = None
 
->>>>>>> f3e3e5d7
 big_endian_to_int = lambda x: big_endian_int.deserialize(str_to_bytes(x).lstrip(b'\x00'))
 int_to_big_endian = lambda x: big_endian_int.serialize(x)
 
@@ -73,9 +70,6 @@
     def bytearray_to_bytestr(value):
         return bytes(value)
 
-<<<<<<< HEAD
-isnumeric = is_numeric
-=======
 
 def ecrecover_to_pub(rawhash, v, r, s):
     if secp256k1:
@@ -116,7 +110,6 @@
     else:
         v, r, s = ecdsa_raw_sign(rawhash, key)
     return v, r, s
->>>>>>> f3e3e5d7
 
 
 def mk_contract_address(sender, nonce):
