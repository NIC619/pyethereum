try:
    from Crypto.Hash import keccak
    sha3_256 = lambda x: keccak.new(digest_bits=256, data=x).digest()
except ImportError:
    import sha3 as _sha3
    sha3_256 = lambda x: _sha3.keccak_256(x).digest()
from bitcoin import privtopub
import sys
import rlp
from rlp.sedes import big_endian_int, BigEndianInt, Binary
from rlp.utils import decode_hex, encode_hex as _encode_hex, ascii_chr, str_to_bytes
import random

try:
    import secp256k1
except ImportError:
    import warning
    warning.ImportWarning('could not import secp256k1')
    secp256k1 = None

big_endian_to_int = lambda x: big_endian_int.deserialize(str_to_bytes(x).lstrip(b'\x00'))
int_to_big_endian = lambda x: big_endian_int.serialize(x)


TT256 = 2 ** 256
TT256M1 = 2 ** 256 - 1
TT255 = 2 ** 255
SECP256K1P = 2**256 - 4294968273

if sys.version_info.major == 2:
    is_numeric = lambda x: isinstance(x, (int, long))
    is_string = lambda x: isinstance(x, (str, unicode))

    def to_string(value):
        return str(value)

    def int_to_bytes(value):
        if isinstance(value, str):
            return value
        return int_to_big_endian(value)

    def to_string_for_regexp(value):
        return str(value)
    unicode = unicode

    def bytearray_to_bytestr(value):
        return bytes(''.join(chr(c) for c in value))

    encode_hex = _encode_hex

else:
    is_numeric = lambda x: isinstance(x, int)
    is_string = lambda x: isinstance(x, bytes)

    def to_string(value):
        if isinstance(value, bytes):
            return value
        if isinstance(value, str):
            return bytes(value, 'utf-8')
        if isinstance(value, int):
            return bytes(str(value), 'utf-8')

    def int_to_bytes(value):
        if isinstance(value, bytes):
            return value
        return int_to_big_endian(value)

    def to_string_for_regexp(value):
        return str(to_string(value), 'utf-8')
    unicode = str

    def bytearray_to_bytestr(value):
        return bytes(value)

<<<<<<< HEAD

def ecrecover_to_pub(rawhash, v, r, s):
    if secp256k1:
        # Legendre symbol check; the secp256k1 library does not seem to do this
        pk = secp256k1.PublicKey(flags=secp256k1.ALL_FLAGS)
        xc = r * r * r + 7
        assert pow(xc, (SECP256K1P - 1) / 2, SECP256K1P) == 1
        try:
            pk.public_key = pk.ecdsa_recover(
                rawhash,
                pk.ecdsa_recoverable_deserialize(
                    zpad(bytearray_to_bytestr(int_to_32bytearray(r)), 32) +
                    zpad(bytearray_to_bytestr(int_to_32bytearray(s)), 32),
                    v - 27
                ),
                raw=True
            )
            pub = pk.serialize(compressed=False)[1:]
        except:
            pub = b"\x00" * 64
    else:
        recovered_addr = ecdsa_raw_recover(rawhash, (v, r, s))
        pub = encode_pubkey(recovered_addr, 'bin_electrum')
    assert len(pub) == 64
    return pub


def ecsign(rawhash, key):
    if secp256k1:
        pk = secp256k1.PrivateKey(key, raw=True)
        signature = pk.ecdsa_recoverable_serialize(
            pk.ecdsa_sign_recoverable(rawhash, raw=True)
        )
        signature = signature[0] + bytearray_to_bytestr([signature[1]])
        v = safe_ord(signature[64]) + 27
        r = big_endian_to_int(signature[0:32])
        s = big_endian_to_int(signature[32:64])
    else:
        v, r, s = ecdsa_raw_sign(rawhash, key)
    return v, r, s
=======
    # returns encode_hex behaviour back to pre rlp-0.4.7 behaviour
    # detect if this is necessary (i.e. what rlp version is running)
    if isinstance(_encode_hex(b''), bytes):
        encode_hex = _encode_hex
    else:
        # if using a newer version of rlp, wrap the encode so it
        # returns a byte string
        def encode_hex(b):
            return _encode_hex(b).encode('utf-8')


isnumeric = is_numeric
>>>>>>> aafab5b2


def mk_contract_address(sender, nonce):
    return sha3(rlp.encode([normalize_address(sender), nonce]))[12:]


def mk_metropolis_contract_address(sender, initcode):
    return sha3(normalize_address(sender) + initcode)[12:]


def safe_ord(value):
    if isinstance(value, int):
        return value
    else:
        return ord(value)

# decorator


def debug(label):
    def deb(f):
        def inner(*args, **kwargs):
            i = random.randrange(1000000)
            print(label, i, 'start', args)
            x = f(*args, **kwargs)
            print(label, i, 'end', x)
            return x
        return inner
    return deb


def flatten(li):
    o = []
    for l in li:
        o.extend(l)
    return o


def bytearray_to_int(arr):
    o = 0
    for a in arr:
        o = (o << 8) + a
    return o


def int_to_32bytearray(i):
    o = [0] * 32
    for x in range(32):
        o[31 - x] = i & 0xff
        i >>= 8
    return o

sha3_count = [0]


def sha3(seed):
    sha3_count[0] += 1
    return sha3_256(to_string(seed))

assert encode_hex(sha3(b'')) == 'c5d2460186f7233c927e7db2dcc703c0e500b653ca82273b7bfad8045d85a470'


def privtoaddr(x, extended=False):
    if len(x) > 32:
        x = decode_hex(x)
    o = sha3(privtopub(x)[1:])[12:]
    return add_checksum(o) if extended else o


def add_checksum(x):
    if len(x) in (40, 48):
        x = decode_hex(x)
    if len(x) == 24:
        return x
    return x + sha3(x)[:4]


def add_cool_checksum(addr):
    addr = normalize_address(addr)
    addr_hex = encode_hex(addr)

    o = ''
    h = encode_hex(sha3(addr_hex))
    if not isinstance(addr_hex, str):
        # py3 bytes sequence
        addr_hex = list(chr(c) for c in addr_hex)
        h = list(chr(c) for c in h)

    for i, c in enumerate(addr_hex):
        if c in '0123456789':
            o += c
        else:
            o += c.lower() if h[i] in '01234567' else c.upper()
    return '0x' + o


def check_and_strip_checksum(x):
    if len(x) in (40, 48):
        x = decode_hex(x)
    assert len(x) == 24 and sha3(x[:20])[:4] == x[-4:]
    return x[:20]


def check_and_strip_cool_checksum(addr):
    assert add_cool_checksum(addr.lower()) == addr
    return normalize_address(addr)


def normalize_address(x, allow_blank=False):
    if is_numeric(x):
        return int_to_addr(x)
    if allow_blank and x in {'', b''}:
        return b''
    if len(x) in (42, 50) and x[:2] in {'0x', b'0x'}:
        x = x[2:]
    if len(x) in (40, 48):
        x = decode_hex(x)
    if len(x) == 24:
        assert len(x) == 24 and sha3(x[:20])[:4] == x[-4:]
        x = x[:20]
    if len(x) != 20:
        raise Exception("Invalid address format: %r" % x)
    return x


def zpad(x, l):
    """ Left zero pad value `x` at least to length `l`.

    >>> zpad('', 1)
    '\x00'
    >>> zpad('\xca\xfe', 4)
    '\x00\x00\xca\xfe'
    >>> zpad('\xff', 1)
    '\xff'
    >>> zpad('\xca\xfe', 2)
    '\xca\xfe'
    """
    return b'\x00' * max(0, l - len(x)) + x


def rzpad(value, total_length):
    """ Right zero pad value `x` at least to length `l`.

    >>> zpad('', 1)
    '\x00'
    >>> zpad('\xca\xfe', 4)
    '\xca\xfe\x00\x00'
    >>> zpad('\xff', 1)
    '\xff'
    >>> zpad('\xca\xfe', 2)
    '\xca\xfe'
    """
    return value + b'\x00' * max(0, total_length - len(value))


def zunpad(x):
    i = 0
    while i < len(x) and (x[i] == 0 or x[i] == b'\x00'):
        i += 1
    return x[i:]


def int_to_addr(x):
    o = [b''] * 20
    for i in range(20):
        o[19 - i] = ascii_chr(x & 0xff)
        x >>= 8
    return b''.join(o)


def coerce_addr_to_bin(x):
    if is_numeric(x):
        return encode_hex(zpad(big_endian_int.serialize(x), 20))
    elif len(x) == 40 or len(x) == 0:
        return decode_hex(x)
    else:
        return zpad(x, 20)[-20:]


def coerce_addr_to_hex(x):
    if is_numeric(x):
        return encode_hex(zpad(big_endian_int.serialize(x), 20))
    elif len(x) == 40 or len(x) == 0:
        return x
    else:
        return encode_hex(zpad(x, 20)[-20:])


def coerce_to_int(x):
    if is_numeric(x):
        return x
    elif len(x) == 40:
        return big_endian_to_int(decode_hex(x))
    else:
        return big_endian_to_int(x)


def coerce_to_bytes(x):
    if is_numeric(x):
        return big_endian_int.serialize(x)
    elif len(x) == 40:
        return decode_hex(x)
    else:
        return x


def parse_int_or_hex(s):
    if is_numeric(s):
        return s
    elif s[:2] in (b'0x', '0x'):
        s = to_string(s)
        tail = (b'0' if len(s) % 2 else b'') + s[2:]
        return big_endian_to_int(decode_hex(tail))
    else:
        return int(s)


def ceil32(x):
    return x if x % 32 == 0 else x + 32 - (x % 32)


def to_signed(i):
    return i if i < TT255 else i - TT256


def sha3rlp(x):
    return sha3(rlp.encode(x))


# Format encoders/decoders for bin, addr, int


def decode_bin(v):
    '''decodes a bytearray from serialization'''
    if not is_string(v):
        raise Exception("Value must be binary, not RLP array")
    return v


def decode_addr(v):
    '''decodes an address from serialization'''
    if len(v) not in [0, 20]:
        raise Exception("Serialized addresses must be empty or 20 bytes long!")
    return encode_hex(v)


def decode_int(v):
    '''decodes and integer from serialization'''
    if len(v) > 0 and (v[0] == b'\x00' or v[0] == 0):
        raise Exception("No leading zero bytes allowed for integers")
    return big_endian_to_int(v)


def decode_int256(v):
    return big_endian_to_int(v)


def encode_bin(v):
    '''encodes a bytearray into serialization'''
    return v


def encode_root(v):
    '''encodes a trie root into serialization'''
    return v


def encode_int(v):
    '''encodes an integer into serialization'''
    if not is_numeric(v) or v < 0 or v >= TT256:
        raise Exception("Integer invalid or out of range: %r" % v)
    return int_to_big_endian(v)


def encode_int256(v):
    return zpad(int_to_big_endian(v), 256)

def encode_int32(v):
    return zpad(int_to_big_endian(v), 32)


def scan_bin(v):
    if v[:2] in ('0x', b'0x'):
        return decode_hex(v[2:])
    else:
        return decode_hex(v)


def scan_int(v):
    if v[:2] in ('0x', b'0x'):
        return big_endian_to_int(decode_hex(v[2:]))
    else:
        return int(v)


# Decoding from RLP serialization
decoders = {
    "bin": decode_bin,
    "addr": decode_addr,
    "int": decode_int,
    "int256b": decode_int256,
}

# Encoding to RLP serialization
encoders = {
    "bin": encode_bin,
    "int": encode_int,
    "trie_root": encode_root,
    "int256b": encode_int256,
}

# Encoding to printable format
printers = {
    "bin": lambda v: '0x' + encode_hex(v),
    "addr": lambda v: v,
    "int": lambda v: to_string(v),
    "trie_root": lambda v: encode_hex(v),
    "int256b": lambda x: encode_hex(zpad(encode_int256(x), 256))
}

# Decoding from printable format
scanners = {
    "bin": scan_bin,
    "addr": lambda x: x[2:] if x[:2] in (b'0x', '0x') else x,
    "int": scan_int,
    "trie_root": lambda x: scan_bin,
    "int256b": lambda x: big_endian_to_int(decode_hex(x))
}


def int_to_hex(x):
    o = encode_hex(encode_int(x))
    return '0x' + (o[1:] if (len(o) > 0 and o[0] == b'0') else o)


def remove_0x_head(s):
    return s[2:] if s[:2] in (b'0x', '0x') else s


def parse_as_bin(s):
    return decode_hex(s[2:] if s[:2] == '0x' else s)


def parse_as_int(s):
    return s if is_numeric(s) else int('0' + s[2:], 16) if s[:2] == '0x' else int(s)


def print_func_call(ignore_first_arg=False, max_call_number=100):
    ''' utility function to facilitate debug, it will print input args before
    function call, and print return value after function call

    usage:

        @print_func_call
        def some_func_to_be_debu():
            pass

    :param ignore_first_arg: whether print the first arg or not.
    useful when ignore the `self` parameter of an object method call
    '''
    from functools import wraps

    def display(x):
        x = to_string(x)
        try:
            x.decode('ascii')
        except:
            return 'NON_PRINTABLE'
        return x

    local = {'call_number': 0}

    def inner(f):

        @wraps(f)
        def wrapper(*args, **kwargs):
            local['call_number'] += 1
            tmp_args = args[1:] if ignore_first_arg and len(args) else args
            this_call_number = local['call_number']
            print(('{0}#{1} args: {2}, {3}'.format(
                f.__name__,
                this_call_number,
                ', '.join([display(x) for x in tmp_args]),
                ', '.join(display(key) + '=' + to_string(value)
                          for key, value in kwargs.items())
            )))
            res = f(*args, **kwargs)
            print(('{0}#{1} return: {2}'.format(
                f.__name__,
                this_call_number,
                display(res))))

            if local['call_number'] > 100:
                raise Exception("Touch max call number!")
            return res
        return wrapper
    return inner


def dump_state(trie):
    res = ''
    for k, v in list(trie.to_dict().items()):
        res += '%r:%r\n' % (encode_hex(k), encode_hex(v))
    return res


class Denoms():

    def __init__(self):
        self.wei = 1
        self.babbage = 10 ** 3
        self.lovelace = 10 ** 6
        self.shannon = 10 ** 9
        self.szabo = 10 ** 12
        self.finney = 10 ** 15
        self.ether = 10 ** 18
        self.turing = 2 ** 256 - 1


denoms = Denoms()


address = Binary.fixed_length(20, allow_empty=True)
int20 = BigEndianInt(20)
int32 = BigEndianInt(32)
int256 = BigEndianInt(256)
hash32 = Binary.fixed_length(32)
trie_root = Binary.fixed_length(32, allow_empty=True)


class bcolors:
    HEADER = '\033[95m'
    OKBLUE = '\033[94m'
    OKGREEN = '\033[92m'
    WARNING = '\033[91m'
    FAIL = '\033[91m'
    ENDC = '\033[0m'
    BOLD = '\033[1m'
    UNDERLINE = '\033[4m'


def DEBUG(msg, *args, **kwargs):
    from ethereum import slogging

    slogging.DEBUG(msg, *args, **kwargs)<|MERGE_RESOLUTION|>--- conflicted
+++ resolved
@@ -72,7 +72,19 @@
     def bytearray_to_bytestr(value):
         return bytes(value)
 
-<<<<<<< HEAD
+    # returns encode_hex behaviour back to pre rlp-0.4.7 behaviour
+    # detect if this is necessary (i.e. what rlp version is running)
+    if isinstance(_encode_hex(b''), bytes):
+        encode_hex = _encode_hex
+    else:
+        # if using a newer version of rlp, wrap the encode so it
+        # returns a byte string
+        def encode_hex(b):
+            return _encode_hex(b).encode('utf-8')
+
+
+isnumeric = is_numeric
+
 
 def ecrecover_to_pub(rawhash, v, r, s):
     if secp256k1:
@@ -113,20 +125,6 @@
     else:
         v, r, s = ecdsa_raw_sign(rawhash, key)
     return v, r, s
-=======
-    # returns encode_hex behaviour back to pre rlp-0.4.7 behaviour
-    # detect if this is necessary (i.e. what rlp version is running)
-    if isinstance(_encode_hex(b''), bytes):
-        encode_hex = _encode_hex
-    else:
-        # if using a newer version of rlp, wrap the encode so it
-        # returns a byte string
-        def encode_hex(b):
-            return _encode_hex(b).encode('utf-8')
-
-
-isnumeric = is_numeric
->>>>>>> aafab5b2
 
 
 def mk_contract_address(sender, nonce):
