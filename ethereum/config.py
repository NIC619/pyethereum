--- conflicted
+++ resolved
@@ -54,12 +54,8 @@
     HOMESTEAD_FORK_BLKNUM=1150000,
     HOMESTEAD_DIFF_ADJUSTMENT_CUTOFF=10,
     # Metropolis fork
-<<<<<<< HEAD
     METROPOLIS_FORK_BLKNUM=2 ** 100,
     METROPOLIS_ENTRY_POINT=2 ** 160 - 1,
-=======
-    METROPOLIS_FORK_BLKNUM=2**99,
->>>>>>> 6658f70d
     METROPOLIS_STATEROOT_STORE=0x10,
     METROPOLIS_BLOCKHASH_STORE=0x20,
     METROPOLIS_WRAPAROUND=65536,
@@ -73,12 +69,8 @@
     DAO_WITHDRAWER=utils.normalize_address('0xbf4ed7b27f1d666546e30d74d50d173d20bca754'),
     # Anti-DoS fork
     ANTI_DOS_FORK_BLKNUM = 2463000,
-<<<<<<< HEAD
     SPURIOUS_DRAGON_FORK_BLKNUM = 2675000,
     CONTRACT_CODE_SIZE_LIMIT = 0x6000,
-=======
-    CLEARING_FORK_BLKNUM = 2675000,
->>>>>>> 6658f70d
     # Default consensus strategy: ethash, poa, casper, pbft
     CONSENSUS_STRATEGY = 'ethash',
     # Serenity fork
