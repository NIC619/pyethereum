--- conflicted
+++ resolved
@@ -1,14 +1,9 @@
 from rlp.utils import decode_hex
 
 from ethereum import utils
-<<<<<<< HEAD
-from ethereum.db import BaseDB
+from ethereum.db import BaseDB, EphemDB
 from ethereum.child_dao_list import L as child_dao_list
 
-=======
-from ethereum.db import BaseDB, EphemDB
-from ethereum.child_dao_list import L as child_dao_list
->>>>>>> f3e3e5d7
 
 default_config = dict(
     # Genesis block difficulty
@@ -57,31 +52,18 @@
     HOMESTEAD_FORK_BLKNUM=1150000,
     HOMESTEAD_DIFF_ADJUSTMENT_CUTOFF=10,
     # Metropolis fork
-<<<<<<< HEAD
     METROPOLIS_FORK_BLKNUM=2 ** 100,
     METROPOLIS_ENTRY_POINT=2 ** 160 - 1,
-=======
-    METROPOLIS_FORK_BLKNUM=2**99,
-    METROPOLIS_ENTRY_POINT=utils.int_to_addr(2**160 - 1),
->>>>>>> f3e3e5d7
     METROPOLIS_STATEROOT_STORE=0x10,
     METROPOLIS_BLOCKHASH_STORE=0x20,
     METROPOLIS_WRAPAROUND=65536,
     METROPOLIS_GETTER_CODE=decode_hex('6000355460205260206020f3'),
     METROPOLIS_DIFF_ADJUSTMENT_CUTOFF=9,
     # DAO fork
-<<<<<<< HEAD
     DAO_FORK_BLKNUM=1920000,
     DAO_FORK_BLKEXTRA=decode_hex('64616f2d686172642d666f726b'),
     CHILD_DAO_LIST=map(utils.normalize_address, child_dao_list),
     DAO_WITHDRAWER=utils.normalize_address('0xbf4ed7b27f1d666546e30d74d50d173d20bca754'),
-    # Anti-DoS fork
-    ANTI_DOS_FORK_BLKNUM=2463000,
-    CLEARING_FORK_BLKNUM=2 ** 98,
-=======
-    DAO_FORK_BLKNUM = 1920000,
-    CHILD_DAO_LIST = map(utils.normalize_address, child_dao_list),
-    DAO_WITHDRAWER = utils.normalize_address('0xbf4ed7b27f1d666546e30d74d50d173d20bca754'),
     # Anti-DoS fork
     ANTI_DOS_FORK_BLKNUM = 2463000,
     SPURIOUS_DRAGON_FORK_BLKNUM = 2675000,
@@ -97,7 +79,6 @@
     SERENITY_GETTER_CODE = decode_hex('60ff331436604014161560155760203560003555005b6000355460205260206020f3'),
     # Custom specials
     CUSTOM_SPECIALS = {},
->>>>>>> f3e3e5d7
 )
 assert default_config['NEPHEW_REWARD'] == \
     default_config['BLOCK_REWARD'] // 32
