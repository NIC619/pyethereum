from ethereum import utils
from ethereum.db import BaseDB

default_config = dict(
    # Genesis block difficulty
    GENESIS_DIFFICULTY=131072,
    # Genesis block gas limit
    GENESIS_GAS_LIMIT=3141592,
    # Genesis block prevhash, coinbase, nonce
    GENESIS_PREVHASH=b'\x00' * 32,
    GENESIS_COINBASE=b'\x00' * 20,
    GENESIS_NONCE=utils.zpad(utils.encode_int(42), 8),
    GENESIS_MIXHASH=b'\x00' * 32,
    GENESIS_TIMESTAMP=0,
    GENESIS_EXTRA_DATA=b'',
    GENESIS_INITIAL_ALLOC={},
    # Minimum gas limit
    MIN_GAS_LIMIT=5000,
    # Gas limit adjustment algo:
    # block.gas_limit=block.parent.gas_limit * 1023/1024 +
    #                   (block.gas_used * 6 / 5) / 1024
    GASLIMIT_EMA_FACTOR=1024,
    GASLIMIT_ADJMAX_FACTOR=1024,
    BLKLIM_FACTOR_NOM=3,
    BLKLIM_FACTOR_DEN=2,
    # Block reward
    BLOCK_REWARD=5000 * utils.denoms.finney,
    NEPHEW_REWARD=5000 * utils.denoms.finney // 32,  # BLOCK_REWARD / 32
    # GHOST constants
    UNCLE_DEPTH_PENALTY_FACTOR=8,
    MAX_UNCLE_DEPTH=6,  # max (block.number - uncle.number)
    MAX_UNCLES=2,
    # Difficulty adjustment constants
    DIFF_ADJUSTMENT_CUTOFF=13,
    BLOCK_DIFF_FACTOR=2048,
    MIN_DIFF=131072,
    # PoW info
    POW_EPOCH_LENGTH=30000,
    # Maximum extra data length
    MAX_EXTRADATA_LENGTH=32,
    # Exponential difficulty timebomb period
    EXPDIFF_PERIOD=100000,
    EXPDIFF_FREE_PERIODS=2,
<<<<<<< HEAD
    # Starting nonce
    STARTING_ACCT_NONCE=0
=======
    # Blank account initial nonce
    ACCOUNT_INITIAL_NONCE=0,
>>>>>>> 59b3339e
)
assert default_config['NEPHEW_REWARD'] == \
    default_config['BLOCK_REWARD'] // 32


class Env(object):

    def __init__(self, db, config=None, global_config=None):
        assert isinstance(db, BaseDB)
        self.db = db
        self.config = config or dict(default_config)
        self.global_config = global_config or dict()<|MERGE_RESOLUTION|>--- conflicted
+++ resolved
@@ -41,13 +41,8 @@
     # Exponential difficulty timebomb period
     EXPDIFF_PERIOD=100000,
     EXPDIFF_FREE_PERIODS=2,
-<<<<<<< HEAD
-    # Starting nonce
-    STARTING_ACCT_NONCE=0
-=======
     # Blank account initial nonce
     ACCOUNT_INITIAL_NONCE=0,
->>>>>>> 59b3339e
 )
 assert default_config['NEPHEW_REWARD'] == \
     default_config['BLOCK_REWARD'] // 32
