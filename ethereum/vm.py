####### dev hack flags ###############

verify_stack_after_op = False

#  ######################################
import sys
import copy
from ethereum import utils
from ethereum import opcodes
from ethereum.slogging import get_logger
from rlp.utils import encode_hex, ascii_chr
from ethereum.utils import to_string

if sys.version_info.major == 2:
    from repoze.lru import lru_cache
else:
    from functools import lru_cache

log_log = get_logger('eth.vm.log')
log_vm_exit = get_logger('eth.vm.exit')
log_vm_op = get_logger('eth.vm.op')
log_vm_op_stack = get_logger('eth.vm.op.stack')
log_vm_op_memory = get_logger('eth.vm.op.memory')
log_vm_op_storage = get_logger('eth.vm.op.storage')

TT256 = 2 ** 256
TT256M1 = 2 ** 256 - 1
TT255 = 2 ** 255

MAX_DEPTH = 1024


class CallData(object):

    def __init__(self, parent_memory, offset=0, size=None):
        self.data = parent_memory
        self.offset = offset
        self.size = len(self.data) if size is None else size
        self.rlimit = self.offset + self.size

    def extract_all(self):
        d = self.data[self.offset: self.offset + self.size]
        d += [0] * (self.size - len(d))
        return b''.join([ascii_chr(x) for x in d])

    def extract32(self, i):
        if i >= self.size:
            return 0
        o = self.data[self.offset + i: min(self.offset + i + 32, self.rlimit)]
        return utils.bytearray_to_int(o + [0] * (32 - len(o)))

    def extract_copy(self, mem, memstart, datastart, size):
        for i in range(size):
            if datastart + i < self.size:
                mem[memstart + i] = self.data[self.offset + datastart + i]
            else:
                mem[memstart + i] = 0


class Message(object):

    def __init__(self, sender, to, value=0, gas=1000000, data='', depth=0,
            code_address=None, is_create=False, transfers_value=True):
        self.sender = sender
        self.to = to
        self.value = value
        self.gas = gas
        self.data = CallData(map(ord, data)) if isinstance(data, (str, bytes)) else data
        self.depth = depth
        self.logs = []
        self.code_address = to if code_address is None else code_address
        self.is_create = is_create
        self.transfers_value = transfers_value

    def __repr__(self):
        return '<Message(to:%s...)>' % self.to[:8]


class Compustate():

    def __init__(self, **kwargs):
        self.memory = []
        self.stack = []
        self.pc = 0
        self.gas = 0
        for kw in kwargs:
            setattr(self, kw, kwargs[kw])


# Preprocesses code, and determines which locations are in the middle
# of pushdata and thus invalid
@lru_cache(128)
def preprocess_code(code):
    assert isinstance(code, bytes)
    code = memoryview(code).tolist()
    ops = []
    i = 0
    while i < len(code):
        o = copy.copy(opcodes.opcodes.get(code[i], ['INVALID', 0, 0, 0]) + [code[i], 0])
        ops.append(o)
        if o[0][:4] == 'PUSH':
            for j in range(int(o[0][4:])):
                i += 1
                byte = code[i] if i < len(code) else 0
                o[-1] = (o[-1] << 8) + byte
                if i < len(code):
                    ops.append(['INVALID', 0, 0, 0, byte, 0])
        i += 1
    return ops


def mem_extend(mem, compustate, op, start, sz):
    if sz:
        oldsize = len(mem) // 32
        old_totalfee = oldsize * opcodes.GMEMORY + \
            oldsize ** 2 // opcodes.GQUADRATICMEMDENOM
        newsize = utils.ceil32(start + sz) // 32
        # if newsize > 524288:
        #     raise Exception("Memory above 16 MB per call not supported by this VM")
        new_totalfee = newsize * opcodes.GMEMORY + \
            newsize ** 2 // opcodes.GQUADRATICMEMDENOM
        if old_totalfee < new_totalfee:
            memfee = new_totalfee - old_totalfee
            if compustate.gas < memfee:
                compustate.gas = 0
                return False
            compustate.gas -= memfee
            m_extend = (newsize - oldsize) * 32
            mem.extend([0] * m_extend)
    return True


def data_copy(compustate, size):
    if size:
        copyfee = opcodes.GCOPY * utils.ceil32(size) // 32
        if compustate.gas < copyfee:
            compustate.gas = 0
            return False
        compustate.gas -= copyfee
    return True


def eat_gas(compustate, amount):
    if compustate.gas < amount:
        compustate.gas = 0
        return False
    else:
        compustate.gas -= amount
        return True


<<<<<<< HEAD
def max_call_gas(gas):
    """Since EIP150 CALLs will send only all but 1/64th of the available gas.
    """
    return gas - (gas // opcodes.CALL_CHILD_LIMIT_DENOM)
=======
def all_but_1n(x, n):
    return x - x / n
>>>>>>> f3e3e5d7


def vm_exception(error, **kargs):
    log_vm_exit.trace('EXCEPTION', cause=error, **kargs)
    return 0, 0, []


def peaceful_exit(cause, gas, data, **kargs):
    log_vm_exit.trace('EXIT', cause=cause, **kargs)
    return 1, gas, data


def vm_execute(ext, msg, code):
    # precompute trace flag
    # if we trace vm, we're in slow mode anyway
    trace_vm = log_vm_op.is_active('trace')

    compustate = Compustate(gas=msg.gas)
    stk = compustate.stack
    mem = compustate.memory

    processed_code = preprocess_code(code)
    codelen = len(processed_code)

    op = None
    steps = 0
    _prevop = None  # for trace only

    while 1:
        # stack size limit error
        if compustate.pc >= codelen:
            return peaceful_exit('CODE OUT OF RANGE', compustate.gas, [])

        op, in_args, out_args, fee, opcode, pushval = \
            processed_code[compustate.pc]

        # out of gas error
        if fee > compustate.gas:
            return vm_exception('OUT OF GAS')

        # empty stack error
        if in_args > len(compustate.stack):
            return vm_exception('INSUFFICIENT STACK',
                                op=op, needed=to_string(in_args),
                                available=to_string(len(compustate.stack)))

        if len(compustate.stack) - in_args + out_args > 1024:
            return vm_exception('STACK SIZE LIMIT EXCEEDED',
                                op=op,
                                pre_height=to_string(len(compustate.stack)))

        # Apply operation
        compustate.gas -= fee
        compustate.pc += 1

        if trace_vm:
            """
            This diverges from normal logging, as we use the logging namespace
            only to decide which features get logged in 'eth.vm.op'
            i.e. tracing can not be activated by activating a sub
            like 'eth.vm.op.stack'
            """
            trace_data = {}
            trace_data['stack'] = list(map(to_string, list(compustate.stack)))
            if _prevop in ('MLOAD', 'MSTORE', 'MSTORE8', 'SHA3', 'CALL',
                           'CALLCODE', 'CREATE', 'CALLDATACOPY', 'CODECOPY',
                           'EXTCODECOPY'):
                if len(compustate.memory) < 1024:
                    trace_data['memory'] = \
                        ''.join([encode_hex(ascii_chr(x)) for x
                                  in compustate.memory])
                else:
                    trace_data['sha3memory'] = \
                        encode_hex(utils.sha3(''.join([ascii_chr(x) for
                                              x in compustate.memory])))
            if _prevop in ('SSTORE', 'SLOAD') or steps == 0:
                trace_data['storage'] = ext.log_storage(msg.to)
            trace_data['gas'] = to_string(compustate.gas + fee)
            trace_data['inst'] = opcode
            trace_data['pc'] = to_string(compustate.pc - 1)
            if steps == 0:
                trace_data['depth'] = msg.depth
                trace_data['address'] = msg.to
            trace_data['op'] = op
            trace_data['steps'] = steps
            if op[:4] == 'PUSH':
                trace_data['pushvalue'] = pushval
            log_vm_op.trace('vm', **trace_data)
            steps += 1
            _prevop = op

        # Invalid operation
        if op == 'INVALID':
            return vm_exception('INVALID OP', opcode=opcode)

        # Valid operations
        if opcode < 0x10:
            if op == 'STOP':
                return peaceful_exit('STOP', compustate.gas, [])
            elif op == 'ADD':
                stk.append((stk.pop() + stk.pop()) & TT256M1)
            elif op == 'SUB':
                stk.append((stk.pop() - stk.pop()) & TT256M1)
            elif op == 'MUL':
                stk.append((stk.pop() * stk.pop()) & TT256M1)
            elif op == 'DIV':
                s0, s1 = stk.pop(), stk.pop()
                stk.append(0 if s1 == 0 else s0 // s1)
            elif op == 'MOD':
                s0, s1 = stk.pop(), stk.pop()
                stk.append(0 if s1 == 0 else s0 % s1)
            elif op == 'SDIV':
                s0, s1 = utils.to_signed(stk.pop()), utils.to_signed(stk.pop())
                stk.append(0 if s1 == 0 else (abs(s0) // abs(s1) *
                                              (-1 if s0 * s1 < 0 else 1)) & TT256M1)
            elif op == 'SMOD':
                s0, s1 = utils.to_signed(stk.pop()), utils.to_signed(stk.pop())
                stk.append(0 if s1 == 0 else (abs(s0) % abs(s1) *
                                              (-1 if s0 < 0 else 1)) & TT256M1)
            elif op == 'ADDMOD':
                s0, s1, s2 = stk.pop(), stk.pop(), stk.pop()
                stk.append((s0 + s1) % s2 if s2 else 0)
            elif op == 'MULMOD':
                s0, s1, s2 = stk.pop(), stk.pop(), stk.pop()
                stk.append((s0 * s1) % s2 if s2 else 0)
            elif op == 'EXP':
                base, exponent = stk.pop(), stk.pop()
                # fee for exponent is dependent on its bytes
                # calc n bytes to represent exponent
                nbytes = len(utils.encode_int(exponent))
                expfee = nbytes * opcodes.GEXPONENTBYTE
                if ext.post_spurious_dragon_hardfork():
                    expfee += opcodes.EXP_SUPPLEMENTAL_GAS * nbytes
                if compustate.gas < expfee:
                    compustate.gas = 0
                    return vm_exception('OOG EXPONENT')
                compustate.gas -= expfee
                stk.append(pow(base, exponent, TT256))
            elif op == 'SIGNEXTEND':
                s0, s1 = stk.pop(), stk.pop()
                if s0 <= 31:
                    testbit = s0 * 8 + 7
                    if s1 & (1 << testbit):
                        stk.append(s1 | (TT256 - (1 << testbit)))
                    else:
                        stk.append(s1 & ((1 << testbit) - 1))
                else:
                    stk.append(s1)
        elif opcode < 0x20:
            if op == 'LT':
                stk.append(1 if stk.pop() < stk.pop() else 0)
            elif op == 'GT':
                stk.append(1 if stk.pop() > stk.pop() else 0)
            elif op == 'SLT':
                s0, s1 = utils.to_signed(stk.pop()), utils.to_signed(stk.pop())
                stk.append(1 if s0 < s1 else 0)
            elif op == 'SGT':
                s0, s1 = utils.to_signed(stk.pop()), utils.to_signed(stk.pop())
                stk.append(1 if s0 > s1 else 0)
            elif op == 'EQ':
                stk.append(1 if stk.pop() == stk.pop() else 0)
            elif op == 'ISZERO':
                stk.append(0 if stk.pop() else 1)
            elif op == 'AND':
                stk.append(stk.pop() & stk.pop())
            elif op == 'OR':
                stk.append(stk.pop() | stk.pop())
            elif op == 'XOR':
                stk.append(stk.pop() ^ stk.pop())
            elif op == 'NOT':
                stk.append(TT256M1 - stk.pop())
            elif op == 'BYTE':
                s0, s1 = stk.pop(), stk.pop()
                if s0 >= 32:
                    stk.append(0)
                else:
                    stk.append((s1 // 256 ** (31 - s0)) % 256)
        elif opcode < 0x40:
            if op == 'SHA3':
                s0, s1 = stk.pop(), stk.pop()
                compustate.gas -= opcodes.GSHA3WORD * (utils.ceil32(s1) // 32)
                if compustate.gas < 0:
                    return vm_exception('OOG PAYING FOR SHA3')
                if not mem_extend(mem, compustate, op, s0, s1):
                    return vm_exception('OOG EXTENDING MEMORY')
                data = b''.join(map(ascii_chr, mem[s0: s0 + s1]))
                stk.append(utils.big_endian_to_int(utils.sha3(data)))
            elif op == 'ADDRESS':
                stk.append(utils.coerce_to_int(msg.to))
            elif op == 'BALANCE':
<<<<<<< HEAD
                # EIP150: Increase the gas cost of BALANCE to 400
                if ext.post_anti_dos_hardfork:
                    if not eat_gas(compustate, opcodes.BALANCE_SUPPLEMENTAL_GAS):
                        return vm_exception("OUT OF GAS")
                addr = utils.coerce_addr_to_hex(stk.pop() % 2 ** 160)
=======
                if ext.post_anti_dos_hardfork():
                    if not eat_gas(compustate, opcodes.BALANCE_SUPPLEMENTAL_GAS):
                        return vm_exception("OUT OF GAS")
                addr = utils.coerce_addr_to_hex(stk.pop() % 2**160)
>>>>>>> f3e3e5d7
                stk.append(ext.get_balance(addr))
            elif op == 'ORIGIN':
                stk.append(utils.coerce_to_int(ext.tx_origin))
            elif op == 'CALLER':
                stk.append(utils.coerce_to_int(msg.sender))
            elif op == 'CALLVALUE':
                stk.append(msg.value)
            elif op == 'CALLDATALOAD':
                stk.append(msg.data.extract32(stk.pop()))
            elif op == 'CALLDATASIZE':
                stk.append(msg.data.size)
            elif op == 'CALLDATACOPY':
                mstart, dstart, size = stk.pop(), stk.pop(), stk.pop()
                if not mem_extend(mem, compustate, op, mstart, size):
                    return vm_exception('OOG EXTENDING MEMORY')
                if not data_copy(compustate, size):
                    return vm_exception('OOG COPY DATA')
                msg.data.extract_copy(mem, mstart, dstart, size)
            elif op == 'CODESIZE':
                stk.append(len(processed_code))
            elif op == 'CODECOPY':
                start, s1, size = stk.pop(), stk.pop(), stk.pop()
                if not mem_extend(mem, compustate, op, start, size):
                    return vm_exception('OOG EXTENDING MEMORY')
                if not data_copy(compustate, size):
                    return vm_exception('OOG COPY DATA')
                for i in range(size):
                    if s1 + i < len(processed_code):
                        mem[start + i] = processed_code[s1 + i][4]
                    else:
                        mem[start + i] = 0
            elif op == 'GASPRICE':
                stk.append(ext.tx_gasprice)
            elif op == 'EXTCODESIZE':
<<<<<<< HEAD
                # EIP150: Increase the gas cost of EXTCODESIZE to 700
                if ext.post_anti_dos_hardfork:
                    if not eat_gas(compustate, opcodes.EXTCODELOAD_SUPPLEMENTAL_GAS):
                        return vm_exception("OUT OF GAS")
                addr = utils.coerce_addr_to_hex(stk.pop() % 2 ** 160)
                stk.append(len(ext.get_code(addr) or b''))
            elif op == 'EXTCODECOPY':
                # EIP150: Increase the base gas cost of EXTCODECOPY to 700
                if ext.post_anti_dos_hardfork:
                    if not eat_gas(compustate, opcodes.EXTCODELOAD_SUPPLEMENTAL_GAS):
                        return vm_exception("OUT OF GAS")
                addr = utils.coerce_addr_to_hex(stk.pop() % 2 ** 160)
=======
                if ext.post_anti_dos_hardfork():
                    if not eat_gas(compustate, opcodes.EXTCODELOAD_SUPPLEMENTAL_GAS):
                        return vm_exception("OUT OF GAS")
                addr = utils.coerce_addr_to_hex(stk.pop() % 2**160)
                stk.append(len(ext.get_code(addr) or b''))
            elif op == 'EXTCODECOPY':
                if ext.post_anti_dos_hardfork():
                    if not eat_gas(compustate, opcodes.EXTCODELOAD_SUPPLEMENTAL_GAS):
                        return vm_exception("OUT OF GAS")
                addr = utils.coerce_addr_to_hex(stk.pop() % 2**160)
>>>>>>> f3e3e5d7
                start, s2, size = stk.pop(), stk.pop(), stk.pop()
                extcode = ext.get_code(addr) or b''
                assert utils.is_string(extcode)
                if not mem_extend(mem, compustate, op, start, size):
                    return vm_exception('OOG EXTENDING MEMORY')
                if not data_copy(compustate, size):
                    return vm_exception('OOG COPY DATA')
                for i in range(size):
                    if s2 + i < len(extcode):
                        mem[start + i] = utils.safe_ord(extcode[s2 + i])
                    else:
                        mem[start + i] = 0
        elif opcode < 0x50:
            if op == 'BLOCKHASH':
<<<<<<< HEAD
                stk.append(utils.big_endian_to_int(ext.block_hash(stk.pop())))
=======
                if ext.post_metropolis_hardfork():
                    bh_addr = ext.blockhash_store
                    stk.append(ext.get_storage_data(bh_addr, stk.pop()))
                else:
                    stk.append(utils.big_endian_to_int(ext.block_hash(stk.pop())))
>>>>>>> f3e3e5d7
            elif op == 'COINBASE':
                stk.append(utils.big_endian_to_int(ext.block_coinbase))
            elif op == 'TIMESTAMP':
                stk.append(ext.block_timestamp)
            elif op == 'NUMBER':
                stk.append(ext.block_number)
            elif op == 'DIFFICULTY':
                stk.append(ext.block_difficulty)
            elif op == 'GASLIMIT':
                stk.append(ext.block_gas_limit)
        elif opcode < 0x60:
            if op == 'POP':
                stk.pop()
            elif op == 'MLOAD':
                s0 = stk.pop()
                if not mem_extend(mem, compustate, op, s0, 32):
                    return vm_exception('OOG EXTENDING MEMORY')
                data = b''.join(map(ascii_chr, mem[s0: s0 + 32]))
                stk.append(utils.big_endian_to_int(data))
            elif op == 'MSTORE':
                s0, s1 = stk.pop(), stk.pop()
                if not mem_extend(mem, compustate, op, s0, 32):
                    return vm_exception('OOG EXTENDING MEMORY')
                v = s1
                for i in range(31, -1, -1):
                    mem[s0 + i] = v % 256
                    v //= 256
            elif op == 'MSTORE8':
                s0, s1 = stk.pop(), stk.pop()
                if not mem_extend(mem, compustate, op, s0, 1):
                    return vm_exception('OOG EXTENDING MEMORY')
                mem[s0] = s1 % 256
            elif op == 'SLOAD':
<<<<<<< HEAD
                # EIP150: Increase the gas cost of SLOAD to 200
                if ext.post_anti_dos_hardfork:
=======
                if ext.post_anti_dos_hardfork():
>>>>>>> f3e3e5d7
                    if not eat_gas(compustate, opcodes.SLOAD_SUPPLEMENTAL_GAS):
                        return vm_exception("OUT OF GAS")
                stk.append(ext.get_storage_data(msg.to, stk.pop()))
            elif op == 'SSTORE':
                s0, s1 = stk.pop(), stk.pop()
                if ext.get_storage_data(msg.to, s0):
                    gascost = opcodes.GSTORAGEMOD if s1 else opcodes.GSTORAGEKILL
                    refund = 0 if s1 else opcodes.GSTORAGEREFUND
                else:
                    gascost = opcodes.GSTORAGEADD if s1 else opcodes.GSTORAGEMOD
                    refund = 0
                if compustate.gas < gascost:
                    return vm_exception('OUT OF GAS')
                compustate.gas -= gascost
                ext.add_refund(refund)  # adds neg gascost as a refund if below zero
                ext.set_storage_data(msg.to, s0, s1)
            elif op == 'JUMP':
                compustate.pc = stk.pop()
                opnew = processed_code[compustate.pc][0] if \
                    compustate.pc < len(processed_code) else 'STOP'
                if opnew != 'JUMPDEST':
                    return vm_exception('BAD JUMPDEST')
            elif op == 'JUMPI':
                s0, s1 = stk.pop(), stk.pop()
                if s1:
                    compustate.pc = s0
                    opnew = processed_code[compustate.pc][0] if \
                        compustate.pc < len(processed_code) else 'STOP'
                    if opnew != 'JUMPDEST':
                        return vm_exception('BAD JUMPDEST')
            elif op == 'PC':
                stk.append(compustate.pc - 1)
            elif op == 'MSIZE':
                stk.append(len(mem))
            elif op == 'GAS':
                stk.append(compustate.gas)  # AFTER subtracting cost 1
<<<<<<< HEAD
=======
        elif 0xe0 <= opcode < 0xef:
            if not ext.post_metropolis_hardfork():
                return vm_exception('OPCODE RANGE INACTIVE', opcode=opcode)
            if op == 'SLOADBYTES':
                key, mstart, msize = stk.pop(), stk.pop(), stk.pop()
                bytez = map(ord, ext.get_storage_bytes(msg.to, key))
                if not mem_extend(mem, compustate, op, mstart, min(msize, len(bytez))):
                    return vm_exception('OOG EXTENDING MEMORY')
                for i in range(min(msize, len(bytez))):
                    mem[mstart + i] = bytez[i]
            elif op == 'SSTOREBYTES':
                key, mstart, msize = stk.pop(), stk.pop(), stk.pop()
                if not mem_extend(mem, compustate, op, mstart, msize):
                    return vm_exception('OOG EXTENDING MEMORY')
                prev_adjbyte_count = len(ext.get_storage_bytes(msg.to, key))
                if prev_adjbyte_count >= 0:
                    prev_adjbyte_count += 32
                post_adjbyte_count = msize + (32 if msize else 0)
                gas_cost = opcodes.GSTORAGEBASE + opcodes.GSTORAGEBYTESTORAGE * \
                    (post_adjbyte_count - prev_adjbyte_count) + opcodes.GSTORAGEBYTECHANGE * post_adjbyte_count
                gas_payment = max(opcodes.GSTORAGEMIN, gas_cost)
                refund = gas_payment - gas_cost
                if compustate.gas < gas_payment:
                    return vm_exception('OUT OF GAS')
                compustate.gas -= gas_payment
                data = b''.join(map(chr, mem[mstart: mstart + msize]))
                ext.set_storage_bytes(msg.to, key, data)
                ext.add_refund(refund)
            elif op == 'SSIZE':
                stk.append(len(ext.get_storage_bytes(msg.to, stk.pop())))
>>>>>>> f3e3e5d7
        elif op[:4] == 'PUSH':
            pushnum = int(op[4:])
            compustate.pc += pushnum
            stk.append(pushval)
        elif op[:3] == 'DUP':
            depth = int(op[3:])
            stk.append(stk[-depth])
        elif op[:4] == 'SWAP':
            depth = int(op[4:])
            temp = stk[-depth - 1]
            stk[-depth - 1] = stk[-1]
            stk[-1] = temp

        elif op[:3] == 'LOG':
            """
            0xa0 ... 0xa4, 32/64/96/128/160 + len(data) gas
            a. Opcodes LOG0...LOG4 are added, takes 2-6 stack arguments
                    MEMSTART MEMSZ (TOPIC1) (TOPIC2) (TOPIC3) (TOPIC4)
            b. Logs are kept track of during tx execution exactly the same way as suicides
               (except as an ordered list, not a set).
               Each log is in the form [address, [topic1, ... ], data] where:
               * address is what the ADDRESS opcode would output
               * data is mem[MEMSTART: MEMSTART + MEMSZ]
               * topics are as provided by the opcode
            c. The ordered list of logs in the transaction are expressed as [log0, log1, ..., logN].
            """
            depth = int(op[3:])
            mstart, msz = stk.pop(), stk.pop()
            topics = [stk.pop() for x in range(depth)]
            compustate.gas -= msz * opcodes.GLOGBYTE
            if not mem_extend(mem, compustate, op, mstart, msz):
                return vm_exception('OOG EXTENDING MEMORY')
            data = b''.join(map(ascii_chr, mem[mstart: mstart + msz]))
            ext.log(msg.to, topics, data)
            log_log.trace('LOG', to=msg.to, topics=topics, data=list(map(utils.safe_ord, data)))
            # print('LOG', msg.to, topics, list(map(ord, data)))

        elif op == 'CREATE':
            value, mstart, msz = stk.pop(), stk.pop(), stk.pop()
            if not mem_extend(mem, compustate, op, mstart, msz):
                return vm_exception('OOG EXTENDING MEMORY')
            if ext.get_balance(msg.to) >= value and msg.depth < MAX_DEPTH:
                cd = CallData(mem, mstart, msz)
                ingas = compustate.gas
<<<<<<< HEAD
                # EIP150(1b) CREATE only provides all but one 64th of the
                # parent gas to the child call
                if ext.post_anti_dos_hardfork:
                    ingas = max_call_gas(ingas)

=======
                if ext.post_anti_dos_hardfork():
                    ingas = all_but_1n(ingas, opcodes.CALL_CHILD_LIMIT_DENOM)
>>>>>>> f3e3e5d7
                create_msg = Message(msg.to, b'', value, ingas, cd, msg.depth + 1)
                o, gas, addr = ext.create(create_msg)
                if o:
                    stk.append(utils.coerce_to_int(addr))
<<<<<<< HEAD
                    compustate.gas -= (ingas - gas)
=======
                    compustate.gas = compustate.gas - ingas + gas
>>>>>>> f3e3e5d7
                else:
                    stk.append(0)
                    compustate.gas -= ingas
            else:
                stk.append(0)
        elif op == 'CALL':
            gas, to, value, meminstart, meminsz, memoutstart, memoutsz = \
                stk.pop(), stk.pop(), stk.pop(), stk.pop(), stk.pop(), stk.pop(), stk.pop()
            if not mem_extend(mem, compustate, op, meminstart, meminsz) or \
                    not mem_extend(mem, compustate, op, memoutstart, memoutsz):
                return vm_exception('OOG EXTENDING MEMORY')
            to = utils.encode_int(to)
            to = ((b'\x00' * (32 - len(to))) + to)[12:]
<<<<<<< HEAD
            extra_gas = (not ext.account_exists(to)) * opcodes.GCALLNEWACCOUNT + \
                    (value > 0) * opcodes.GCALLVALUETRANSFER + \
                    ext.post_anti_dos_hardfork * opcodes.CALL_SUPPLEMENTAL_GAS
                    # ^ EIP150 Increase the gas cost of CALL to 700

            if ext.post_anti_dos_hardfork:
                # EIP150(1b) if a call asks for more gas than all but one 64th of
                # the maximum allowed amount, call with all but one 64th of the
                # maximum allowed amount of gas
                if compustate.gas < extra_gas:
                    return vm_exception('OUT OF GAS', needed=extra_gas)
                gas = min(gas, max_call_gas(compustate.gas - extra_gas))
            else:
                if compustate.gas < gas + extra_gas:
                    return vm_exception('OUT OF GAS', needed=gas + extra_gas)

            submsg_gas = gas + opcodes.GSTIPEND * (value > 0)
            if ext.get_balance(msg.to) >= value and msg.depth < 1024:
=======
            extra_gas = (not ext.account_exists(to)) * (value > 0 or not ext.post_spurious_dragon_hardfork()) * opcodes.GCALLNEWACCOUNT + \
                (value > 0) * opcodes.GCALLVALUETRANSFER + \
                ext.post_anti_dos_hardfork() * opcodes.CALL_SUPPLEMENTAL_GAS
            submsg_gas = gas + opcodes.GSTIPEND * (value > 0)
            if ext.post_anti_dos_hardfork():
                if compustate.gas < extra_gas:
                    return vm_exception('OUT OF GAS', needed=extra_gas)
                gas = min(gas, all_but_1n(compustate.gas - extra_gas, opcodes.CALL_CHILD_LIMIT_DENOM))
            else:
                if compustate.gas < gas + extra_gas:
                    return vm_exception('OUT OF GAS', needed=gas+extra_gas)
            submsg_gas = gas + opcodes.GSTIPEND * (value > 0)
            if ext.get_balance(msg.to) >= value and msg.depth < MAX_DEPTH:
>>>>>>> f3e3e5d7
                compustate.gas -= (gas + extra_gas)
                assert compustate.gas >= 0
                cd = CallData(mem, meminstart, meminsz)
                call_msg = Message(msg.to, to, value, submsg_gas, cd,
                                   msg.depth + 1, code_address=to)
                result, gas, data = ext.msg(call_msg)
                if result == 0:
                    stk.append(0)
                else:
                    stk.append(1)
                    compustate.gas += gas
                    for i in range(min(len(data), memoutsz)):
                        mem[memoutstart + i] = data[i]
            else:
                compustate.gas -= (gas + extra_gas - submsg_gas)
                stk.append(0)
        elif op == 'CALLCODE' or op == 'DELEGATECALL':
            if op == 'CALLCODE':
                gas, to, value, meminstart, meminsz, memoutstart, memoutsz = \
                    stk.pop(), stk.pop(), stk.pop(), stk.pop(), stk.pop(), stk.pop(), stk.pop()
            else:
                gas, to, meminstart, meminsz, memoutstart, memoutsz = \
                    stk.pop(), stk.pop(), stk.pop(), stk.pop(), stk.pop(), stk.pop()
                value = 0
            if not mem_extend(mem, compustate, op, meminstart, meminsz) or \
                    not mem_extend(mem, compustate, op, memoutstart, memoutsz):
                return vm_exception('OOG EXTENDING MEMORY')
            extra_gas = (value > 0) * opcodes.GCALLVALUETRANSFER + \
<<<<<<< HEAD
                    ext.post_anti_dos_hardfork * opcodes.CALL_SUPPLEMENTAL_GAS
                    # ^ EIP150 Increase the gas cost of CALLCODE, DELEGATECALL to 700

            if ext.post_anti_dos_hardfork:
                # EIP150(1b) if a call asks for more gas than all but one 64th of
                # the maximum allowed amount, call with all but one 64th of the
                # maximum allowed amount of gas
                if compustate.gas < extra_gas:
                    return vm_exception('OUT OF GAS', needed=extra_gas)
                gas = min(gas, max_call_gas(compustate.gas - extra_gas))
            else:
                if compustate.gas < gas + extra_gas:
                    return vm_exception('OUT OF GAS', needed=gas + extra_gas)

            submsg_gas = gas + opcodes.GSTIPEND * (value > 0)
            if ext.get_balance(msg.to) >= value and msg.depth < 1024:
=======
                ext.post_anti_dos_hardfork() * opcodes.CALL_SUPPLEMENTAL_GAS
            if ext.post_anti_dos_hardfork():
                if compustate.gas < extra_gas:
                    return vm_exception('OUT OF GAS', needed=extra_gas)
                gas = min(gas, all_but_1n(compustate.gas - extra_gas, opcodes.CALL_CHILD_LIMIT_DENOM))
            else:
                if compustate.gas < gas + extra_gas:
                    return vm_exception('OUT OF GAS', needed=gas+extra_gas)
            submsg_gas = gas + opcodes.GSTIPEND * (value > 0)
            if ext.get_balance(msg.to) >= value and msg.depth < MAX_DEPTH:
>>>>>>> f3e3e5d7
                compustate.gas -= (gas + extra_gas)
                assert compustate.gas >= 0
                to = utils.encode_int(to)
                to = ((b'\x00' * (32 - len(to))) + to)[12:]
                cd = CallData(mem, meminstart, meminsz)
                if ext.post_homestead_hardfork and op == 'DELEGATECALL':
                    call_msg = Message(msg.sender, msg.to, msg.value, submsg_gas, cd,
                                       msg.depth + 1, code_address=to, transfers_value=False)
                elif op == 'DELEGATECALL':
                    return vm_exception('OPCODE INACTIVE')
                else:
                    call_msg = Message(msg.to, msg.to, value, submsg_gas, cd,
                                       msg.depth + 1, code_address=to)
                result, gas, data = ext.msg(call_msg)
                if result == 0:
                    stk.append(0)
                else:
                    stk.append(1)
                    compustate.gas += gas
                    for i in range(min(len(data), memoutsz)):
                        mem[memoutstart + i] = data[i]
            else:
                compustate.gas -= (gas + extra_gas - submsg_gas)
                stk.append(0)
        elif op == 'CALLBLACKBOX':
            if not ext.post_serenity_hardfork():
                return vm_exception('OPCODE INACTIVE')
            gas, codestart, codesz, datastart, datasz, outstart, outsz = \
                stk.pop(), stk.pop(), stk.pop(), stk.pop(), stk.pop(), stk.pop(), stk.pop()
            if not mem_extend(mem, compustate, op, datastart, datasz) or \
                    not mem_extend(mem, compustate, op, codestart, codesz):
                return vm_exception('OOG EXTENDING MEMORY')
            if ext.post_anti_dos_hardfork():
                gas = min(gas, all_but_1n(compustate.gas, opcodes.CALL_CHILD_LIMIT_DENOM))
            else:
                if gas > compustate.gas:
                    return vm_exception("OUT OF GAS", needed=gas)
            compustate.gas -= gas
            code = ''.join([chr(x) for x in mem[codestart: codestart + codesz]])
            call_msg = Message('\x00'*20, '\x00'*20, 0, gas, CallData(mem, datastart, datasz),
                               msg.depth + 1, transfers_value=False)
            result, gas, data = ext.blackbox_msg(call_msg, code)
            if result == 0:
                stk.append(0)
            else:
                stk.append(1)
                compustate.gas += gas
                if not mem_extend(mem, compustate, op, outstart, min(outsz, len(data))):
                    return vm_exception('OOG EXTENDING MEMORY')
                for i in range(min(len(data), outsz)):
                    mem[outstart + i] = data[i]
        elif op == 'RETURN':
            s0, s1 = stk.pop(), stk.pop()
            if not mem_extend(mem, compustate, op, s0, s1):
                return vm_exception('OOG EXTENDING MEMORY')
            return peaceful_exit('RETURN', compustate.gas, mem[s0: s0 + s1])
        elif op == 'SUICIDE':
            to = utils.encode_int(stk.pop())
            to = ((b'\x00' * (32 - len(to))) + to)[12:]

            if ext.post_anti_dos_hardfork:
                # EIP150 Increase the gas cost of SUICIDE to 5000
                extra_gas = opcodes.SUICIDE_SUPPLEMENTAL_GAS + \
                        (not ext.account_exists(to)) * opcodes.GCALLNEWACCOUNT
                # ^ EIP150(1c) If SUICIDE hits a newly created account, it
                # triggers an additional gas cost of 25000 (similar to CALLs)
                if not eat_gas(compustate, extra_gas):
                    return vm_exception("OUT OF GAS")

            xfer = ext.get_balance(msg.to)
            if ext.post_anti_dos_hardfork():
                extra_gas = opcodes.SUICIDE_SUPPLEMENTAL_GAS + \
                    (not ext.account_exists(to)) * (xfer > 0 or not ext.post_spurious_dragon_hardfork()) * opcodes.GCALLNEWACCOUNT
                if not eat_gas(compustate, extra_gas):
                    return vm_exception("OUT OF GAS")
            ext.set_balance(to, ext.get_balance(to) + xfer)
            ext.set_balance(msg.to, 0)
            ext.add_suicide(msg.to)
            # print('suiciding %s %s %d' % (msg.to, to, xfer))
            return 1, compustate.gas, []

        # this is slow!
        # for a in stk:
        #     assert is_numeric(a), (op, stk)
        #     assert a >= 0 and a < 2**256, (a, op, stk)


class VmExtBase():

    def __init__(self):
        self.get_code = lambda addr: b''
        self.get_balance = lambda addr: 0
        self.set_balance = lambda addr, balance: 0
        self.set_storage_data = lambda addr, key, value: 0
        self.get_storage_data = lambda addr, key: 0
        self.log_storage = lambda addr: 0
        self.add_suicide = lambda addr: 0
        self.add_refund = lambda x: 0
        self.block_prevhash = 0
        self.block_coinbase = 0
        self.block_timestamp = 0
        self.block_number = 0
        self.block_difficulty = 0
        self.block_gas_limit = 0
        self.log = lambda addr, topics, data: 0
        self.tx_origin = b'0' * 40
        self.tx_gasprice = 0
        self.create = lambda msg: 0, 0, 0
        self.call = lambda msg: 0, 0, 0
        self.sendmsg = lambda msg: 0, 0, 0<|MERGE_RESOLUTION|>--- conflicted
+++ resolved
@@ -149,15 +149,8 @@
         return True
 
 
-<<<<<<< HEAD
-def max_call_gas(gas):
-    """Since EIP150 CALLs will send only all but 1/64th of the available gas.
-    """
-    return gas - (gas // opcodes.CALL_CHILD_LIMIT_DENOM)
-=======
 def all_but_1n(x, n):
     return x - x / n
->>>>>>> f3e3e5d7
 
 
 def vm_exception(error, **kargs):
@@ -348,18 +341,10 @@
             elif op == 'ADDRESS':
                 stk.append(utils.coerce_to_int(msg.to))
             elif op == 'BALANCE':
-<<<<<<< HEAD
-                # EIP150: Increase the gas cost of BALANCE to 400
-                if ext.post_anti_dos_hardfork:
-                    if not eat_gas(compustate, opcodes.BALANCE_SUPPLEMENTAL_GAS):
-                        return vm_exception("OUT OF GAS")
-                addr = utils.coerce_addr_to_hex(stk.pop() % 2 ** 160)
-=======
                 if ext.post_anti_dos_hardfork():
                     if not eat_gas(compustate, opcodes.BALANCE_SUPPLEMENTAL_GAS):
                         return vm_exception("OUT OF GAS")
                 addr = utils.coerce_addr_to_hex(stk.pop() % 2**160)
->>>>>>> f3e3e5d7
                 stk.append(ext.get_balance(addr))
             elif op == 'ORIGIN':
                 stk.append(utils.coerce_to_int(ext.tx_origin))
@@ -394,20 +379,6 @@
             elif op == 'GASPRICE':
                 stk.append(ext.tx_gasprice)
             elif op == 'EXTCODESIZE':
-<<<<<<< HEAD
-                # EIP150: Increase the gas cost of EXTCODESIZE to 700
-                if ext.post_anti_dos_hardfork:
-                    if not eat_gas(compustate, opcodes.EXTCODELOAD_SUPPLEMENTAL_GAS):
-                        return vm_exception("OUT OF GAS")
-                addr = utils.coerce_addr_to_hex(stk.pop() % 2 ** 160)
-                stk.append(len(ext.get_code(addr) or b''))
-            elif op == 'EXTCODECOPY':
-                # EIP150: Increase the base gas cost of EXTCODECOPY to 700
-                if ext.post_anti_dos_hardfork:
-                    if not eat_gas(compustate, opcodes.EXTCODELOAD_SUPPLEMENTAL_GAS):
-                        return vm_exception("OUT OF GAS")
-                addr = utils.coerce_addr_to_hex(stk.pop() % 2 ** 160)
-=======
                 if ext.post_anti_dos_hardfork():
                     if not eat_gas(compustate, opcodes.EXTCODELOAD_SUPPLEMENTAL_GAS):
                         return vm_exception("OUT OF GAS")
@@ -418,7 +389,6 @@
                     if not eat_gas(compustate, opcodes.EXTCODELOAD_SUPPLEMENTAL_GAS):
                         return vm_exception("OUT OF GAS")
                 addr = utils.coerce_addr_to_hex(stk.pop() % 2**160)
->>>>>>> f3e3e5d7
                 start, s2, size = stk.pop(), stk.pop(), stk.pop()
                 extcode = ext.get_code(addr) or b''
                 assert utils.is_string(extcode)
@@ -433,15 +403,11 @@
                         mem[start + i] = 0
         elif opcode < 0x50:
             if op == 'BLOCKHASH':
-<<<<<<< HEAD
-                stk.append(utils.big_endian_to_int(ext.block_hash(stk.pop())))
-=======
                 if ext.post_metropolis_hardfork():
                     bh_addr = ext.blockhash_store
                     stk.append(ext.get_storage_data(bh_addr, stk.pop()))
                 else:
                     stk.append(utils.big_endian_to_int(ext.block_hash(stk.pop())))
->>>>>>> f3e3e5d7
             elif op == 'COINBASE':
                 stk.append(utils.big_endian_to_int(ext.block_coinbase))
             elif op == 'TIMESTAMP':
@@ -475,12 +441,7 @@
                     return vm_exception('OOG EXTENDING MEMORY')
                 mem[s0] = s1 % 256
             elif op == 'SLOAD':
-<<<<<<< HEAD
-                # EIP150: Increase the gas cost of SLOAD to 200
-                if ext.post_anti_dos_hardfork:
-=======
                 if ext.post_anti_dos_hardfork():
->>>>>>> f3e3e5d7
                     if not eat_gas(compustate, opcodes.SLOAD_SUPPLEMENTAL_GAS):
                         return vm_exception("OUT OF GAS")
                 stk.append(ext.get_storage_data(msg.to, stk.pop()))
@@ -517,8 +478,6 @@
                 stk.append(len(mem))
             elif op == 'GAS':
                 stk.append(compustate.gas)  # AFTER subtracting cost 1
-<<<<<<< HEAD
-=======
         elif 0xe0 <= opcode < 0xef:
             if not ext.post_metropolis_hardfork():
                 return vm_exception('OPCODE RANGE INACTIVE', opcode=opcode)
@@ -549,7 +508,6 @@
                 ext.add_refund(refund)
             elif op == 'SSIZE':
                 stk.append(len(ext.get_storage_bytes(msg.to, stk.pop())))
->>>>>>> f3e3e5d7
         elif op[:4] == 'PUSH':
             pushnum = int(op[4:])
             compustate.pc += pushnum
@@ -594,25 +552,13 @@
             if ext.get_balance(msg.to) >= value and msg.depth < MAX_DEPTH:
                 cd = CallData(mem, mstart, msz)
                 ingas = compustate.gas
-<<<<<<< HEAD
-                # EIP150(1b) CREATE only provides all but one 64th of the
-                # parent gas to the child call
-                if ext.post_anti_dos_hardfork:
-                    ingas = max_call_gas(ingas)
-
-=======
                 if ext.post_anti_dos_hardfork():
                     ingas = all_but_1n(ingas, opcodes.CALL_CHILD_LIMIT_DENOM)
->>>>>>> f3e3e5d7
                 create_msg = Message(msg.to, b'', value, ingas, cd, msg.depth + 1)
                 o, gas, addr = ext.create(create_msg)
                 if o:
                     stk.append(utils.coerce_to_int(addr))
-<<<<<<< HEAD
-                    compustate.gas -= (ingas - gas)
-=======
                     compustate.gas = compustate.gas - ingas + gas
->>>>>>> f3e3e5d7
                 else:
                     stk.append(0)
                     compustate.gas -= ingas
@@ -626,26 +572,6 @@
                 return vm_exception('OOG EXTENDING MEMORY')
             to = utils.encode_int(to)
             to = ((b'\x00' * (32 - len(to))) + to)[12:]
-<<<<<<< HEAD
-            extra_gas = (not ext.account_exists(to)) * opcodes.GCALLNEWACCOUNT + \
-                    (value > 0) * opcodes.GCALLVALUETRANSFER + \
-                    ext.post_anti_dos_hardfork * opcodes.CALL_SUPPLEMENTAL_GAS
-                    # ^ EIP150 Increase the gas cost of CALL to 700
-
-            if ext.post_anti_dos_hardfork:
-                # EIP150(1b) if a call asks for more gas than all but one 64th of
-                # the maximum allowed amount, call with all but one 64th of the
-                # maximum allowed amount of gas
-                if compustate.gas < extra_gas:
-                    return vm_exception('OUT OF GAS', needed=extra_gas)
-                gas = min(gas, max_call_gas(compustate.gas - extra_gas))
-            else:
-                if compustate.gas < gas + extra_gas:
-                    return vm_exception('OUT OF GAS', needed=gas + extra_gas)
-
-            submsg_gas = gas + opcodes.GSTIPEND * (value > 0)
-            if ext.get_balance(msg.to) >= value and msg.depth < 1024:
-=======
             extra_gas = (not ext.account_exists(to)) * (value > 0 or not ext.post_spurious_dragon_hardfork()) * opcodes.GCALLNEWACCOUNT + \
                 (value > 0) * opcodes.GCALLVALUETRANSFER + \
                 ext.post_anti_dos_hardfork() * opcodes.CALL_SUPPLEMENTAL_GAS
@@ -659,7 +585,6 @@
                     return vm_exception('OUT OF GAS', needed=gas+extra_gas)
             submsg_gas = gas + opcodes.GSTIPEND * (value > 0)
             if ext.get_balance(msg.to) >= value and msg.depth < MAX_DEPTH:
->>>>>>> f3e3e5d7
                 compustate.gas -= (gas + extra_gas)
                 assert compustate.gas >= 0
                 cd = CallData(mem, meminstart, meminsz)
@@ -688,24 +613,6 @@
                     not mem_extend(mem, compustate, op, memoutstart, memoutsz):
                 return vm_exception('OOG EXTENDING MEMORY')
             extra_gas = (value > 0) * opcodes.GCALLVALUETRANSFER + \
-<<<<<<< HEAD
-                    ext.post_anti_dos_hardfork * opcodes.CALL_SUPPLEMENTAL_GAS
-                    # ^ EIP150 Increase the gas cost of CALLCODE, DELEGATECALL to 700
-
-            if ext.post_anti_dos_hardfork:
-                # EIP150(1b) if a call asks for more gas than all but one 64th of
-                # the maximum allowed amount, call with all but one 64th of the
-                # maximum allowed amount of gas
-                if compustate.gas < extra_gas:
-                    return vm_exception('OUT OF GAS', needed=extra_gas)
-                gas = min(gas, max_call_gas(compustate.gas - extra_gas))
-            else:
-                if compustate.gas < gas + extra_gas:
-                    return vm_exception('OUT OF GAS', needed=gas + extra_gas)
-
-            submsg_gas = gas + opcodes.GSTIPEND * (value > 0)
-            if ext.get_balance(msg.to) >= value and msg.depth < 1024:
-=======
                 ext.post_anti_dos_hardfork() * opcodes.CALL_SUPPLEMENTAL_GAS
             if ext.post_anti_dos_hardfork():
                 if compustate.gas < extra_gas:
@@ -716,13 +623,12 @@
                     return vm_exception('OUT OF GAS', needed=gas+extra_gas)
             submsg_gas = gas + opcodes.GSTIPEND * (value > 0)
             if ext.get_balance(msg.to) >= value and msg.depth < MAX_DEPTH:
->>>>>>> f3e3e5d7
                 compustate.gas -= (gas + extra_gas)
                 assert compustate.gas >= 0
                 to = utils.encode_int(to)
                 to = ((b'\x00' * (32 - len(to))) + to)[12:]
                 cd = CallData(mem, meminstart, meminsz)
-                if ext.post_homestead_hardfork and op == 'DELEGATECALL':
+                if ext.post_homestead_hardfork() and op == 'DELEGATECALL':
                     call_msg = Message(msg.sender, msg.to, msg.value, submsg_gas, cd,
                                        msg.depth + 1, code_address=to, transfers_value=False)
                 elif op == 'DELEGATECALL':
@@ -776,16 +682,6 @@
         elif op == 'SUICIDE':
             to = utils.encode_int(stk.pop())
             to = ((b'\x00' * (32 - len(to))) + to)[12:]
-
-            if ext.post_anti_dos_hardfork:
-                # EIP150 Increase the gas cost of SUICIDE to 5000
-                extra_gas = opcodes.SUICIDE_SUPPLEMENTAL_GAS + \
-                        (not ext.account_exists(to)) * opcodes.GCALLNEWACCOUNT
-                # ^ EIP150(1c) If SUICIDE hits a newly created account, it
-                # triggers an additional gas cost of 25000 (similar to CALLs)
-                if not eat_gas(compustate, extra_gas):
-                    return vm_exception("OUT OF GAS")
-
             xfer = ext.get_balance(msg.to)
             if ext.post_anti_dos_hardfork():
                 extra_gas = opcodes.SUICIDE_SUPPLEMENTAL_GAS + \
