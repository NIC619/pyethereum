from ethereum.pow import ethash, ethash_utils, ethpow
from ethereum import utils
from ethereum.common import update_block_env_variables, calc_difficulty
from ethereum.exceptions import VerificationFailed
import rlp


# Block initialization state transition
def initialize(state, block=None):
    config = state.config

    state.txindex = 0
    state.gas_used = 0
    state.bloom = 0
    state.receipts = []

    if block is not None:
        update_block_env_variables(state, block)

    if state.is_DAO(at_fork_height=True):
        for acct in state.config['CHILD_DAO_LIST']:
            state.transfer_value(
                acct,
                state.config['DAO_WITHDRAWER'],
                state.get_balance(acct))

    # if state.is_METROPOLIS(at_fork_height=True):
    #     state.set_code(utils.normalize_address(
    #         config["METROPOLIS_STATEROOT_STORE"]), config["METROPOLIS_GETTER_CODE"])
    #     state.set_code(utils.normalize_address(
    # config["METROPOLIS_BLOCKHASH_STORE"]), config["METROPOLIS_GETTER_CODE"])


# Check that proof of work is valid
def check_pow(state, header):
    assert ethpow.check_pow(header.number, header.mining_hash, header.mixhash,
                            header.nonce, header.difficulty)
    return True


# Get uncle blocks to add to a block on the given state
def get_uncle_candidates(chain, state):
    uncles = []
    ineligible = {}
    for h, _uncles in state.recent_uncles.items():
        for u in _uncles:
            ineligible[u] = True
    for i in range(
            0, min(state.config['MAX_UNCLE_DEPTH'], len((state.prev_headers)))):
        ineligible[state.prev_headers[i].hash] = True
    for i in range(
            1, min(state.config['MAX_UNCLE_DEPTH'], len(state.prev_headers))):
        child_hashes = chain.get_child_hashes(state.prev_headers[i].hash)
        for c in child_hashes:
            if c not in ineligible and len(uncles) < 2:
                uncles.append(chain.get_block(c).header)
        if len(uncles) == 2:
            break
    return uncles


# Validate that a block has valid uncles
def validate_uncles(state, block):
    """Validate the uncles of this block."""
    # Make sure hash matches up
    if utils.sha3(rlp.encode(block.uncles)) != block.header.uncles_hash:
        raise VerificationFailed("Uncle hash mismatch")
    # Enforce maximum number of uncles
    if len(block.uncles) > state.config['MAX_UNCLES']:
        raise VerificationFailed("Too many uncles")
    # Uncle must have lower block number than blockj
    for uncle in block.uncles:
        if uncle.number >= block.header.number:
            raise VerificationFailed("Uncle number too high")

    # Check uncle validity
    MAX_UNCLE_DEPTH = state.config['MAX_UNCLE_DEPTH']
    ancestor_chain = [block.header] + \
        [a for a in state.prev_headers[:MAX_UNCLE_DEPTH + 1] if a]
    # Uncles of this block cannot be direct ancestors and cannot also
    # be uncles included 1-6 blocks ago
    ineligible = [b.hash for b in ancestor_chain]
    for blknum, uncles in state.recent_uncles.items():
        if state.block_number > int(
                blknum) >= state.block_number - MAX_UNCLE_DEPTH:
            ineligible.extend([u for u in uncles])
    eligible_ancestor_hashes = [x.hash for x in ancestor_chain[2:]]
    for uncle in block.uncles:
        if uncle.prevhash not in eligible_ancestor_hashes:
            raise VerificationFailed("Uncle does not have a valid ancestor")
        parent = [x for x in ancestor_chain if x.hash == uncle.prevhash][0]
        if uncle.difficulty != calc_difficulty(
                parent, uncle.timestamp, config=state.config):
            raise VerificationFailed("Difficulty mismatch")
        if uncle.number != parent.number + 1:
            raise VerificationFailed("Number mismatch")
        if uncle.timestamp < parent.timestamp:
            raise VerificationFailed("Timestamp mismatch")
        if uncle.hash in ineligible:
            raise VerificationFailed("Duplicate uncle")
        if uncle.gas_used > uncle.gas_limit:
            raise VerificationFailed("Uncle used too much gas")
        if not check_pow(state, uncle):
            raise VerificationFailed('uncle pow mismatch')
        ineligible.append(uncle.hash)
    return True


# Block finalization state transition
def finalize(state, block):
    """Apply rewards and commit."""
<<<<<<< HEAD

    if state.is_METROPOLIS() and False:
        br = state.config['BYZANTIUM_BLOCK_REWARD']
        nr = state.config['BYZANTIUM_NEPHEW_REWARD']
    else:
        br = state.config['BLOCK_REWARD']
        nr = state.config['NEPHEW_REWARD']
        
    delta = int(br + nr * len(block.uncles))
=======
    delta = int(state.config['BLOCK_REWARD'] +
                state.config['NEPHEW_REWARD'] * len(block.uncles))
>>>>>>> 183904bd
    state.delta_balance(state.block_coinbase, delta)

    udpf = state.config['UNCLE_DEPTH_PENALTY_FACTOR']

    for uncle in block.uncles:
        r = int(br * (udpf + uncle.number - state.block_number) // udpf)
        state.delta_balance(uncle.coinbase, r)

    if state.block_number - \
            state.config['MAX_UNCLE_DEPTH'] in state.recent_uncles:
        del state.recent_uncles[state.block_number -
                                state.config['MAX_UNCLE_DEPTH']]<|MERGE_RESOLUTION|>--- conflicted
+++ resolved
@@ -109,7 +109,6 @@
 # Block finalization state transition
 def finalize(state, block):
     """Apply rewards and commit."""
-<<<<<<< HEAD
 
     if state.is_METROPOLIS() and False:
         br = state.config['BYZANTIUM_BLOCK_REWARD']
@@ -119,10 +118,6 @@
         nr = state.config['NEPHEW_REWARD']
         
     delta = int(br + nr * len(block.uncles))
-=======
-    delta = int(state.config['BLOCK_REWARD'] +
-                state.config['NEPHEW_REWARD'] * len(block.uncles))
->>>>>>> 183904bd
     state.delta_balance(state.block_coinbase, delta)
 
     udpf = state.config['UNCLE_DEPTH_PENALTY_FACTOR']
