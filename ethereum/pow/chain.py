--- conflicted
+++ resolved
@@ -399,11 +399,7 @@
         self.db.put('head_hash', self.head_hash)
         self.db.put(block.hash, rlp.encode(block))
         self.db.put(b'changed:' + block.hash,
-<<<<<<< HEAD
                     b''.join([k.encode() if not is_string(k) else k for k in list(changed.keys())]))
-=======
-                    b''.join([k.encode() if not isinstance(k, bytes) else k for k in list(changed.keys())]))
->>>>>>> 55ee8c3b
         print('Saved %d address change logs' % len(changed.keys()))
         self.db.put(b'deletes:' + block.hash, b''.join(deletes))
         log.debug('Saved %d trie node deletes for block %d (%s)' %
