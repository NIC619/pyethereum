--- conflicted
+++ resolved
@@ -174,12 +174,12 @@
     success = apply_transaction(state, t)
     assert success
 
-def validator_inject(state, vcode, deposit_size, randao_commitment, nonce=0, ct=None):
+def validator_inject(state, vcode, deposit_size, randao_commitment, address, nonce=0, ct=None):
     if not ct:
         ct = get_casper_ct()
     state.set_balance(utils.int_to_addr(1), deposit_size)
     t = Transaction(nonce, 0, 10**8, casper_config['CASPER_ADDR'], deposit_size,
-                    ct.encode('deposit', [vcode, randao_commitment]))
+                    ct.encode('deposit', [vcode, randao_commitment, address]))
     t._sender = utils.int_to_addr(1)
     success = apply_transaction(state, t)
     assert success
@@ -213,33 +213,9 @@
     casper_contract_bootstrap(state, ct=ct)
 
     # Add validators
-<<<<<<< HEAD
-    for i, (vcode, deposit_size, randao_commitment) in enumerate(validators):
-        validator_inject(state, vcode, deposit_size, randao_commitment, i, ct)
-
-=======
     for i, (vcode, deposit_size, randao_commitment, address) in enumerate(validators):
-        state.set_balance(utils.int_to_addr(1), deposit_size)
-        t = Transaction(i, 0, 10**8, casper_config['CASPER_ADDR'], deposit_size,
-                        ct.encode('deposit', [vcode, randao_commitment, address]))
-        t._sender = utils.int_to_addr(1)
-        success = apply_transaction(state, t)
-        assert success
-    for addr, data in alloc.items():
-        addr = utils.normalize_address(addr)
-        assert len(addr) == 20
-        if 'wei' in data:
-            state.set_balance(addr, utils.parse_as_int(data['wei']))
-        if 'balance' in data:
-            state.set_balance(addr, utils.parse_as_int(data['balance']))
-        if 'code' in data:
-            state.set_code(addr, utils.parse_as_bin(data['code']))
-        if 'nonce' in data:
-            state.set_nonce(addr, utils.parse_as_int(data['nonce']))
-        if 'storage' in data:
-            for k, v in data['storage'].items():
-                state.set_storage_data(addr, utils.parse_as_bin(k), utils.parse_as_bin(v))
->>>>>>> 9725a73a
+        validator_inject(state, vcode, deposit_size, randao_commitment, address, i, ct)
+
     # Start the first epoch
     casper_start_epoch(state)
 
@@ -249,31 +225,13 @@
     return state
 
 
-<<<<<<< HEAD
 def casper_start_epoch(state):
     ct = get_casper_ct()
     t = Transaction(0, 0, 10**8, casper_config['CASPER_ADDR'], 0, ct.encode('newEpoch', [0]))
     t._sender = casper_config['CASPER_ADDR']
     apply_transaction(state, t)
 
-def find_indices(state, vcode):
-    for i in range(len(validator_sizes)):
-        epoch = state.block_number // call_casper(state, 'getEpochLength', [])
-        valcount = call_casper(state, 'getValidatorCount', [i])
-        for j in range(valcount):
-            valcode = call_casper(state, 'getValidationCode', [i, j])
-            if valcode == vcode:
-                start = call_casper(state, 'getStartEpoch', [i, j])
-                end = call_casper(state, 'getEndEpoch', [i, j])
-                if start <= epoch < end:
-                    return [i, j, True]
-                else:
-                    return [i, j, False]
-    return [None, None, False]
-
-
-=======
->>>>>>> 9725a73a
+
 def get_dunkle_candidates(chain, state, scan_limit=10):
     blknumber = call_casper(state, 'getBlockNumber')
     anc = chain.get_block(chain.get_blockhash_by_number(blknumber - scan_limit))
