# -*- coding: utf8 -*-
from __future__ import print_function

import ast
import re
import warnings

import yaml  # use yaml instead of json to get non unicode (works with ascii only data)
from rlp.utils import decode_hex, encode_hex

from ethereum import utils
from ethereum.utils import (
    big_endian_to_int, ceil32, int_to_big_endian, encode_int, is_numeric, isnumeric, is_string,
    rzpad, TT255, TT256, zpad,
)

# The number of bytes is encoded as a uint256
# Type used to encode a string/bytes length
INT256 = 'uint', '256', []
lentyp = INT256  # pylint: disable=invalid-name


class EncodingError(Exception):
    pass


class ValueOutOfBounds(EncodingError):
    pass


def json_decode(data):
    return yaml.safe_load(data)


def split32(data):
    """ Split data into pieces of 32 bytes. """
    all_pieces = []

    for position in range(0, len(data), 32):
        piece = data[position:position + 32]
        all_pieces.append(piece)

    return all_pieces


def _canonical_type(name):  # pylint: disable=too-many-return-statements
    """ Replace aliases to the corresponding type to compute the ids. """

    if name == 'int':
        return 'int256'

    if name == 'uint':
        return 'uint256'

    if name == 'fixed':
        return 'fixed128x128'

    if name == 'ufixed':
        return 'ufixed128x128'

    if name.startswith('int['):
        return 'int256' + name[3:]

    if name.startswith('uint['):
        return 'uint256' + name[4:]

    if name.startswith('fixed['):
        return 'fixed128x128' + name[5:]

    if name.startswith('ufixed['):
        return 'ufixed128x128' + name[6:]

    return name


def normalize_name(name):
    """ Return normalized event/function name. """
    if '(' in name:
        return name[:name.find('(')]

    return name


def method_id(name, encode_types):
    """ Return the unique method id.

    The signature is defined as the canonical expression of the basic
    prototype, i.e. the function name with the parenthesised list of parameter
    types. Parameter types are split by a single comma - no spaces are used.

    The method id is defined as the first four bytes (left, high-order in
    big-endian) of the Keccak (SHA-3) hash of the signature of the function.
    """
    function_types = [
        _canonical_type(type_)
        for type_ in encode_types
    ]

    function_signature = '{function_name}({canonical_types})'.format(
        function_name=name,
        canonical_types=','.join(function_types),
    )

    function_keccak = utils.sha3(function_signature)
    first_bytes = function_keccak[:4]

    return big_endian_to_int(first_bytes)


def event_id(name, encode_types):
    """ Return the event id.

    Defined as:

        `keccak(EVENT_NAME+"("+EVENT_ARGS.map(canonical_type_of).join(",")+")")`

    Where `canonical_type_of` is a function that simply returns the canonical
    type of a given argument, e.g. for uint indexed foo, it would return
    uint256). Note the lack of spaces.
    """

    event_types = [
        _canonical_type(type_)
        for type_ in encode_types
    ]

    event_signature = '{event_name}({canonical_types})'.format(
        event_name=name,
        canonical_types=','.join(event_types),
    )

    return big_endian_to_int(utils.sha3(event_signature))


def decint(n, signed=False):  # pylint: disable=invalid-name,too-many-branches
    ''' Decode an unsigned/signed integer. '''

    if isinstance(n, str):
        n = utils.to_string(n)

    if n is True:
        return 1

    if n is False:
        return 0

    if n is None:
        return 0

    if is_numeric(n):
        if signed:
            if not -TT255 <= n <= TT255 - 1:
                raise EncodingError('Number out of range: %r' % n)
        else:
            if not 0 <= n <= TT256 - 1:
                raise EncodingError('Number out of range: %r' % n)

        return n

    if is_string(n):
        if len(n) > 32:
            raise EncodingError('String too long: %r' % n)

        if len(n) == 40:
            int_bigendian = decode_hex(n)
        else:
            int_bigendian = n  # pylint: disable=redefined-variable-type

        result = big_endian_to_int(int_bigendian)
        if signed:
            if result >= TT255:
                result -= TT256

            if not -TT255 <= result <= TT255 - 1:
                raise EncodingError('Number out of range: %r' % n)
        else:
            if not 0 <= result <= TT256 - 1:
                raise EncodingError('Number out of range: %r' % n)

        return result

    raise EncodingError('Cannot decode integer: %r' % n)


def encode_single(typ, arg):  # pylint: disable=too-many-return-statements,too-many-branches,too-many-statements,too-many-locals
    ''' Encode `arg` as `typ`.

    `arg` will be encoded in a best effort manner, were necessary the function
    will try to correctly define the underlying binary representation (ie.
    decoding a hex-encoded address/hash).

    Args:
        typ (Tuple[(str, int, list)]): A 3-tuple defining the `arg` type.

            The first element defines the type name.
            The second element defines the type length in bits.
            The third element defines if it's an array type.

            Together the first and second defines the elementary type, the third
            element must be present but is ignored.

            Valid type names are:
                - uint
                - int
                - bool
                - ufixed
                - fixed
                - string
                - bytes
                - hash
                - address

        arg (object): The object to be encoded, it must be a python object
            compatible with the `typ`.

    Raises:
        ValueError: when an invalid `typ` is supplied.
        ValueOutOfBounds: when `arg` cannot be encoded as `typ` because of the
            binary contraints.

    Note:
        This function don't work with array types, for that use the `enc`
        function.
    '''
    base, sub, _ = typ

    if base == 'uint':
        sub = int(sub)

        if not (0 < sub <= 256 and sub % 8 == 0):
            raise ValueError('invalid unsigned integer bit length {}'.format(sub))

        try:
            i = decint(arg, signed=False)
        except EncodingError:
            # arg is larger than 2**256
            raise ValueOutOfBounds(repr(arg))

        if not 0 <= i < 2 ** sub:
            raise ValueOutOfBounds(repr(arg))

        value_encoded = int_to_big_endian(i)
        return zpad(value_encoded, 32)

    if base == 'int':
        sub = int(sub)
        bits = sub - 1

        if not (0 < sub <= 256 and sub % 8 == 0):
            raise ValueError('invalid integer bit length {}'.format(sub))

        try:
            i = decint(arg, signed=True)
        except EncodingError:
            # arg is larger than 2**255
            raise ValueOutOfBounds(repr(arg))

        if not -2 ** bits <= i < 2 ** bits:
            raise ValueOutOfBounds(repr(arg))

        value = i % 2 ** sub  # convert negative to "equivalent" positive
        value_encoded = int_to_big_endian(value)
        return zpad(value_encoded, 32)

    if base == 'bool':
        if arg is True:
            value_encoded = int_to_big_endian(1)
        elif arg is False:
            value_encoded = int_to_big_endian(0)
        else:
            raise ValueError('%r is not bool' % arg)

        return zpad(value_encoded, 32)

    if base == 'ufixed':
        sub = str(sub)  # pylint: disable=redefined-variable-type

        high_str, low_str = sub.split('x')
        high = int(high_str)
        low = int(low_str)

        if not (0 < high + low <= 256 and high % 8 == 0 and low % 8 == 0):
            raise ValueError('invalid unsigned fixed length {}'.format(sub))

        if not 0 <= arg < 2 ** high:
            raise ValueOutOfBounds(repr(arg))

        float_point = arg * 2 ** low
        fixed_point = int(float_point)
        return zpad(int_to_big_endian(fixed_point), 32)

    if base == 'fixed':
        sub = str(sub)  # pylint: disable=redefined-variable-type

        high_str, low_str = sub.split('x')
        high = int(high_str)
        low = int(low_str)
        bits = high - 1

        if not (0 < high + low <= 256 and high % 8 == 0 and low % 8 == 0):
            raise ValueError('invalid unsigned fixed length {}'.format(sub))

        if not -2 ** bits <= arg < 2 ** bits:
            raise ValueOutOfBounds(repr(arg))

        float_point = arg * 2 ** low
        fixed_point = int(float_point)
        value = fixed_point % 2 ** 256
        return zpad(int_to_big_endian(value), 32)

    if base == 'string':
        if isinstance(arg, utils.unicode):
            arg = arg.encode('utf8')
        else:
            try:
                arg.decode('utf8')
            except UnicodeDecodeError:
                raise ValueError('string must be utf8 encoded')

        if len(sub):  # fixed length
            if not 0 <= len(arg) <= int(sub):
                raise ValueError('invalid string length {}'.format(sub))

            if not 0 <= int(sub) <= 32:
                raise ValueError('invalid string length {}'.format(sub))

            return rzpad(arg, 32)

        if not 0 <= len(arg) < TT256:
            raise Exception('Integer invalid or out of range: %r' % arg)

        length_encoded = zpad(int_to_big_endian(len(arg)), 32)
        value_encoded = rzpad(arg, utils.ceil32(len(arg)))

        return length_encoded + value_encoded

    if base == 'bytes':
        if not is_string(arg):
            raise EncodingError('Expecting string: %r' % arg)

        arg = utils.to_string(arg)  # py2: force unicode into str

        if len(sub):  # fixed length
            if not 0 <= len(arg) <= int(sub):
                raise ValueError('string must be utf8 encoded')

            if not 0 <= int(sub) <= 32:
                raise ValueError('string must be utf8 encoded')

            return rzpad(arg, 32)

        if not 0 <= len(arg) < TT256:
            raise Exception('Integer invalid or out of range: %r' % arg)

        length_encoded = zpad(int_to_big_endian(len(arg)), 32)
        value_encoded = rzpad(arg, utils.ceil32(len(arg)))

        return length_encoded + value_encoded

    if base == 'hash':
        if not (int(sub) and int(sub) <= 32):
            raise EncodingError('too long: %r' % arg)

        if isnumeric(arg):
            return zpad(encode_int(arg), 32)

        if len(arg) == int(sub):
            return zpad(arg, 32)

        if len(arg) == int(sub) * 2:
            return zpad(decode_hex(arg), 32)

        raise EncodingError('Could not parse hash: %r' % arg)

    if base == 'address':
        assert sub == ''

        if isnumeric(arg):
            return zpad(encode_int(arg), 32)

        if len(arg) == 20:
            return zpad(arg, 32)

        if len(arg) == 40:
            return zpad(decode_hex(arg), 32)

        if len(arg) == 42 and arg[:2] == '0x':
            return zpad(decode_hex(arg[2:]), 32)

        raise EncodingError('Could not parse address: %r' % arg)
    raise EncodingError('Unhandled type: %r %r' % (base, sub))


class ContractTranslator(object):

    def __init__(self, contract_interface):
        if is_string(contract_interface):
            contract_interface = json_decode(contract_interface)

        self.fallback_data = None
        self.constructor_data = None
        self.function_data = {}
        self.event_data = {}

        for description in contract_interface:
            entry_type = description.get('type', 'function')
            encode_types = []
            signature = []

            # If it's a function/constructor/event
            if entry_type != 'fallback' and 'inputs' in description:
                encode_types = [
                    element['type']
                    for element in description.get('inputs')
                ]

                signature = [
                    (element['type'], element['name'])
                    for element in description.get('inputs')
                ]

            if entry_type == 'function':
                normalized_name = normalize_name(description['name'])

                decode_types = [
                    element['type']
                    for element in description['outputs']
                ]

                self.function_data[normalized_name] = {
                    'prefix': method_id(normalized_name, encode_types),
                    'encode_types': encode_types,
                    'decode_types': decode_types,
                    'is_constant': description.get('constant', False),
                    'signature': signature,
                    'payable': description.get('payable', False),
                }

            elif entry_type == 'event':
                normalized_name = normalize_name(description['name'])

                indexed = [
                    element['indexed']
                    for element in description['inputs']
                ]
                names = [
                    element['name']
                    for element in description['inputs']
                ]
                # event_id == topics[0]
                self.event_data[event_id(normalized_name, encode_types)] = {
                    'types': encode_types,
                    'name': normalized_name,
                    'names': names,
                    'indexed': indexed,
                    'anonymous': description.get('anonymous', False),
                }

            elif entry_type == 'constructor':
                if self.constructor_data is not None:
                    raise ValueError('Only one constructor is supported.')

                self.constructor_data = {
                    'encode_types': encode_types,
                    'signature': signature,
                }

            elif entry_type == 'fallback':
                if self.fallback_data is not None:
                    raise ValueError('Only one fallback function is supported.')
                self.fallback_data = {'payable': description['payable']}

            else:
                raise ValueError('Unknown type {}'.format(description['type']))

    def encode(self, function_name, args):
        warnings.warn('encode is deprecated, please use encode_function_call', DeprecationWarning)
        return self.encode_function_call(function_name, args)

    def decode(self, function_name, data):
        warnings.warn('decode is deprecated, please use decode_function_result', DeprecationWarning)
        return self.decode_function_result(function_name, data)

    def encode_function_call(self, function_name, args):
        """ Return the encoded function call.

        Args:
            function_name (str): One of the existing functions described in the
                contract interface.
            args (List[object]): The function arguments that wll be encoded and
                used in the contract execution in the vm.

        Return:
            bin: The encoded function name and arguments so that it can be used
                 with the evm to execute a funcion call, the binary string follows
                 the Ethereum Contract ABI.
        """
        if function_name not in self.function_data:
            raise ValueError('Unkown function {}'.format(function_name))

        description = self.function_data[function_name]

        function_selector = zpad(encode_int(description['prefix']), 4)
        arguments = encode_abi(description['encode_types'], args)

        return function_selector + arguments

    def decode_function_result(self, function_name, data):
        """ Return the function call result decoded.

        Args:
            function_name (str): One of the existing functions described in the
                contract interface.
            data (bin): The encoded result from calling `function_name`.

        Return:
            List[object]: The values returned by the call to `function_name`.
        """
        description = self.function_data[function_name]
        arguments = decode_abi(description['decode_types'], data)
        return arguments

    def encode_constructor_arguments(self, args):
        """ Return the encoded constructor call. """
        if self.constructor_data is None:
            raise ValueError("The contract interface didn't have a constructor")

        return encode_abi(self.constructor_data['encode_types'], args)

    def decode_event(self, log_topics, log_data):
        """ Return a dictionary representation the log.

        Note:
            This function won't work with anonymous events.

        Args:
            log_topics (List[bin]): The log's indexed arguments.
            log_data (bin): The encoded non-indexed arguments.
        """
        # https://github.com/ethereum/wiki/wiki/Ethereum-Contract-ABI#function-selector-and-argument-encoding

        # topics[0]: keccak(EVENT_NAME+"("+EVENT_ARGS.map(canonical_type_of).join(",")+")")
        # If the event is declared as anonymous the topics[0] is not generated;
        if not len(log_topics) or log_topics[0] not in self.event_data:
            raise ValueError('Unknown log type')

        event_id_ = log_topics[0]

        event = self.event_data[event_id_]

        # data: abi_serialise(EVENT_NON_INDEXED_ARGS)
        # EVENT_NON_INDEXED_ARGS is the series of EVENT_ARGS that are not
        # indexed, abi_serialise is the ABI serialisation function used for
        # returning a series of typed values from a function.
        unindexed_types = [
            type_
            for type_, indexed in zip(event['types'], event['indexed'])
            if not indexed
        ]
        unindexed_args = decode_abi(unindexed_types, log_data)

        # topics[n]: EVENT_INDEXED_ARGS[n - 1]
        # EVENT_INDEXED_ARGS is the series of EVENT_ARGS that are indexed
        indexed_count = 1  # skip topics[0]

        result = {}
        for name, type_, indexed in zip(event['names'], event['types'], event['indexed']):
            if indexed:
                topic_bytes = utils.zpad(
                    utils.encode_int(log_topics[indexed_count]),
                    32,
                )
                indexed_count += 1
                value = decode_single(process_type(type_), topic_bytes)
            else:
                value = unindexed_args.pop(0)

            result[name] = value
        result['_event_type'] = utils.to_string(event['name'])

        return result

    def listen(self, log, noprint=True):
        """
        Return a dictionary representation of the Log instance.

        Note:
            This function won't work with anonymous events.

        Args:
            log (processblock.Log): The Log instance that needs to be parsed.
            noprint (bool): Flag to turn off priting of the decoded log instance.
        """
        try:
            result = self.decode_event(log.topics, log.data)
        except ValueError:
            return  # api compatibility

        if not noprint:
            print(result)

        return result


def process_type(typ):
    # Crazy reg expression to separate out base type component (eg. uint),
    # size (eg. 256, 128x128, none), array component (eg. [], [45], none)
    regexp = '([a-z]*)([0-9]*x?[0-9]*)((\[[0-9]*\])*)'
    base, sub, arr, _ = re.match(regexp, utils.to_string_for_regexp(typ)).groups()
    arrlist = re.findall('\[[0-9]*\]', arr)
    assert len(''.join(arrlist)) == len(arr), \
        "Unknown characters found in array declaration"
    # Check validity of string type
    if base == 'string' or base == 'bytes':
        assert re.match('^[0-9]*$', sub), \
            "String type must have no suffix or numerical suffix"
        assert not sub or int(sub) <= 32, \
            "Maximum 32 bytes for fixed-length str or bytes"
    # Check validity of integer type
    elif base == 'uint' or base == 'int':
        assert re.match('^[0-9]+$', sub), \
            "Integer type must have numerical suffix"
        assert 8 <= int(sub) <= 256, \
            "Integer size out of bounds"
        assert int(sub) % 8 == 0, \
            "Integer size must be multiple of 8"
    # Check validity of fixed type
    elif base == 'ufixed' or base == 'fixed':
        assert re.match('^[0-9]+x[0-9]+$', sub), \
            "Real type must have suffix of form <high>x<low>, eg. 128x128"
        high, low = [int(x) for x in sub.split('x')]
        assert 8 <= (high + low) <= 256, \
            "Real size out of bounds (max 32 bytes)"
        assert high % 8 == 0 and low % 8 == 0, \
            "Real high/low sizes must be multiples of 8"
    # Check validity of hash type
    elif base == 'hash':
        assert re.match('^[0-9]+$', sub), \
            "Hash type must have numerical suffix"
    # Check validity of address type
    elif base == 'address':
        assert sub == '', "Address cannot have suffix"
    return base, sub, [ast.literal_eval(x) for x in arrlist]


# Returns the static size of a type, or None if dynamic
def get_size(typ):
    base, sub, arrlist = typ
    if not len(arrlist):
        if base in ('string', 'bytes') and not sub:
            return None
        return 32
    if arrlist[-1] == []:
        return None
    o = get_size((base, sub, arrlist[:-1]))
    if o is None:
        return None
    return arrlist[-1][0] * o


# Encodes a single value (static or dynamic)
def enc(typ, arg):
    base, sub, arrlist = typ
    type_size = get_size(typ)

    if base in ('string', 'bytes') and not sub:
        return encode_single(typ, arg)

    # Encode dynamic-sized lists via the head/tail mechanism described in
    # https://github.com/ethereum/wiki/wiki/Proposal-for-new-ABI-value-encoding
    if type_size is None:
        assert isinstance(arg, list), \
            "Expecting a list argument"
        subtyp = base, sub, arrlist[:-1]
        subsize = get_size(subtyp)
        myhead, mytail = b'', b''
        if arrlist[-1] == []:
            myhead += enc(INT256, len(arg))
        else:
            assert len(arg) == arrlist[-1][0], \
                "Wrong array size: found %d, expecting %d" % \
                (len(arg), arrlist[-1][0])
        for i in range(len(arg)):
            if subsize is None:
                myhead += enc(INT256, 32 * len(arg) + len(mytail))
                mytail += enc(subtyp, arg[i])
            else:
                myhead += enc(subtyp, arg[i])
        return myhead + mytail
    # Encode static-sized lists via sequential packing
    else:
        if arrlist == []:
            return utils.to_string(encode_single(typ, arg))
        else:
            subtyp = base, sub, arrlist[:-1]
            o = b''
            for x in arg:
                o += enc(subtyp, x)
            return o


# Encodes multiple arguments using the head/tail mechanism
def encode_abi(types, args):
    headsize = 0
    proctypes = [process_type(typ) for typ in types]
    sizes = [get_size(typ) for typ in proctypes]
    for i, arg in enumerate(args):
        if sizes[i] is None:
            headsize += 32
        else:
            headsize += sizes[i]
    myhead, mytail = b'', b''
    for i, arg in enumerate(args):
        if sizes[i] is None:
            myhead += enc(INT256, headsize + len(mytail))
            mytail += enc(proctypes[i], args[i])
        else:
            myhead += enc(proctypes[i], args[i])
    return myhead + mytail


# Decodes a single base datum
def decode_single(typ, data):
    base, sub, _ = typ
    if base == 'address':
        return encode_hex(data[12:])
    elif base == 'hash':
        return data[32 - int(sub):]
    elif base == 'string' or base == 'bytes':
        if len(sub):
            return data[:int(sub)]
        else:
            l = big_endian_to_int(data[0:32])
            return data[32:][:l]
    elif base == 'uint':
        return big_endian_to_int(data) % 2**int(sub)
    elif base == 'int':
<<<<<<< HEAD
        o = big_endian_to_int(data)
        return (o - 2 ** int(sub)) if o >= 2 ** (int(sub) - 1) else o
    elif base == 'ufixed':
=======
        o = big_endian_to_int(data) % 2**int(sub)
        return (o - 2**int(sub)) if o >= 2**(int(sub) - 1) else o
    elif base == 'ureal':
>>>>>>> f3e3e5d7
        high, low = [int(x) for x in sub.split('x')]
        return big_endian_to_int(data) * 1.0 // 2 ** low
    elif base == 'fixed':
        high, low = [int(x) for x in sub.split('x')]
        o = big_endian_to_int(data)
        i = (o - 2 ** (high + low)) if o >= 2 ** (high + low - 1) else o
        return (i * 1.0 // 2 ** low)
    elif base == 'bool':
        return bool(int(encode_hex(data), 16))


# Decodes multiple arguments using the head/tail mechanism
def decode_abi(types, data):
    # Process types
    proctypes = [process_type(typ) for typ in types]
    # Get sizes of everything
    sizes = [get_size(typ) for typ in proctypes]
    # Initialize array of outputs
    outs = [None] * len(types)
    # Initialize array of start positions
    start_positions = [None] * len(types) + [len(data)]
    # If a type is static, grab the data directly, otherwise record
    # its start position
    pos = 0
    for i, typ in enumerate(types):
        if sizes[i] is None:
            start_positions[i] = big_endian_to_int(data[pos:pos + 32])
            j = i - 1
            while j >= 0 and start_positions[j] is None:
                start_positions[j] = start_positions[i]
                j -= 1
            pos += 32
        else:
            outs[i] = data[pos:pos + sizes[i]]
            pos += sizes[i]
    # We add a start position equal to the length of the entire data
    # for convenience.
    j = len(types) - 1
    while j >= 0 and start_positions[j] is None:
        start_positions[j] = start_positions[len(types)]
        j -= 1
    assert pos <= len(data), "Not enough data for head"
    # Grab the data for tail arguments using the start positions
    # calculated above
    for i, typ in enumerate(types):
        if sizes[i] is None:
            offset = start_positions[i]
            next_offset = start_positions[i + 1]
            outs[i] = data[offset:next_offset]
    # Recursively decode them all
    return [dec(proctypes[i], outs[i]) for i in range(len(outs))]


# Decode a single value (static or dynamic)
def dec(typ, arg):
    base, sub, arrlist = typ
    sz = get_size(typ)
    # Dynamic-sized strings are encoded as <len(str)> + <str>
    if base in ('string', 'bytes') and not sub:
        L = big_endian_to_int(arg[:32])
        assert len(arg[32:]) == ceil32(L), "Wrong data size for string/bytes object"
        return arg[32:][:L]
    # Dynamic-sized arrays
    elif sz is None:
        L = big_endian_to_int(arg[:32])
        subtyp = base, sub, arrlist[:-1]
        subsize = get_size(subtyp)
        # If children are dynamic, use the head/tail mechanism. Fortunately,
        # here the code is simpler since we do not have to worry about
        # mixed dynamic and static children, as we do in the top-level multi-arg
        # case
        if subsize is None:
            assert len(arg) >= 32 + 32 * L, "Not enough data for head"
            start_positions = [big_endian_to_int(arg[32 + 32 * i: 64 + 32 * i])
                               for i in range(L)] + [len(arg)]
            outs = [arg[start_positions[i]: start_positions[i + 1]]
                    for i in range(L)]
            return [dec(subtyp, out) for out in outs]
        # If children are static, then grab the data slice for each one and
        # sequentially decode them manually
        else:
            return [dec(subtyp, arg[32 + subsize * i: 32 + subsize * (i + 1)])
                    for i in range(L)]
    # Static-sized arrays: decode piece-by-piece
    elif len(arrlist):
        L = arrlist[-1][0]
        subtyp = base, sub, arrlist[:-1]
        subsize = get_size(subtyp)
        return [dec(subtyp, arg[subsize * i:subsize * (i + 1)])
                for i in range(L)]
    else:
        return decode_single(typ, arg)<|MERGE_RESOLUTION|>--- conflicted
+++ resolved
@@ -10,7 +10,7 @@
 
 from ethereum import utils
 from ethereum.utils import (
-    big_endian_to_int, ceil32, int_to_big_endian, encode_int, is_numeric, isnumeric, is_string,
+    big_endian_to_int, ceil32, int_to_big_endian, encode_int, is_numeric, is_string,
     rzpad, TT255, TT256, zpad,
 )
 
@@ -361,7 +361,7 @@
         if not (int(sub) and int(sub) <= 32):
             raise EncodingError('too long: %r' % arg)
 
-        if isnumeric(arg):
+        if is_numeric(arg):
             return zpad(encode_int(arg), 32)
 
         if len(arg) == int(sub):
@@ -375,7 +375,7 @@
     if base == 'address':
         assert sub == ''
 
-        if isnumeric(arg):
+        if is_numeric(arg):
             return zpad(encode_int(arg), 32)
 
         if len(arg) == 20:
@@ -735,15 +735,9 @@
     elif base == 'uint':
         return big_endian_to_int(data) % 2**int(sub)
     elif base == 'int':
-<<<<<<< HEAD
-        o = big_endian_to_int(data)
+        o = big_endian_to_int(data) % 2 ** int(sub)
         return (o - 2 ** int(sub)) if o >= 2 ** (int(sub) - 1) else o
     elif base == 'ufixed':
-=======
-        o = big_endian_to_int(data) % 2**int(sub)
-        return (o - 2**int(sub)) if o >= 2**(int(sub) - 1) else o
-    elif base == 'ureal':
->>>>>>> f3e3e5d7
         high, low = [int(x) for x in sub.split('x')]
         return big_endian_to_int(data) * 1.0 // 2 ** low
     elif base == 'fixed':
