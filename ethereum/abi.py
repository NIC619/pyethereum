import sys
import re
import yaml  # use yaml instead of json to get non unicode (works with ascii only data)
from ethereum import utils
from rlp.utils import decode_hex, encode_hex
from ethereum.utils import encode_int, zpad, big_endian_to_int, is_numeric, is_string, ceil32
from ethereum.utils import isnumeric, TT256, TT255
import ast


def json_decode(x):
    return yaml.safe_load(x)


def _canonical_name(x):
    if x.startswith('int['):
        return 'uint256' + x[3:]
    elif x == 'int':
        return 'uint256'
    elif x.startswith('real['):
        return 'real128x128' + x[4:]
    elif x == 'real':
        return 'real128x128'
    return x


def method_id(name, encode_types):
    sig = name + '(' + ','.join(_canonical_name(x) for x in encode_types) + ')'
    return big_endian_to_int(utils.sha3(sig)[:4])


def event_id(name, encode_types):
    sig = name + '(' + ','.join(_canonical_name(x) for x in encode_types) + ')'
    return big_endian_to_int(utils.sha3(sig))


class ContractTranslator():

    def __init__(self, full_signature):
        self.function_data = {}
        self.event_data = {}
        v = vars(self)
        if is_string(full_signature):
            full_signature = json_decode(full_signature)
        for sig_item in full_signature:
            if sig_item['type'] == 'constructor':
                continue
            encode_types = [f['type'] for f in sig_item['inputs']]
            signature = [(f['type'], f['name']) for f in sig_item['inputs']]
            name = sig_item['name']
            if '(' in name:
                name = name[:name.find('(')]
            if name in v:
                i = 2
                while name + utils.to_string(i) in v:
                    i += 1
                name += utils.to_string(i)
                sys.stderr.write("Warning: multiple methods with the same "
                                 " name. Use %s to call %s with types %r"
                                 % (name, sig_item['name'], encode_types))
            if sig_item['type'] == 'function':
                decode_types = [f['type'] for f in sig_item['outputs']]
                is_unknown_type = len(sig_item['outputs']) and \
                    sig_item['outputs'][0]['name'] == 'unknown_out'
                self.function_data[name] = {
                    "prefix": method_id(name, encode_types),
                    "encode_types": encode_types,
                    "decode_types": decode_types,
                    "is_unknown_type": is_unknown_type,
                    "is_constant": sig_item.get('constant', False),
                    "signature": signature
                }
            elif sig_item['type'] == 'event':
                indexed = [f['indexed'] for f in sig_item['inputs']]
                names = [f['name'] for f in sig_item['inputs']]
                self.event_data[event_id(name, encode_types)] = {
                    "types": encode_types,
                    "name": name,
                    "names": names,
                    "indexed": indexed,
                    "anonymous": sig_item.get('anonymous', False)
                }

    def encode(self, name, args):
        fdata = self.function_data[name]
        o = zpad(encode_int(fdata['prefix']), 4) + \
            encode_abi(fdata['encode_types'], args)
        return o

    def decode(self, name, data):
        # print 'out', utils.encode_hex(data)
        fdata = self.function_data[name]
        if fdata['is_unknown_type']:
            o = [utils.to_signed(utils.big_endian_to_int(data[i:i + 32]))
                 for i in range(0, len(data), 32)]
            return [0 if not o else o[0] if len(o) == 1 else o]
        o = decode_abi(fdata['decode_types'], data)
        return o

    def is_unknown_type(self, name):
        return self.function_data[name]["is_unknown_type"]

    def listen(self, log, noprint=True):
        if not len(log.topics) or log.topics[0] not in self.event_data:
            return
        types = self.event_data[log.topics[0]]['types']
        name = self.event_data[log.topics[0]]['name']
        names = self.event_data[log.topics[0]]['names']
        indexed = self.event_data[log.topics[0]]['indexed']
        indexed_types = [types[i] for i in range(len(types))
                         if indexed[i]]
        unindexed_types = [types[i] for i in range(len(types))
                           if not indexed[i]]
        # print('listen', log.data.encode('hex'), log.topics)
        deserialized_args = decode_abi(unindexed_types, log.data)
        o = {}
        c1, c2 = 0, 0
        for i in range(len(names)):
            if indexed[i]:
                topic_bytes = utils.zpad(utils.encode_int(log.topics[c1 + 1]), 32)
                o[names[i]] = decode_single(process_type(indexed_types[c1]),
                                            topic_bytes)
                c1 += 1
            else:
                o[names[i]] = deserialized_args[c2]
                c2 += 1
        o["_event_type"] = utils.to_string(name)
        if not noprint:
            print(o)
        return o


def split32(s):
    o = []
    for i in range(0, len(s), 32):
        o.append(s[i:i + 32])
    return o


class EncodingError(Exception):
    pass


class ValueOutOfBounds(EncodingError):
    pass


# Decode an unsigned/signed integer
def decint(n, signed=False):
    if isinstance(n, str):
        n = utils.to_string(n)

    if is_numeric(n):
        min, max = (-TT255,TT255-1) if signed else (0,TT256-1) 
        if n > max or n < min:
            raise EncodingError("Number out of range: %r" % n)
        return n
    elif is_string(n):
        if len(n) == 40:
            n = decode_hex(n)
        if len(n) > 32:
            raise EncodingError("String too long: %r" % n)

        i = big_endian_to_int(n)
        return (i - TT256) if signed and i >= TT255 else i
    elif n is True:
        return 1
    elif n is False or n is None:
        return 0
    else:
        raise EncodingError("Cannot encode integer: %r" % n)

# Encodes a base datum
def encode_single(typ, arg):
    base, sub, _ = typ
    # Unsigned integers: uint<sz>
    if base == 'uint':
        sub = int(sub)
        i = decint(arg, False)

        if not 0 <= i < 2**sub:
            raise ValueOutOfBounds(repr(arg))
        return zpad(encode_int(i), 32)
    # bool: int<sz>
    elif base == 'bool':
        assert isinstance(arg, bool)
        return zpad(encode_int(int(arg)), 32)
    # Signed integers: int<sz>
    elif base == 'int':
        sub = int(sub)
<<<<<<< HEAD
        i = decint(arg)
        if not -2**(sub - 1) <= i < 2**sub:
=======
        i = decint(arg, True)
        if not -2**(sub - 1) <= i < 2**(sub - 1):
>>>>>>> a1e604d2
            raise ValueOutOfBounds(repr(arg))
        return zpad(encode_int(i % 2**sub), 32)
    # Unsigned reals: ureal<high>x<low>
    elif base == 'ureal':
        high, low = [int(x) for x in sub.split('x')]
        if not 0 <= arg < 2**high:
            raise ValueOutOfBounds(repr(arg))
        return zpad(encode_int(int(arg * 2**low)), 32)
    # Signed reals: real<high>x<low>
    elif base == 'real':
        high, low = [int(x) for x in sub.split('x')]
        if not -2**(high - 1) <= arg < 2**(high - 1):
            raise ValueOutOfBounds(repr(arg))
        i = int(arg * 2**low)
        return zpad(encode_int(i % 2**(high+low)), 32)
    # Strings
    elif base == 'string' or base == 'bytes':
        if not is_string(arg):
            raise EncodingError("Expecting string: %r" % arg)
        # Fixed length: string<sz>
        if len(sub):
            assert int(sub) <= 32
            assert len(arg) <= int(sub)
            return arg + b'\x00' * (32 - len(arg))
        # Variable length: string
        else:
            return zpad(encode_int(len(arg)), 32) + \
                arg + \
                b'\x00' * (utils.ceil32(len(arg)) - len(arg))
    # Hashes: hash<sz>
    elif base == 'hash':
        if not (int(sub) and int(sub) <= 32):
            raise EncodingError("too long: %r" % arg)
        if isnumeric(arg):
            return zpad(encode_int(arg), 32)
        elif len(arg) == int(sub):
            return zpad(arg, 32)
        elif len(arg) == int(sub) * 2:
            return zpad(decode_hex(arg), 32)
        else:
            raise EncodingError("Could not parse hash: %r" % arg)
    # Addresses: address (== hash160)
    elif base == 'address':
        assert sub == ''
        if isnumeric(arg):
            return zpad(encode_int(arg), 32)
        elif len(arg) == 20:
            return zpad(arg, 32)
        elif len(arg) == 40:
            return zpad(decode_hex(arg), 32)
        elif len(arg) == 42 and arg[:2] == '0x':
            return zpad(decode_hex(arg[2:]), 32)
        else:
            raise EncodingError("Could not parse address: %r" % arg)
    raise EncodingError("Unhandled type: %r %r" % (base, sub))


def process_type(typ):
    # Crazy reg expression to separate out base type component (eg. uint),
    # size (eg. 256, 128x128, none), array component (eg. [], [45], none)
    regexp = '([a-z]*)([0-9]*x?[0-9]*)((\[[0-9]*\])*)'
    base, sub, arr, _ = re.match(regexp, utils.to_string_for_regexp(typ)).groups()
    arrlist = re.findall('\[[0-9]*\]', arr)
    assert len(''.join(arrlist)) == len(arr), \
        "Unknown characters found in array declaration"
    # Check validity of string type
    if base == 'string' or base == 'bytes':
        assert re.match('^[0-9]*$', sub), \
            "String type must have no suffix or numerical suffix"
        assert not sub or int(sub) <= 32, \
            "Maximum 32 bytes for fixed-length str or bytes"
    # Check validity of integer type
    elif base == 'uint' or base == 'int':
        assert re.match('^[0-9]+$', sub), \
            "Integer type must have numerical suffix"
        assert 8 <= int(sub) <= 256, \
            "Integer size out of bounds"
        assert int(sub) % 8 == 0, \
            "Integer size must be multiple of 8"
    # Check validity of real type
    elif base == 'ureal' or base == 'real':
        assert re.match('^[0-9]+x[0-9]+$', sub), \
            "Real type must have suffix of form <high>x<low>, eg. 128x128"
        high, low = [int(x) for x in sub.split('x')]
        assert 8 <= (high + low) <= 256, \
            "Real size out of bounds (max 32 bytes)"
        assert high % 8 == 0 and low % 8 == 0, \
            "Real high/low sizes must be multiples of 8"
    # Check validity of hash type
    elif base == 'hash':
        assert re.match('^[0-9]+$', sub), \
            "Hash type must have numerical suffix"
    # Check validity of address type
    elif base == 'address':
        assert sub == '', "Address cannot have suffix"
    return base, sub, [ast.literal_eval(x) for x in arrlist]


# Returns the static size of a type, or None if dynamic
def get_size(typ):
    base, sub, arrlist = typ
    if not len(arrlist):
        if base in ('string', 'bytes') and not sub:
            return None
        return 32
    if arrlist[-1] == []:
        return None
    o = get_size((base, sub, arrlist[:-1]))
    if o is None:
        return None
    return arrlist[-1][0] * o


lentyp = 'uint', 256, []


# Encodes a single value (static or dynamic)
def enc(typ, arg):
    base, sub, arrlist = typ
    sz = get_size(typ)
    # Encode dynamic-sized strings as <len(str)> + <str>
    if base in ('string', 'bytes') and not sub:
        assert isinstance(arg, (str, bytes, utils.unicode)), \
            "Expecting a string"
        return enc(lentyp, len(arg)) + \
            utils.to_string(arg) + \
            b'\x00' * (utils.ceil32(len(arg)) - len(arg))
    # Encode dynamic-sized lists via the head/tail mechanism described in
    # https://github.com/ethereum/wiki/wiki/Proposal-for-new-ABI-value-encoding
    elif sz is None:
        assert isinstance(arg, list), \
            "Expecting a list argument"
        subtyp = base, sub, arrlist[:-1]
        subsize = get_size(subtyp)
        myhead, mytail = b'', b''
        if arrlist[-1] == []:
            myhead += enc(lentyp, len(arg))
        else:
            assert len(arg) == arrlist[-1][0], \
                "Wrong array size: found %d, expecting %d" % \
                (len(arg), arrlist[-1][0])
        for i in range(len(arg)):
            if subsize is None:
                myhead += enc(lentyp, 32 * len(arg) + len(mytail))
                mytail += enc(subtyp, arg[i])
            else:
                myhead += enc(subtyp, arg[i])
        return myhead + mytail
    # Encode static-sized lists via sequential packing
    else:
        if arrlist == []:
            return utils.to_string(encode_single(typ, arg))
        else:
            subtyp = base, sub, arrlist[:-1]
            o = b''
            for x in arg:
                o += enc(subtyp, x)
            return o


# Encodes multiple arguments using the head/tail mechanism
def encode_abi(types, args):
    headsize = 0
    proctypes = [process_type(typ) for typ in types]
    sizes = [get_size(typ) for typ in proctypes]
    for i, arg in enumerate(args):
        if sizes[i] is None:
            headsize += 32
        else:
            headsize += sizes[i]
    myhead, mytail = b'', b''
    for i, arg in enumerate(args):
        if sizes[i] is None:
            myhead += enc(lentyp, headsize + len(mytail))
            mytail += enc(proctypes[i], args[i])
        else:
            myhead += enc(proctypes[i], args[i])
    return myhead + mytail


# Decodes a single base datum
def decode_single(typ, data):
    base, sub, _ = typ
    if base == 'address':
        return encode_hex(data[12:])
    elif base == 'hash':
        return data[32-int(sub):]
    elif base == 'string' or base == 'bytes':
        if len(sub):
            return data[:int(sub)]
        else:
            l = big_endian_to_int(data[0:32])
            return data[32:][:l]
    elif base == 'uint':
        return big_endian_to_int(data)
    elif base == 'int':
        o = big_endian_to_int(data)
        return (o - 2**int(sub)) if o >= 2**(int(sub) - 1) else o
    elif base == 'ureal':
        high, low = [int(x) for x in sub.split('x')]
        return big_endian_to_int(data) * 1.0 / 2**low
    elif base == 'real':
        high, low = [int(x) for x in sub.split('x')]
        o = big_endian_to_int(data)
        i = (o - 2**(high+low)) if o >= 2**(high+low-1) else o
        return (i * 1.0 / 2**low)
    elif base == 'bool':
        return bool(int(data.encode('hex'), 16))


# Decodes multiple arguments using the head/tail mechanism
def decode_abi(types, data):
    # Process types
    proctypes = [process_type(typ) for typ in types]
    # Get sizes of everything
    sizes = [get_size(typ) for typ in proctypes]
    # Initialize array of outputs
    outs = [None] * len(types)
    # Initialize array of start positions
    start_positions = [None] * len(types) + [len(data)]
    # If a type is static, grab the data directly, otherwise record
    # its start position
    pos = 0
    for i, typ in enumerate(types):
        if sizes[i] is None:
            start_positions[i] = big_endian_to_int(data[pos:pos + 32])
            j = i - 1
            while j >= 0 and start_positions[j] is None:
                start_positions[j] = start_positions[i]
                j -= 1
            pos += 32
        else:
            outs[i] = data[pos:pos + sizes[i]]
            pos += sizes[i]
    # We add a start position equal to the length of the entire data
    # for convenience.
    j = len(types) - 1
    while j >= 0 and start_positions[j] is None:
        start_positions[j] = start_positions[len(types)]
        j -= 1
    assert pos <= len(data), "Not enough data for head"
    # Grab the data for tail arguments using the start positions
    # calculated above
    for i, typ in enumerate(types):
        if sizes[i] is None:
            offset = start_positions[i]
            next_offset = start_positions[i + 1]
            outs[i] = data[offset:next_offset]
    # Recursively decode them all
    return [dec(proctypes[i], outs[i]) for i in range(len(outs))]


# Decode a single value (static or dynamic)
def dec(typ, arg):
    base, sub, arrlist = typ
    sz = get_size(typ)
    # Dynamic-sized strings are encoded as <len(str)> + <str>
    if base in ('string', 'bytes') and not sub:
        L = big_endian_to_int(arg[:32])
        assert len(arg[32:]) == ceil32(L), "Wrong data size for string/bytes object"
        return arg[32:][:L]
    # Dynamic-sized arrays
    elif sz is None:
        L = big_endian_to_int(arg[:32])
        subtyp = base, sub, arrlist[:-1]
        subsize = get_size(subtyp)
        # If children are dynamic, use the head/tail mechanism. Fortunately,
        # here the code is simpler since we do not have to worry about
        # mixed dynamic and static children, as we do in the top-level multi-arg
        # case
        if subsize is None:
            assert len(arg) >= 32 + 32 * L, "Not enough data for head"
            start_positions = [big_endian_to_int(arg[32 + 32 * i: 64 + 32 * i])
                               for i in range(L)] + [len(arg)]
            outs = [arg[start_positions[i]: start_positions[i + 1]]
                    for i in range(L)]
            return [dec(subtyp, out) for out in outs]
        # If children are static, then grab the data slice for each one and
        # sequentially decode them manually
        else:
            return [dec(subtyp, arg[32 + subsize * i: 32 + subsize * (i + 1)])
                    for i in range(L)]
    # Static-sized arrays: decode piece-by-piece
    elif len(arrlist):
        L = arrlist[-1][0]
        subtyp = base, sub, arrlist[:-1]
        subsize = get_size(subtyp)
        return [dec(subtyp, arg[subsize * i:subsize * (i + 1)])
                for i in range(L)]
    else:
        return decode_single(typ, arg)<|MERGE_RESOLUTION|>--- conflicted
+++ resolved
@@ -151,7 +151,7 @@
         n = utils.to_string(n)
 
     if is_numeric(n):
-        min, max = (-TT255,TT255-1) if signed else (0,TT256-1) 
+        min, max = (-TT255,TT255-1) if signed else (0,TT256-1)
         if n > max or n < min:
             raise EncodingError("Number out of range: %r" % n)
         return n
@@ -188,13 +188,8 @@
     # Signed integers: int<sz>
     elif base == 'int':
         sub = int(sub)
-<<<<<<< HEAD
-        i = decint(arg)
-        if not -2**(sub - 1) <= i < 2**sub:
-=======
         i = decint(arg, True)
         if not -2**(sub - 1) <= i < 2**(sub - 1):
->>>>>>> a1e604d2
             raise ValueOutOfBounds(repr(arg))
         return zpad(encode_int(i % 2**sub), 32)
     # Unsigned reals: ureal<high>x<low>
