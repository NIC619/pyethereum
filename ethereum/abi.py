--- conflicted
+++ resolved
@@ -259,7 +259,7 @@
         if not -2 ** bits <= i < 2 ** bits:
             raise ValueOutOfBounds(repr(arg))
 
-        value = i % 2 ** sub  # convert negative to "equivalent" positive
+        value = i % 2 ** 256  # convert negative to "equivalent" positive
         value_encoded = int_to_big_endian(value)
         return zpad(value_encoded, 32)
 
@@ -308,6 +308,11 @@
         fixed_point = int(float_point)
         value = fixed_point % 2 ** 256
         return zpad(int_to_big_endian(value), 32)
+
+    # Decimals
+    if base == 'decimal':
+        val_to_encode = int(arg * 10**int(sub))
+        return zpad(encode_int(val_to_encode % 2**256), 32)
 
     if base == 'string':
         if isinstance(arg, utils.unicode):
@@ -600,81 +605,7 @@
         if not noprint:
             print(result)
 
-<<<<<<< HEAD
         return result
-=======
-        if not 0 <= i < 2**sub:
-            raise ValueOutOfBounds(repr(arg))
-        return zpad(encode_int(i), 32)
-    # bool: int<sz>
-    elif base == 'bool':
-        assert isinstance(arg, bool)
-        return zpad(encode_int(int(arg)), 32)
-    # Signed integers: int<sz>
-    elif base == 'int':
-        sub = int(sub)
-        i = decint(arg, True)
-        if not -2**(sub - 1) <= i < 2**(sub - 1):
-            raise ValueOutOfBounds(repr(arg))
-        return zpad(encode_int(i % 2**256), 32)
-    # Unsigned reals: ureal<high>x<low>
-    elif base == 'ureal':
-        high, low = [int(x) for x in sub.split('x')]
-        if not 0 <= arg < 2**high:
-            raise ValueOutOfBounds(repr(arg))
-        return zpad(encode_int(int(arg * 2**low)), 32)
-    # Signed reals: real<high>x<low>
-    elif base == 'real':
-        high, low = [int(x) for x in sub.split('x')]
-        if not -2**(high - 1) <= arg < 2**(high - 1):
-            raise ValueOutOfBounds(repr(arg))
-        i = int(arg * 2**low)
-        return zpad(encode_int(i % 2**(high+low)), 32)
-    # Decimals
-    elif base == 'decimal':
-        val_to_encode = int(arg * 10**int(sub))
-        return zpad(encode_int(val_to_encode % 2**256), 32)
-    # Strings
-    elif base == 'string' or base == 'bytes':
-        if not is_string(arg):
-            raise EncodingError("Expecting string: %r" % arg)
-        # Fixed length: string<sz>
-        if len(sub):
-            assert int(sub) <= 32
-            assert len(arg) <= int(sub)
-            return arg + b'\x00' * (32 - len(arg))
-        # Variable length: string
-        else:
-            return zpad(encode_int(len(arg)), 32) + \
-                arg + \
-                b'\x00' * (utils.ceil32(len(arg)) - len(arg))
-    # Hashes: hash<sz>
-    elif base == 'hash':
-        if not (int(sub) and int(sub) <= 32):
-            raise EncodingError("too long: %r" % arg)
-        if is_numeric(arg):
-            return zpad(encode_int(arg), 32)
-        elif len(arg) == int(sub):
-            return zpad(arg, 32)
-        elif len(arg) == int(sub) * 2:
-            return zpad(decode_hex(arg), 32)
-        else:
-            raise EncodingError("Could not parse hash: %r" % arg)
-    # Addresses: address (== hash160)
-    elif base == 'address':
-        assert sub == ''
-        if is_numeric(arg):
-            return zpad(encode_int(arg), 32)
-        elif len(arg) == 20:
-            return zpad(arg, 32)
-        elif len(arg) == 40:
-            return zpad(decode_hex(arg), 32)
-        elif len(arg) == 42 and arg[:2] in {'0x', b'0x'}:
-            return zpad(decode_hex(arg[2:]), 32)
-        else:
-            raise EncodingError("Could not parse address: %r" % arg)
-    raise EncodingError("Unhandled type: %r %r" % (base, sub))
->>>>>>> 6658f70d
 
 
 def process_type(typ):
@@ -818,17 +749,12 @@
     elif base == 'fixed':
         high, low = [int(x) for x in sub.split('x')]
         o = big_endian_to_int(data)
-<<<<<<< HEAD
         i = (o - 2 ** (high + low)) if o >= 2 ** (high + low - 1) else o
         return (i * 1.0 // 2 ** low)
-=======
-        i = (o - 2**(high+low)) if o >= 2**(high+low-1) else o
-        return (i * 1.0 // 2**low)
     elif base == 'decimal':
         o = big_endian_to_int(data)
-        i = (o - 2**256 if o > 2**255 else o)
-        return i / 10**int(sub)
->>>>>>> 6658f70d
+        i = (o - 2 ** 256 if o > 2 ** 255 else o)
+        return i / 10 ** int(sub)
     elif base == 'bool':
         return bool(int(encode_hex(data), 16))
     else:
