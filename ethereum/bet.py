--- conflicted
+++ resolved
@@ -263,7 +263,7 @@
 
 # The default betting strategy; initialize with the genesis block and a privkey
 class defaultBetStrategy():
-    def __init__(self, genesis_state, key, clockwrong=False, bravery=0.915,
+    def __init__(self, genesis_state, key, clockwrong=False, bravery=0.92,
                  crazy_bet=False, double_block_suicide=2**200,
                  double_bet_suicide=2**200, min_gas_price=10**9):
         log("Initializing betting strategy", True)
@@ -471,12 +471,7 @@
             self.add_transaction(new_tx, track=True)
         # Store the block as having been received
         self.objects[block.hash] = block
-<<<<<<< HEAD
-        self.time_received[block.hash] = time.time()
-=======
         self.time_received[block.hash] = self.now
-        self.blocks[block.number] = block
->>>>>>> 2b826061
         self.recently_discovered_blocks.append(block.number)
         time_delay = self.now - (self.genesis_time + BLKTIME * block.number)
         log("Received good block at height %d with delay %.2f: %s" % (block.number, time_delay, block.hash.encode('hex')[:16]), self.index == 3)
@@ -626,20 +621,12 @@
             o = min(0.85, max(0.15, p50 * 3 - (0.8 if have_block else 1.2)))
         # If the probability we get is above 0.8 but we do not have the
         # block, then ask for it explicitly
-<<<<<<< HEAD
         if o > 0.8 and not have_block and blk_hash not in (None, '\x00' * 32):
-            if blk_hash not in self.last_asked_for_block or self.last_asked_for_block[blk_hash] < time.time() + 12:
+            if blk_hash not in self.last_asked_for_block or self.last_asked_for_block[blk_hash] < self.now + 12:
                 log('Suspiciously missing a block: %d %s. Asking for it explicitly.' %
                     (blk_number, blk_hash[:8].encode('hex')), True)
                 self.network.broadcast(self, rlp.encode(NetworkMessage(NM_GETBLOCK, [blk_hash])))
-                self.last_asked_for_block[blk_hash] = time.time()
-=======
-        if o > 0.8 and not have_block:
-            if blk_number not in self.last_asked_for_block or self.last_asked_for_block[blk_number] < self.now + 12:
-                log('Suspiciously missing a block: %d. Asking for it explicitly.' % blk_number, True)
-                self.network.broadcast(self, rlp.encode(NetworkMessage(NM_GETBLOCK, [encode_int(blk_number)])))
                 self.last_asked_for_block[blk_number] = self.now
->>>>>>> 2b826061
         # Cap votes at 0.7 unless we know for sure that we have a block
         res = min(o, 1 if have_block else 0.7)
         if self.crazy_bet and FINALITY_LOW <= res <= FINALITY_HIGH:
@@ -882,7 +869,7 @@
             return True
     
     def add_transaction(self, tx, track=False):
-        if tx.hash not in self.objects or self.time_received.get(tx.hash, 0) < time.time() - 15:
+        if tx.hash not in self.objects or self.time_received.get(tx.hash, 0) < self.now - 15:
             log('Received transaction: %s' % tx.hash.encode('hex'), self.index == 3)
             self.objects[tx.hash] = tx
             self.time_received[tx.hash] = self.now
@@ -983,6 +970,11 @@
                         if self.tx_exceptions[h] >= 10:
                             if h in self.txpool:
                                 del self.txpool[h]
+                        # If the transaction is no longer appropriate for inclusion, remove it
+                        # if not self.should_i_include_transaction(tx):
+                            # log('Transaction no longer appropriate for inclusion', True)
+                        #     if h in self.txpool:
+                        #         del self.txpool[h]
                     # If the transaction failed (eg. due to OOG from block gaslimit),
                     # remove it from the unconfirmed index, but not the expool, so
                     # that we can try to add it again
@@ -1024,7 +1016,7 @@
 
     # Run every tick
     def tick(self):
-        DEBUG('bet tick called', at=self.now, id=self.id)
+        # DEBUG('bet tick called', at=self.now, id=self.id)
         mytime = self.now
         # If (i) we should be making blocks, and (ii) the time has come to
         # produce a block, then produce a block
@@ -1032,20 +1024,15 @@
             target_time = self.genesis_time + BLKTIME * self.next_block_to_produce
             # DEBUG('index>0', at=self.now, target_time=target_time )
             if mytime >= target_time + self.next_submission_delay:
-                DEBUG('recalc', at=self.now, id=self.id)
+                # DEBUG('recalc', at=self.now, id=self.id)
                 self.recalc_state_roots()
                 self.make_block()
-<<<<<<< HEAD
                 self.next_submission_delay = random.randrange(-BLKTIME * 2, BLKTIME * 6) if self.clockwrong else 0
-=======
-                self.next_submission_delay = (random.randrange(-BLKTIME * 2, BLKTIME * 6)
-                                              if self.byzantine else 0)
->>>>>>> 2b826061
         elif self.next_block_to_produce is None:
-            DEBUG('add_prop', at=self.now, id=self.id)
+            # DEBUG('add_prop', at=self.now, id=self.id)
             self.add_proposers()
         if self.last_bet_made < self.now - BLKTIME * VALIDATOR_ROUNDS * 1.5:
-            DEBUG('mk bet', at=self.now, id=self.id)
+            # DEBUG('mk bet', at=self.now, id=self.id)
             self.mkbet()
 
 
