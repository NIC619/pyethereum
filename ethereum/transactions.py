--- conflicted
+++ resolved
@@ -11,7 +11,8 @@
 from ethereum import opcodes
 from ethereum import utils
 from ethereum.slogging import get_logger
-from ethereum.utils import TT256, mk_contract_address, zpad, int_to_32bytearray, big_endian_to_int
+from ethereum.utils import TT256, mk_contract_address, zpad, \
+        int_to_32bytearray, big_endian_to_int, ecrecover_to_pub
 
 
 log = get_logger('eth.chain.tx')
@@ -19,106 +20,6 @@
 # in the yellow paper it is specified that s should be smaller than secpk1n (eq.205)
 secpk1n = 115792089237316195423570985008687907852837564279074904382605163141518161494337
 null_address = b'\xff' * 20
-
-# EIP155 parameters
-v_offset = 27
-v_zero = v_offset
-v_one = v_zero + 1
-chain_id = 1
-eip155_v_offset = 35
-eip155_v_zero = eip155_v_offset + 2 * chain_id
-eip155_v_one = eip155_v_zero + 1
-
-class TransactionSigner(object):
-
-    def __init__(self, tx):
-        if not tx:
-            raise ValueError("missing transaction")
-        self.tx = tx
-
-    def sign(self, key):
-        if key in (0, '', b'\x00' * 32, '0' * 64):
-            raise InvalidTransaction("Zero privkey cannot sign")
-
-        tx = self.tx
-        rawhash = utils.sha3(rlp.encode(tx, UnsignedTransaction))
-
-        if len(key) == 64:
-            # we need a binary key
-            key = encode_privkey(key, 'bin')
-
-        v, tx.r, tx.s = utils.ecsign(rawhash, key)
-        tx.v = self.encode_v(v - v_offset)
-
-        tx.sender = utils.privtoaddr(key)
-        return (tx.v,tx.r,tx.s)
-
-    def sender(self):
-        tx = self.tx
-        if tx.v:
-            v = self.decode_v(tx.v)
-            if tx.r >= N or tx.s >= N or v > 1 or tx.r == 0 or tx.s == 0:
-                raise InvalidTransaction("Invalid signature values!")
-            rawhash = utils.sha3(self.signing_data('verify'))
-            pub = utils.ecrecover_to_pub(rawhash, v+27, tx.r, tx.s)
-            if pub == b"\x00" * 64:
-                raise InvalidTransaction("Invalid signature (zero privkey cannot sign)")
-            return utils.sha3(pub)[-20:]
-        else:
-            return 0
-
-    def encode_v(self, v):
-        return v + v_zero
-
-    def decode_v(self, v):
-        if not v:
-            return
-        if v in (v_zero, v_one):
-            return v - v_zero
-        else:
-            raise InvalidTransaction("invalid signature")
-
-    def signing_data(self, mode):
-        tx = self.tx
-        if mode == 'verify':
-            if tx.v in (v_zero, v_one):
-                return rlp.encode(tx, sedes=UnsignedTransaction)
-        elif mode == 'sign':
-            return rlp.encode(tx, sedes=UnsignedTransaction)
-        else:
-            raise ValueError("invalid mode")
-
-
-class EIP155TransactionSigner(TransactionSigner):
-
-    def decode_chain_id(self, v):
-        if v < eip155_v_offset+2:
-            raise InvalidTransaction("invalid chain id")
-        return (v - eip155_v_offset) / 2
-
-    def decode_v(self, v):
-        if not v:
-            return
-        if v in (eip155_v_zero, eip155_v_one):
-            return v - eip155_v_zero
-        else:
-            return super(EIP155TransactionSigner, self).decode_v(v)
-
-    def signing_data(self, mode):
-        tx = self.tx
-        if mode == 'verify':
-            if tx.v >= eip155_v_zero:
-                v = big_endian_int.serialize(self.decode_chain_id(tx.v))
-                return rlp.encode(rlp.infer_sedes(tx).serialize(tx)[:-3] + [v, '', ''])
-            else:
-                return super(EIP155TransactionSigner, self).signing_data(mode)
-        elif mode == 'sign':
-            if tx.v > 0 and tx.r == 0 and tx.s == 0:
-                return rlp.encode(tx, sedes=Transaction)
-            else:
-                return super(EIP155TransactionSigner, tx).signing_data(mode)
-        else:
-            raise ValueError("invalid mode")
 
 
 class Transaction(rlp.Serializable):
@@ -155,7 +56,7 @@
 
     _sender = None
 
-    def __init__(self, nonce, gasprice, startgas, to, value, data, v=0, r=0, s=0, signer_class=EIP155TransactionSigner):
+    def __init__(self, nonce, gasprice, startgas, to, value, data, v=0, r=0, s=0):
         self.data = None
 
         to = utils.normalize_address(to, allow_blank=True)
@@ -170,16 +71,11 @@
         if self.startgas < self.intrinsic_gas_used:
             raise InvalidTransaction("Startgas too low")
 
-        self.signer = signer_class(self)
-
         log.debug('deserialized tx', tx=encode_hex(self.hash)[:8])
 
     @property
     def sender(self):
         if not self._sender:
-<<<<<<< HEAD
-            self._sender = self.signer.sender()
-=======
             # Determine sender
             if self.r == 0 and self.s == 0:
                 self.network_id = self.v
@@ -203,7 +99,6 @@
                 if pub == b"\x00" * 64:
                     raise InvalidTransaction("Invalid signature (zero privkey cannot sign)")
                 self._sender = utils.sha3(pub)[-20:]
->>>>>>> 6658f70d
         return self._sender
 
     @sender.setter
@@ -215,9 +110,6 @@
 
         A potentially already existing signature would be overridden.
         """
-<<<<<<< HEAD
-        self.signer.sign(key)
-=======
         if key in (0, '', b'\x00' * 32, '0' * 64):
             raise InvalidTransaction("Zero privkey cannot sign")
         if network_id is None:
@@ -236,7 +128,6 @@
             self.v += 8 + network_id * 2
 
         self.sender = utils.privtoaddr(key)
->>>>>>> 6658f70d
         return self
 
     @property
