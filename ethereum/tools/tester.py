from ethereum.utils import sha3, privtoaddr, int_to_addr, to_string, big_endian_to_int, checksum_encode, int_to_big_endian, encode_hex
from ethereum.genesis_helpers import mk_basic_state
from ethereum.pow import chain as pow_chain
from ethereum.transactions import Transaction
from ethereum.consensus_strategy import get_consensus_strategy
from ethereum.config import config_homestead, config_tangerine, config_spurious, config_metropolis, default_config, Env
from ethereum.pow.ethpow import Miner
from ethereum.messages import apply_transaction, apply_message
from ethereum.common import verify_execution_results, mk_block_from_prevstate, set_execution_results
from ethereum.meta import make_head_candidate
from ethereum.abi import ContractTranslator
import rlp
# Initialize accounts
accounts = []
keys = []

for account_number in range(10):
    keys.append(sha3(to_string(account_number)))
    accounts.append(privtoaddr(keys[-1]))

k0, k1, k2, k3, k4, k5, k6, k7, k8, k9 = keys[:10]
a0, a1, a2, a3, a4, a5, a6, a7, a8, a9 = accounts[:10]

base_alloc = {}
minimal_alloc = {}
for a in accounts:
    base_alloc[a] = {'balance': 10**24}
for i in range(1, 9):
    base_alloc[int_to_addr(i)] = {'balance': 1}
    minimal_alloc[int_to_addr(i)] = {'balance': 1}
minimal_alloc[accounts[0]] = {'balance': 10**18}

# Initialize languages
languages = {}

try:
    import serpent
    languages['serpent'] = serpent
except ImportError:
    pass

from ethereum.tools._solidity import get_solidity
_solidity = get_solidity()
if _solidity:
    languages['solidity'] = _solidity

try:
    from viper import compiler
    languages['viper'] = compiler
except ImportError:
    pass

class TransactionFailed(Exception):
    pass

from ethereum.abi import ContractTranslator
import types

STARTGAS = 3141592
GASPRICE = 0

from ethereum.slogging import configure_logging
config_string = ':info'
# configure_logging(config_string=config_string)


class ABIContract(object):  # pylint: disable=too-few-public-methods

    def __init__(self, _tester, _abi, address):
        self.address = address

        if isinstance(_abi, ContractTranslator):
            abi_translator = _abi
        else:
            abi_translator = ContractTranslator(_abi)

        self.translator = abi_translator

        for function_name in self.translator.function_data:
            if self.translator.function_data[function_name]['is_constant']:
                function = self.method_factory(_tester.call, function_name)
            else:
                function = self.method_factory(_tester.tx, function_name)
            method = types.MethodType(function, self)
            setattr(self, function_name, method)

    @staticmethod
    def method_factory(tx_or_call, function_name):
        """ Return a proxy for calling a contract method with automatic encoding of
        argument and decoding of results.
        """

        def kall(self, *args, **kwargs):
            key = kwargs.get('sender', k0)

            result = tx_or_call(  # pylint: disable=protected-access
                sender=key,
                to=self.address,
                value=kwargs.get('value', 0),
                data=self.translator.encode(function_name, args),
                startgas=kwargs.get('startgas', STARTGAS),
                gasprice=kwargs.get('gasprice', GASPRICE)
            )

            if result is False:
                return result
            if result == b'':
                return None
            o = self.translator.decode(function_name, result)
            return o[0] if len(o) == 1 else o
        return kall

def get_env(env):
    d = {
        None: config_spurious,
        'mainnet': default_config,
        'homestead': config_homestead,
        'tangerine': config_tangerine,
        'spurious': config_spurious,
        'metropolis': config_metropolis,
    }
    return env if isinstance(env, Env) else Env(config=d[env])


class State(object):
    def __init__(self, genesis):
        self.state = genesis

    def tx(self, sender=k0, to=b'\x00' * 20, value=0, data=b'', startgas=STARTGAS, gasprice=GASPRICE):
        sender_addr = privtoaddr(sender)
        transaction = Transaction(self.state.get_nonce(sender_addr), gasprice, startgas,
                                  to, value, data).sign(sender)
        success, output = apply_transaction(self.state, transaction)
        if not success:
            raise TransactionFailed()
        return output

    def call(self, sender=k0, to=b'\x00' * 20, value=0, data=b'', startgas=STARTGAS, gasprice=GASPRICE):
        sender_addr = privtoaddr(sender)
        result = apply_message(self.state.ephemeral_clone(), sender=sender_addr, to=to, value=value, data=data, gas=startgas)
        if result is None:
            raise TransactionFailed()
        return result

class Chain(object):
    def __init__(self, alloc=base_alloc, env=None, genesis=None):
        if genesis:
            self.chain = pow_chain.Chain(genesis, reset_genesis=True)
        else:
            self.chain = pow_chain.Chain(mk_basic_state(alloc, None, get_env(env)), reset_genesis=True)
        self.cs = get_consensus_strategy(self.chain.env.config)
        self.block = mk_block_from_prevstate(self.chain, timestamp=self.chain.state.timestamp + 1)
        self.head_state = self.chain.state.ephemeral_clone()
        self.cs.initialize(self.head_state, self.block)
        self.last_sender = None
        self.last_tx = None

    def direct_tx(self, transaction):
        self.last_tx = transaction
<<<<<<< HEAD
        if self.last_sender and privtoaddr(self.last_sender) != transaction.sender:
=======
        if self.last_sender is not None and privtoaddr(self.last_sender) != transaction.sender:
>>>>>>> bb5c9efe
            self.last_sender = None
        success, output = apply_transaction(self.head_state, transaction)
        self.block.transactions.append(transaction)
        if not success:
            raise TransactionFailed()
        return output

    def tx(self, sender=k0, to=b'\x00' * 20, value=0, data=b'', startgas=STARTGAS, gasprice=GASPRICE):
        sender_addr = privtoaddr(sender)
        self.last_sender = sender
        transaction = Transaction(self.head_state.get_nonce(sender_addr), gasprice, startgas,
                                  to, value, data).sign(sender)
        output = self.direct_tx(transaction)
        return output

    def call(self, sender=k0, to=b'\x00' * 20, value=0, data=b'', startgas=STARTGAS, gasprice=GASPRICE):
        sender_addr = privtoaddr(sender)
        result = apply_message(self.head_state.ephemeral_clone(), sender=sender_addr, to=to, value=value, data=data, gas=startgas)
        if result is None:
            raise TransactionFailed()
        return result

    def last_gas_used(self, with_tx=False):
        if len(self.head_state.receipts) == 1:
            diff = self.head_state.receipts[-1].gas_used
        else:
            diff = self.head_state.receipts[-1].gas_used - self.head_state.receipts[-2].gas_used
        return diff - (not with_tx) * self.last_tx.intrinsic_gas_used

    def contract(self, sourcecode, args=[], sender=k0, value=0, language=None, l=None, startgas=STARTGAS, gasprice=GASPRICE):
        assert not (l and language)
        language = l or language
        if language == 'evm':
            assert len(args) == 0
            return self.tx(sender=sender, to=b'', value=value, data=sourcecode, startgas=startgas, gasprice=gasprice)
        else:
            compiler = languages[language]
            interface = compiler.mk_full_signature(sourcecode)
            ct = ContractTranslator(interface)
            code = compiler.compile(sourcecode) + (ct.encode_constructor_arguments(args) if args else b'')
            addr = self.tx(sender=sender, to=b'', value=value, data=code, startgas=startgas, gasprice=gasprice)
            return ABIContract(self, ct, addr)

    def mine(self, number_of_blocks=1, coinbase=a0):
        self.cs.finalize(self.head_state, self.block)
        set_execution_results(self.head_state, self.block)
        self.block = Miner(self.block).mine(rounds=100, start_nonce=0)
        assert self.chain.add_block(self.block)
        b = self.block
        for i in range(1, number_of_blocks):
            b, _ = make_head_candidate(self.chain, parent=b, timestamp=self.chain.state.timestamp + 14, coinbase=coinbase)
            b = Miner(b).mine(rounds=100, start_nonce=0)
            assert self.chain.add_block(b)
        self.change_head(b.header.hash, coinbase)
        return b

    def change_head(self, parent, coinbase=a0):
        self.head_state = self.chain.mk_poststate_of_blockhash(parent).ephemeral_clone()
        self.block = mk_block_from_prevstate(self.chain, self.head_state, timestamp=self.chain.state.timestamp, coinbase=coinbase)
        self.cs.initialize(self.head_state, self.block)

    def snapshot(self):
        self.head_state.commit()
        return self.head_state.snapshot(), len(self.block.transactions), self.block.number

    def revert(self, snapshot):
        state_snapshot, txcount, blknum = snapshot
        assert blknum == self.block.number, "Cannot revert beyond block boundaries!"
        self.block.transactions = self.block.transactions[:txcount]
        self.head_state.revert(state_snapshot)

def int_to_0x_hex(v):
    o = encode_hex(int_to_big_endian(v))
    if o and o[0] == '0':
        return '0x' + o[1:]
    else:
        return '0x' + o


def mk_state_test_prefill(c):
    env = {
        "currentCoinbase": checksum_encode(c.head_state.block_coinbase),
        "currentDifficulty": int_to_0x_hex(c.head_state.block_difficulty),
        "currentGasLimit": int_to_0x_hex(c.head_state.gas_limit),
        "currentNumber": int_to_0x_hex(c.head_state.block_number),
        "currentTimestamp": int_to_0x_hex(c.head_state.timestamp),
        "previousHash": "0x"+encode_hex(c.head_state.prev_headers[0].hash),
    }
    pre = c.head_state.to_dict()
    return {"env": env, "pre": pre}

def mk_state_test_postfill(c, prefill, filler_mode=False):
    txdata = c.last_tx.to_dict()
    modified_tx_data = {
        "data": [ txdata["data"] ],
        "gasLimit": [ int_to_0x_hex(txdata["startgas"]) ],
        "gasPrice": int_to_0x_hex(txdata["gasprice"]),
        "nonce": int_to_0x_hex(txdata["nonce"]),
        "secretKey": '0x' + encode_hex(c.last_sender),
        "to": txdata["to"],
        "value": [ int_to_0x_hex(txdata["value"]) ],
    }
    c.head_state.commit()
    postStateHash = '0x' + encode_hex(c.head_state.trie.root_hash)
    if c.chain.config == config_homestead:
        config = 'Homestead'
    elif c.chain.config == config_tangerine:
        config = 'EIP150'
    elif c.chain.config == config_spurious:
        config = 'EIP158'
    elif c.chain.config == config_metropolis:
        config = 'Metropolis'
    else:
        raise Exception("Cannot get config")
    o = {
        "env": prefill["env"],
        "pre": prefill["pre"],
        "transaction": modified_tx_data,
    }
    if not filler_mode:
        o["post"] = {config: [ { "hash": postStateHash, "indexes": {"data": 0, "gas": 0, "value": 0} } ] }
    else:
        o["expect"] = [ {"indexes": {"data": 0, "gas": 0, "value": 0}, "network": ["Metropolis"], "result": c.head_state.to_dict() } ]
    return o<|MERGE_RESOLUTION|>--- conflicted
+++ resolved
@@ -157,11 +157,7 @@
 
     def direct_tx(self, transaction):
         self.last_tx = transaction
-<<<<<<< HEAD
-        if self.last_sender and privtoaddr(self.last_sender) != transaction.sender:
-=======
         if self.last_sender is not None and privtoaddr(self.last_sender) != transaction.sender:
->>>>>>> bb5c9efe
             self.last_sender = None
         success, output = apply_transaction(self.head_state, transaction)
         self.block.transactions.append(transaction)
