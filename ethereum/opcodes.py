--- conflicted
+++ resolved
@@ -61,12 +61,9 @@
     0xa2: ['LOG2', 4, 0, 1125],
     0xa3: ['LOG3', 5, 0, 1500],
     0xa4: ['LOG4', 6, 0, 1875],
-<<<<<<< HEAD
-=======
     0xe1: ['SLOADBYTES', 3, 0, 50], # to be discontinued
     0xe2: ['SSTOREBYTES', 3, 0, 0], # to be discontinued
     0xe3: ['SSIZE', 1, 1, 50], # to be discontinued
->>>>>>> f3e3e5d7
     0xf0: ['CREATE', 3, 1, 32000],
     0xf1: ['CALL', 7, 1, 40], # 700 now
     0xf2: ['CALLCODE', 7, 1, 40], # 700 now
@@ -92,10 +89,6 @@
 GDEFAULT = 1
 GMEMORY = 3
 GQUADRATICMEMDENOM = 512  # 1 gas per 512 quadwords
-GSTORAGEREFUND = 15000
-GSTORAGEKILL = 5000
-GSTORAGEMOD = 5000
-GSTORAGEADD = 20000
 GEXPONENTBYTE = 10    # cost of EXP exponent per byte
 GCOPY = 3             # cost to copy one 32 byte word
 GCONTRACTBYTE = 200   # one byte of code in contract creation
@@ -119,9 +112,6 @@
 GCALLNEWACCOUNT = 25000
 GSUICIDEREFUND = 24000
 
-<<<<<<< HEAD
-# Anti-DoS HF changes
-=======
 GSTORAGEBASE = 2500
 GSTORAGEBYTESTORAGE = 250
 GSTORAGEBYTECHANGE = 40
@@ -134,16 +124,13 @@
 GSTORAGEMOD = 5000
 GSTORAGEADD = 20000
 
->>>>>>> f3e3e5d7
+EXP_SUPPLEMENTAL_GAS = 40
+
+# Anti-DoS HF changes
 SLOAD_SUPPLEMENTAL_GAS = 150
 CALL_SUPPLEMENTAL_GAS = 660
 EXTCODELOAD_SUPPLEMENTAL_GAS = 680
 BALANCE_SUPPLEMENTAL_GAS = 380
 CALL_CHILD_LIMIT_NUM = 63
 CALL_CHILD_LIMIT_DENOM = 64
-<<<<<<< HEAD
-SUICIDE_SUPPLEMENTAL_GAS = 5000
-=======
-SUICIDE_SUPPLEMENTAL_GAS = 5000
-EXP_SUPPLEMENTAL_GAS = 40
->>>>>>> f3e3e5d7
+SUICIDE_SUPPLEMENTAL_GAS = 5000