--- conflicted
+++ resolved
@@ -1,7 +1,7 @@
 import ethereum.transactions as transactions
 import ethereum.utils as utils
 import rlp
-from rlp.utils import decode_hex, str_to_bytes
+from rlp.utils import decode_hex, encode_hex, str_to_bytes
 from ethereum.utils import encode_hex
 import ethereum.testutils as testutils
 from ethereum.testutils import fixture_to_bytes
@@ -28,24 +28,11 @@
     try:
         rlpdata = decode_hex(testdata["rlp"][2:])
         o = {}
-
+        tx = rlp.decode(rlpdata, transactions.Transaction)
         blknum = int(testdata["blocknumber"])
-<<<<<<< HEAD
-        if blknum >= config.default_config["SPURIOUS_DRAGON_FORK_BLKNUM"]:
-            signer_class = transactions.EIP155TransactionSigner
-        else:
-            signer_class = transactions.TransactionSigner
-        tx = rlp.decode(rlpdata,
-                        sedes=transactions.Transaction,
-                        signer_class=signer_class)
-
-        if blknum >= config.default_config["HOMESTEAD_FORK_BLKNUM"]:
-            tx.check_low_s_homestead()
-=======
-        #if blknum >= 1000000:  # config.default_config["HOMESTEAD_FORK_BLKNUM"]:
+        #if blknum >= config.default_config["HOMESTEAD_FORK_BLKNUM"]:
         #    tx.check_low_s_homestead()
         assert config_fork_specific_validation(konfig, blknum, tx)
->>>>>>> 6658f70d
         o["sender"] = tx.sender
         o["transaction"] = {
             "data": '0x' * (len(tx.data) > 0) + encode_hex(tx.data),
@@ -62,10 +49,8 @@
         tx = None
         sys.stderr.write(str(e))
     if 'transaction' not in testdata:  # expected to fail
-        print(testdata)
         assert tx is None
     else:
-        print(testdata)
         assert set(o['transaction'].keys()) == set(testdata.get("transaction", dict()).keys())
         o.get("transaction", None) == testdata.get("transaction", None)
         assert str_to_bytes(encode_hex(o.get("sender", ''))) == testdata.get("sender", '')
