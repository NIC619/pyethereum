--- conflicted
+++ resolved
@@ -1,14 +1,9 @@
-<<<<<<< HEAD
-from ethereum import blocks, utils, db
-from ethereum.exceptions import VerificationFailed, InvalidTransaction
-=======
 import pytest
 
 from ethereum import utils, db, chain
 from ethereum.exceptions import VerificationFailed, InvalidTransaction, InvalidNonce
 from ethereum.block import Block
 from ethereum.config import Env
->>>>>>> f3e3e5d7
 import rlp
 from rlp.utils import decode_hex, encode_hex, str_to_bytes
 from rlp import DecodingError, DeserializationError
@@ -54,72 +49,6 @@
     return v
 
 
-<<<<<<< HEAD
-def run_block_test(params, config_overrides={}):
-    b = blocks.genesis(env, start_alloc=params["pre"])
-    gbh = params["genesisBlockHeader"]
-    b.bloom = utils.scanners['int256b'](gbh["bloom"])
-    b.timestamp = utils.scanners['int'](gbh["timestamp"])
-    b.nonce = utils.scanners['bin'](gbh["nonce"])
-    b.extra_data = utils.scanners['bin'](gbh["extraData"])
-    b.gas_limit = utils.scanners['int'](gbh["gasLimit"])
-    b.gas_used = utils.scanners['int'](gbh["gasUsed"])
-    b.coinbase = utils.scanners['addr'](decode_hex(gbh["coinbase"]))
-    b.difficulty = utils.parse_int_or_hex(gbh["difficulty"])
-    b.prevhash = utils.scanners['bin'](gbh["parentHash"])
-    b.mixhash = utils.scanners['bin'](gbh["mixHash"])
-    assert b.receipts.root_hash == \
-        utils.scanners['bin'](gbh["receiptTrie"])
-    assert b.transactions.root_hash == \
-        utils.scanners['bin'](gbh["transactionsTrie"])
-    assert utils.sha3rlp(b.uncles) == \
-        utils.scanners['bin'](gbh["uncleHash"])
-    h = encode_hex(b.state.root_hash)
-    if h != str_to_bytes(gbh["stateRoot"]):
-        raise Exception("state root mismatch")
-    if b.hash != utils.scanners['bin'](gbh["hash"]):
-        raise Exception("header hash mismatch")
-    # assert b.header.check_pow()
-    blockmap = {b.hash: b}
-    env.db.put(b.hash, rlp.encode(b))
-    old_config = copy.deepcopy(env.config)
-    try:
-        for k, v in config_overrides.items():
-            env.config[k] = v
-        b2 = None
-        for blk in params["blocks"]:
-            if 'blockHeader' not in blk:
-                try:
-                    rlpdata = decode_hex(blk["rlp"][2:])
-                    blkparent = rlp.decode(
-                        rlp.encode(rlp.decode(rlpdata)[0]), blocks.BlockHeader).prevhash
-                    b2 = rlp.decode(rlpdata, blocks.Block, parent=blockmap[blkparent], env=env)
-                    success = b2.validate_uncles()
-                except (ValueError, TypeError, AttributeError, VerificationFailed,
-                        DecodingError, DeserializationError, InvalidTransaction, KeyError):
-                    success = False
-                assert not success
-            else:
-                rlpdata = decode_hex(blk["rlp"][2:])
-                blkparent = rlp.decode(rlp.encode(rlp.decode(rlpdata)[0]), blocks.BlockHeader).prevhash
-                b2 = rlp.decode(rlpdata, blocks.Block, parent=blockmap[blkparent], env=env)
-                assert b2.validate_uncles()
-                blockmap[b2.hash] = b2
-                env.db.put(b2.hash, rlp.encode(b2))
-            if b2:
-                print('Block %d with state root %s' % (b2.number, encode_hex(b2.state.root_hash)))
-            # blkdict = b.to_dict(False, True, False, True)
-            # assert blk["blockHeader"] == \
-            #     translate_keys(blkdict["header"], translator_list, lambda y, x: x, [])
-            # assert blk["transactions"] == \
-            #     [translate_keys(t, translator_list, valueconv, ['hash'])
-            #      for t in blkdict["transactions"]]
-            # assert blk["uncleHeader"] == \
-            #     [translate_keys(u, translator_list, lambda x: x, [])
-            #      for u in blkdict["uncles"]]
-    finally:
-        env.config = old_config
-=======
 def safe_decode(x):
     if x[:2] == '0x':
         x = x[2:]
@@ -160,7 +89,6 @@
             rlpdata = safe_decode(blk["rlp"][2:])
             assert c.add_block(rlp.decode(rlpdata, Block))
     env.config = old_config
->>>>>>> f3e3e5d7
 
 def get_config_overrides(filename):
     o = {}
@@ -181,12 +109,7 @@
 
 
 def test_block(filename, testname, testdata):
-<<<<<<< HEAD
-    config_overrides = get_config_overrides(filename)
-    run_block_test(testdata, config_overrides=config_overrides)
-=======
     run_block_test(testdata, get_config_overrides(filename))
->>>>>>> f3e3e5d7
 
 
 excludes = {
@@ -212,23 +135,13 @@
             for testname, testdata in list(tests.items()):
                 if testname == sys.argv[2]:
                     print("Testing: %s %s" % (filename, testname))
-<<<<<<< HEAD
-                    config_overrides = get_config_overrides(filename)
-                    run_block_test(testdata, config_overrides=config_overrides)
-=======
                     run_block_test(testdata, get_config_overrides(filename))
->>>>>>> f3e3e5d7
     else:
         for filename, tests in list(fixtures.items()):
             for testname, testdata in list(tests.items()):
                 if (filename.split('/')[-1], testname) not in excludes:
                     print("Testing: %s %s" % (filename, testname))
-<<<<<<< HEAD
-                    config_overrides = get_config_overrides(filename)
-                    run_block_test(testdata, config_overrides=config_overrides)
-=======
                     run_block_test(testdata, get_config_overrides(filename))
->>>>>>> f3e3e5d7
 
 
 if __name__ == '__main__':
