--- conflicted
+++ resolved
@@ -1,18 +1,8 @@
 import json
 import random
 import time
-<<<<<<< HEAD
-
-=======
 import itertools
-from ethereum import utils
-from ethereum.utils import parse_as_bin, big_endian_to_int
-from ethereum import parse_genesis_declaration
-from ethereum.state_transition import apply_block, initialize, \
-    pre_seal_finalize, post_seal_finalize, apply_transaction, mk_receipt_sha, \
-    mk_transaction_sha, calc_difficulty, Receipt, mk_receipt, \
-    update_block_env_variables, validate_uncles, validate_block_header
->>>>>>> 6658f70d
+
 import rlp
 
 from ethereum import parse_genesis_declaration
@@ -21,7 +11,9 @@
 from ethereum.slogging import get_logger
 from ethereum.state import State
 from ethereum.state_transition import apply_block, initialize, \
-    update_block_env_variables
+    pre_seal_finalize, post_seal_finalize, apply_transaction, mk_receipt_sha, \
+    mk_transaction_sha, calc_difficulty, Receipt, mk_receipt, \
+    update_block_env_variables, validate_uncles, validate_block_header
 from ethereum.utils import encode_hex, parse_as_bin, big_endian_to_int
 
 log = get_logger('eth.chain')
@@ -73,7 +65,6 @@
         self.new_head_cb = new_head_cb
 
         self.head_hash = self.state.prev_headers[0].hash
-<<<<<<< HEAD
         assert self.state.block_number == self.state.prev_headers[0].number
         self.db.put('state:'+self.head_hash, self.state.trie.root_hash)
         if reset_genesis:
@@ -82,23 +73,13 @@
             self.db.put('GENESIS_HASH', str(self.genesis.header.hash))
             self.db.put('GENESIS_STATE', json.dumps(self.state.to_snapshot()))
             self.db.put('GENESIS_RLP', rlp.encode(self.genesis))
-            self.db.put('score:' + self.genesis.header.hash, "0")
-            self.db.put('state:' + self.genesis.header.hash, self.state.trie.root_hash)
-            self.db.put('block:0', self.genesis.header.hash)
+            self.db.put(b'score:' + self.genesis.header.hash, "0")
+            self.db.put(b'state:' + self.genesis.header.hash, self.state.trie.root_hash)
+            self.db.put(b'block:0', self.genesis.header.hash)
             self.db.put(self.head_hash, 'GENESIS')
             self.db.commit()
         else:
             self.genesis = self.get_block_by_number(0)
-=======
-        self.genesis = Block(self.state.prev_headers[0], [], [])
-        self.db.put(b'state:' + self.head_hash, self.state.trie.root_hash)
-        self.db.put('GENESIS_NUMBER', str(self.state.block_number))
-        self.db.put('GENESIS_HASH', self.state.prev_headers[0].hash)
-        assert self.state.block_number == self.state.prev_headers[0].number
-        self.db.put(b'score:' + self.state.prev_headers[0].hash, "0")
-        self.db.put('GENESIS_STATE', json.dumps(self.state.to_snapshot()))
-        self.db.put(self.head_hash, 'GENESIS')
->>>>>>> 6658f70d
         self.min_gasprice = kwargs.get('min_gasprice', 5 * 10**9)
         self.coinbase = coinbase
         self.extra_data = 'moo ha ha says the laughing cow.'
@@ -127,12 +108,7 @@
         block = rlp.decode(block_rlp, Block)
 
         state = State(env=self.env)
-<<<<<<< HEAD
-        state.trie.root_hash = block.header.state_root if convert else self.db.get('state:'+blockhash)
-=======
-        state.trie.root_hash = self.db.get(b'state:' + blockhash)
-        block = rlp.decode(self.db.get(blockhash), Block)
->>>>>>> 6658f70d
+        state.trie.root_hash = block.header.state_root if convert else self.db.get(b'state:'+blockhash)
         update_block_env_variables(state, block)
         state.gas_used = block.header.gas_used
         state.txindex = len(block.transactions)
@@ -185,26 +161,18 @@
     # parent hash and see that it is one of its children
     def add_child(self, child):
         try:
-<<<<<<< HEAD
-            existing = self.db.get('ci:' + child.header.prevhash)
-=======
             existing = self.db.get(b'child:' + child.header.prevhash)
->>>>>>> 6658f70d
         except:
             existing = b''
         existing_hashes = []
         for i in range(0, len(existing), 32):
             existing_hashes.append(existing[i: i+32])
         if child.header.hash not in existing_hashes:
-<<<<<<< HEAD
-            self.db.put('ci:' + child.header.prevhash, existing + child.header.hash)
-=======
             self.db.put(b'child:' + child.header.prevhash, existing + child.header.hash)
->>>>>>> 6658f70d
 
     def get_blockhash_by_number(self, number):
         try:
-            return self.db.get('block:' + str(number))
+            return self.db.get(b'block:' + str(number))
         except:
             return None
 
@@ -233,32 +201,20 @@
     def get_score(self, block):
         if not block:
             return 0
-<<<<<<< HEAD
-        key = 'score:' + block.header.hash
+        key = b'score:' + block.header.hash
 
         fills = []
         while key not in self.db:
             fills.insert(0, (block.header.hash, block.difficulty))
-            key = 'score:' + block.header.prevhash
+            key = b'score:' + block.header.prevhash
             block = self.get_parent(block)
         score = int(self.db.get(key))
         for h,d in fills:
-            key = 'score:' + h
+            key = b'score:' + h
             score = score + d + random.randrange(d // 10**6 + 1)
             self.db.put(key, str(score))
 
         return score
-=======
-        key = b'score:' + block.header.hash
-        if key not in self.db:
-            try:
-                parent_score = self.get_score(self.get_parent(block))
-                self.db.put(key, str(parent_score + block.difficulty +
-                                     random.randrange(block.difficulty // 10**6 + 1)))
-            except:
-                return int(self.db.get(b'score:' + block.prevhash))
-        return int(self.db.get(key))
->>>>>>> 6658f70d
 
     # These two functions should be called periodically so as to
     # process blocks that were received but laid aside because
@@ -302,13 +258,9 @@
             except (KeyError, ValueError) as e:  # FIXME add relevant exceptions here
                 log.info('Block %s with parent %s invalid, reason: %s' % (encode_hex(block.header.hash), encode_hex(block.header.prevhash), e))
                 return False
-            self.db.put('block:' + str(block.header.number), block.header.hash)
-<<<<<<< HEAD
-            self.db.put('state:' + block.header.hash, self.state.trie.root_hash)
+            self.db.put(b'block:' + str(block.header.number), block.header.hash)
+            self.db.put(b'state:' + block.header.hash, self.state.trie.root_hash)
             block_score = self.get_score(block)  # side effect: put 'score:' cache in db
-=======
-            self.db.put(b'state:' + block.header.hash, self.state.trie.root_hash)
->>>>>>> 6658f70d
             self.head_hash = block.header.hash
             for i, tx in enumerate(block.transactions):
                 self.db.put(b'txindex:' + tx.hash, rlp.encode([block.number, i]))
@@ -329,7 +281,7 @@
                 new_chain = {}
                 while b.header.number >= int(self.db.get('GENESIS_NUMBER')):
                     new_chain[b.header.number] = b
-                    key = 'block:' + str(b.header.number)
+                    key = b'block:' + str(b.header.number)
                     orig_at_height = self.db.get(key) if key in self.db else None
                     if orig_at_height == b.header.hash:
                         break
@@ -339,7 +291,7 @@
                 replace_from = b.header.number
                 for i in itertools.count(replace_from):
                     log.info('Rewriting height %d' % i)
-                    key = 'block:' + str(i)
+                    key = b'block:' + str(i)
                     orig_at_height = self.db.get(key) if key in self.db else None
                     if orig_at_height:
                         self.db.delete(key)
