import json
import random
import time

import rlp
<<<<<<< HEAD
from rlp.utils import encode_hex
=======
from ethereum.utils import encode_hex
from ethereum import blocks
from ethereum import processblock
from ethereum.exceptions import VerificationFailed, InvalidTransaction
from ethereum.slogging import get_logger
from ethereum.config import Env
log = get_logger('eth.chain')


class Index(object):

    """"
    Collection of indexes

    children:
        - needed to get the uncles of a block
    blocknumbers:
        - needed to mark the longest chain (path to top)
    transactions:
        - optional to resolve txhash to block:tx

    """

    def __init__(self, env, index_transactions=True):
        assert isinstance(env, Env)
        self.env = env
        self.db = env.db
        self._index_transactions = index_transactions

    def add_block(self, blk):
        self.add_child(blk.prevhash, blk.hash)
        if self._index_transactions:
            self._add_transactions(blk)
>>>>>>> aafab5b2

from ethereum import parse_genesis_declaration
from ethereum.block import Block, BlockHeader, FakeHeader, BLANK_UNCLES_HASH
from ethereum.config import Env
from ethereum.slogging import get_logger
from ethereum.state import State, dict_to_prev_header
from ethereum.state_transition import apply_block, initialize, \
    update_block_env_variables
from ethereum.utils import parse_as_bin, big_endian_to_int

log = get_logger('eth.chain')


class Chain(object):

    def __init__(self, genesis=None, env=None, coinbase=b'\x00' * 20, \
                 new_head_cb=None, reset_genesis=False, **kwargs):
        self.env = env or Env()
        # Initialize the state
        if 'head_hash' in self.db:  # new head tag
            self.state = self.mk_poststate_of_blockhash(self.db.get('head_hash'))
            print('Initializing chain from saved head, #%d (%s)' % \
                (self.state.prev_headers[0].number, encode_hex(self.state.prev_headers[0].hash)))
        elif 'HEAD' in self.db:  # deprecated head tag
            self.state = self.mk_poststate_of_blockhash(self.db.get('HEAD'), convert=True)
            print('Converting chain from saved head in deprecated format, #%d (%s)' % \
                  (self.state.prev_headers[0].number, encode_hex(self.state.prev_headers[0].hash)))
        elif genesis is None:
            raise Exception("Need genesis decl!")
        elif isinstance(genesis, State):
            self.state = genesis
            print('Initializing chain from provided state')
        elif "extraData" in genesis:
            self.state = parse_genesis_declaration.state_from_genesis_declaration(
                genesis, self.env)
            reset_genesis = True
            print('Initializing chain from provided genesis declaration')
        elif "prev_headers" in genesis:
            self.state = State.from_snapshot(genesis, self.env)
            reset_genesis = True
            print('Initializing chain from provided state snapshot, %d (%s)' % \
                (self.state.block_number, encode_hex(self.state.prev_headers[0].hash[:8])))
        else:
            print('Initializing chain from new state based on alloc')
            self.state = parse_genesis_declaration.mk_basic_state(genesis, {
                "number": kwargs.get('number', 0),
                "gas_limit": kwargs.get('gas_limit', 4712388),
                "gas_used": kwargs.get('gas_used', 0),
                "timestamp": kwargs.get('timestamp', 1467446877),
                "difficulty": kwargs.get('difficulty', 2**25),
                "hash": kwargs.get('prevhash', '00' * 32),
                "uncles_hash": kwargs.get('uncles_hash', '0x' + encode_hex(BLANK_UNCLES_HASH))
            }, self.env)
            reset_genesis = True

        initialize(self.state)
        self.new_head_cb = new_head_cb

        self.head_hash = self.state.prev_headers[0].hash
        assert self.state.block_number == self.state.prev_headers[0].number
        self.db.put('state:'+self.head_hash, self.state.trie.root_hash)
        if reset_genesis:
            self.genesis = Block(self.state.prev_headers[0], [], [])
            self.db.put('GENESIS_NUMBER', str(self.state.block_number))
            self.db.put('GENESIS_HASH', str(self.genesis.header.hash))
            self.db.put('GENESIS_STATE', json.dumps(self.state.to_snapshot()))
            self.db.put('GENESIS_RLP', rlp.encode(self.genesis))
            self.db.put('score:' + self.genesis.header.hash, "0")
            self.db.put('state:' + self.genesis.header.hash, self.state.trie.root_hash)
            self.db.put('block:0', self.genesis.header.hash)
            self.db.put(self.head_hash, 'GENESIS')
            self.db.commit()
        else:
            self.genesis = self.get_block_by_number(0)
        self.min_gasprice = kwargs.get('min_gasprice', 5 * 10**9)
        self.coinbase = coinbase
        self.extra_data = 'moo ha ha says the laughing cow.'
        self.time_queue = []
        self.parent_queue = {}

    @property
    def head(self):
        try:
            block_rlp = self.db.get(self.head_hash)
            if block_rlp == 'GENESIS':
                return self.genesis
            else:
                return rlp.decode(block_rlp, Block)
        except Exception as e:
            log.error(e)
            return None

    def mk_poststate_of_blockhash(self, blockhash, convert=False):
        if blockhash not in self.db:
            raise Exception("Block hash %s not found" % encode_hex(blockhash))

        block_rlp = self.db.get(blockhash)
        if block_rlp == 'GENESIS':
            return State.from_snapshot(json.loads(self.db.get('GENESIS_STATE')), self.env)
        block = rlp.decode(block_rlp, Block)

        state = State(env=self.env)
        state.trie.root_hash = block.header.state_root if convert else self.db.get('state:'+blockhash)
        update_block_env_variables(state, block)
        state.gas_used = block.header.gas_used
        state.txindex = len(block.transactions)
        state.recent_uncles = {}
        state.prev_headers = []
        b = block
        header_depth = state.config['PREV_HEADER_DEPTH']
        for i in range(header_depth + 1):
            state.prev_headers.append(b.header)
            if i < 6:
                state.recent_uncles[state.block_number - i] = []
                for u in b.uncles:
                    state.recent_uncles[state.block_number - i].append(u.hash)
            try:
                b = rlp.decode(state.db.get(b.header.prevhash), Block)
            except:
                break
        if i < header_depth:
            if state.db.get(b.header.prevhash) == 'GENESIS':
                jsondata = json.loads(state.db.get('GENESIS_STATE'))
                for h in jsondata["prev_headers"][:header_depth - i]:
                    state.prev_headers.append(dict_to_prev_header(h))
                for blknum, uncles in jsondata["recent_uncles"].items():
                    if blknum >= state.block_number - state.config['MAX_UNCLE_DEPTH']:
                        state.recent_uncles[blknum] = [parse_as_bin(u) for u in uncles]
            else:
                raise Exception("Dangling prevhash")
        assert len(state.journal) == 0, state.journal
        return state

    def get_parent(self, block):
        if block.header.number == int(self.db.get('GENESIS_NUMBER')):
            return None
        return self.get_block(block.header.prevhash)

    def get_block(self, blockhash):
        try:
            block_rlp = self.db.get(blockhash)
            if block_rlp == 'GENESIS':
                if not hasattr(self, 'genesis'):
                    self.genesis = rlp.decode(self.db.get('GENESIS_RLP'), sedes=Block)
                return self.genesis
            else:
                return rlp.decode(block_rlp, Block)
        except Exception as e:
            log.debug("Failed to get block", hash=blockhash, error=e)
            return None

    # Add a record allowing you to later look up the provided block's
    # parent hash and see that it is one of its children
    def add_child(self, child):
        try:
            existing = self.db.get('ci:' + child.header.prevhash)
        except:
            existing = ''
        existing_hashes = []
        for i in range(0, len(existing), 32):
            existing_hashes.append(existing[i: i+32])
        if child.header.hash not in existing_hashes:
            self.db.put('ci:' + child.header.prevhash, existing + child.header.hash)

    def get_blockhash_by_number(self, number):
        try:
            return self.db.get('block:' + str(number))
        except:
            return None

    def get_block_by_number(self, number):
        return self.get_block(self.get_blockhash_by_number(number))

    # Get the hashes of all known children of a given block
    def get_child_hashes(self, blockhash):
        o = []
        try:
            data = self.db.get('child:' + blockhash)
            for i in range(0, len(data), 32):
                o.append(data[i:i + 32])
            return o
        except:
            return []

    def get_children(self, block):
        if isinstance(block, Block):
            block = block.header.hash
        if isinstance(block, (BlockHeader, FakeHeader)):
            block = block.hash
        return [self.get_block(h) for h in self.get_child_hashes(block)]

    # Get the score (AKA total difficulty in PoW) of a given block
    def get_score(self, block):
        if not block:
            return 0
        key = 'score:' + block.header.hash

        fills = []
        while key not in self.db:
            fills.insert(0, (block.header.hash, block.difficulty))
            key = 'score:' + block.header.prevhash
            block = self.get_parent(block)
        score = int(self.db.get(key))
        for h,d in fills:
            key = 'score:' + h
            score = score + d + random.randrange(d // 10**6 + 1)
            self.db.put(key, str(score))

        return score

    # These two functions should be called periodically so as to
    # process blocks that were received but laid aside because
    # either the parent was missing or they were received
    # too early
    def process_time_queue(self):
        now = self.time()
        i = 0
        while i < len(self.time_queue) and self.time_queue[i].timestamp <= now:
            log.info('Adding scheduled block')
            pre_len = len(self.time_queue)
            self.add_block(self.time_queue.pop(i))
            if len(self.time_queue) == pre_len:
                i += 1

    def process_parent_queue(self):
        for parent_hash, blocks in self.parent_queue.items():
            if parent_hash in self.db:
                for block in blocks:
                    self.add_block(block)
                del self.parent_queue[parent_hash]

    def time(self):
        return int(time.time())

    # Call upon receiving a block
    def add_block(self, block):
        now = self.time()
        if block.header.timestamp > now:
            i = 0
            while i < len(self.time_queue) and block.timestamp > self.time_queue[i].timestamp:
                i += 1
            self.time_queue.insert(i, block)
            log.info('Block received too early (%d vs %d). Delaying for %d seconds' %
                     (now, block.header.timestamp, block.header.timestamp - now))
            return False
        if block.header.prevhash == self.head_hash:
            log.info('Adding to head', head=encode_hex(block.header.prevhash))
            try:
                apply_block(self.state, block)
            except (KeyError, ValueError) as e:  # FIXME add relevant exceptions here
                log.info('Block %s with parent %s invalid, reason: %s' % (encode_hex(block.header.hash), encode_hex(block.header.prevhash), e))
                return False
            self.db.put('block:' + str(block.header.number), block.header.hash)
            self.db.put('state:' + block.header.hash, self.state.trie.root_hash)
            block_score = self.get_score(block)  # side effect: put 'score:' cache in db
            self.head_hash = block.header.hash
            for i, tx in enumerate(block.transactions):
                self.db.put('txindex:' + tx.hash, rlp.encode([block.number, i]))
        elif block.header.prevhash in self.env.db:
            log.info('Receiving block not on head, adding to secondary post state',
                     prevhash=encode_hex(block.header.prevhash))
            temp_state = self.mk_poststate_of_blockhash(block.header.prevhash)
            try:
                apply_block(temp_state, block)
            except (KeyError, ValueError), e:  # FIXME add relevant exceptions here
                log.info('Block %s with parent %s invalid, reason: %s' % (encode_hex(block.header.hash), encode_hex(block.header.prevhash), e))
                return False
            self.db.put('state:' + block.header.hash, temp_state.trie.root_hash)
            block_score = self.get_score(block)
            # Replace the head
            if block_score > self.get_score(self.head):
                b = block
                new_chain = {}
                while b.header.number >= int(self.db.get('GENESIS_NUMBER')):
                    new_chain[b.header.number] = b
                    key = 'block:' + str(b.header.number)
                    orig_at_height = self.db.get(key) if key in self.db else None
                    if orig_at_height == b.header.hash:
                        break
                    if b.prevhash not in self.db or self.db.get(b.prevhash) == 'GENESIS':
                        break
                    b = self.get_parent(b)
                replace_from = b.header.number
                for i in xrange(replace_from, 2**63 - 1):
                    log.info('Rewriting height %d' % i)
                    key = 'block:' + str(i)
                    orig_at_height = self.db.get(key) if key in self.db else None
                    if orig_at_height:
                        self.db.delete(key)
                        orig_block_at_height = self.get_block(orig_at_height)
                        for tx in orig_block_at_height.transactions:
                            if 'txindex:' + tx.hash in self.db:
                                self.db.delete('txindex:' + tx.hash)
                    if i in new_chain:
                        new_block_at_height = new_chain[i]
                        self.db.put(key, new_block_at_height.header.hash)
                        for i, tx in enumerate(new_block_at_height.transactions):
                            self.db.put('txindex:' + tx.hash,
                                        rlp.encode([new_block_at_height.number, i]))
                    if i not in new_chain and not orig_at_height:
                        break
                self.head_hash = block.header.hash
                self.state = temp_state
        else:
            if block.header.prevhash not in self.parent_queue:
                self.parent_queue[block.header.prevhash] = []
            self.parent_queue[block.header.prevhash].append(block)
            log.info('No parent found. Delaying for now')
            return False
        self.add_child(block)
        self.db.put('head_hash', self.head_hash)
        self.db.put(block.header.hash, rlp.encode(block))
        self.db.commit()
        log.info('Added block %d (%s) with %d txs and %d gas' % \
            (block.header.number, encode_hex(block.header.hash)[:8],
             len(block.transactions), block.header.gas_used))
        if self.new_head_cb and block.header.number != 0:
            self.new_head_cb(block)
        return True

    def __contains__(self, blk):
        if isinstance(blk, (str, bytes)):
            try:
                blk = rlp.decode(self.db.get(blk), Block)
            except:
                return False
        try:
            o = self.get_block(self.get_blockhash_by_number(blk.number)).hash
            assert o == blk.hash
            return True
        except:
            return False

    def has_block(self, block):
        return block in self

    def has_blockhash(self, blockhash):
        return blockhash in self.db

    def get_chain(self, frm=None, to=2**63 - 1):
        if frm is None:
            frm = int(self.db.get('GENESIS_NUMBER')) + 1
        chain = []
        for i in xrange(frm, to):
            h = self.get_blockhash_by_number(i)
            if not h:
                return chain
            chain.append(self.get_block(h))

    # Recover transaction and the block that contains it
    def get_transaction(self, tx):
        if not isinstance(tx, (str, bytes)):
            tx = tx.hash
        if 'txindex:' + tx in self.db:
            data = rlp.decode(self.db.get('txindex:' + tx))
            blk, index = self.get_block_by_number(
                big_endian_to_int(data[0])), big_endian_to_int(data[1])
            tx = blk.transactions[index]
            return tx, blk, index
        else:
            return None

    def get_descendants(self, block):
        output = []
        blocks = [block]
        while len(blocks):
            b = blocks.pop()
            blocks.extend(self.get_children(b))
            output.append(b)
        return output

    @property
    def db(self):
        return self.env.db

    def get_descendants(self, block, count=1):
        log.debug("get_descendants", block_hash=block)
        assert block.hash in self
        block_numbers = list(range(block.number + 1, min(self.head.number + 1,
                                                         block.number + count + 1)))
        return [self.get(self.index.get_block_by_number(n)) for n in block_numbers]

    def get_blockhashes_from_hash(self, hash, max):
        try:
            header = blocks.get_block_header(self.db, hash)
        except KeyError:
            return []

        hashes = []
        for i in xrange(max):
            hash = header.prevhash
            try:
                header = blocks.get_block_header(self.db, hash)
            except KeyError:
                break
            hashes.append(hash)
            if header.number == 0:
                break
        return hashes

    @property
    def config(self):
        return self.env.config<|MERGE_RESOLUTION|>--- conflicted
+++ resolved
@@ -3,43 +3,6 @@
 import time
 
 import rlp
-<<<<<<< HEAD
-from rlp.utils import encode_hex
-=======
-from ethereum.utils import encode_hex
-from ethereum import blocks
-from ethereum import processblock
-from ethereum.exceptions import VerificationFailed, InvalidTransaction
-from ethereum.slogging import get_logger
-from ethereum.config import Env
-log = get_logger('eth.chain')
-
-
-class Index(object):
-
-    """"
-    Collection of indexes
-
-    children:
-        - needed to get the uncles of a block
-    blocknumbers:
-        - needed to mark the longest chain (path to top)
-    transactions:
-        - optional to resolve txhash to block:tx
-
-    """
-
-    def __init__(self, env, index_transactions=True):
-        assert isinstance(env, Env)
-        self.env = env
-        self.db = env.db
-        self._index_transactions = index_transactions
-
-    def add_block(self, blk):
-        self.add_child(blk.prevhash, blk.hash)
-        if self._index_transactions:
-            self._add_transactions(blk)
->>>>>>> aafab5b2
 
 from ethereum import parse_genesis_declaration
 from ethereum.block import Block, BlockHeader, FakeHeader, BLANK_UNCLES_HASH
@@ -48,7 +11,7 @@
 from ethereum.state import State, dict_to_prev_header
 from ethereum.state_transition import apply_block, initialize, \
     update_block_env_variables
-from ethereum.utils import parse_as_bin, big_endian_to_int
+from ethereum.utils import encode_hex, parse_as_bin, big_endian_to_int
 
 log = get_logger('eth.chain')
 
