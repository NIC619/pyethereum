import time
from ethereum import utils
from ethereum.utils import parse_as_bin, big_endian_to_int
from ethereum import parse_genesis_declaration
from ethereum.state_transition import apply_block, initialize, \
    pre_seal_finalize, post_seal_finalize, apply_transaction, mk_receipt_sha, \
    mk_transaction_sha, calc_difficulty, Receipt, mk_receipt, \
    update_block_env_variables, validate_uncles, validate_block_header
import rlp
from rlp.utils import encode_hex
from ethereum.exceptions import InvalidNonce, InsufficientStartGas, UnsignedTransaction, \
    BlockGasLimitReached, InsufficientBalance
from ethereum.slogging import get_logger
from ethereum.config import Env
from ethereum.state import State, dict_to_prev_header
from ethereum.block import Block, BlockHeader, FakeHeader, BLANK_UNCLES_HASH
import random
import json
log = get_logger('eth.chain')


class Chain(object):

    def __init__(self, genesis=None, env=None, coinbase=b'\x00' * 20, \
                 new_head_cb=None, **kwargs):
        self.env = env or Env()
        # Initialize the state
        if 'head_hash' in self.db:
            self.state = self.mk_poststate_of_blockhash(self.db.get('head_hash'))
            print('Initializing chain from saved head, #%d (%s)' % \
                (self.state.prev_headers[0].number, encode_hex(self.state.prev_headers[0].hash)))
        elif genesis is None:
            raise Exception("Need genesis decl!")
        elif isinstance(genesis, State):
            self.state = genesis
            print('Initializing chain from provided state')
        elif "extraData" in genesis:
            self.state = parse_genesis_declaration.state_from_genesis_declaration(
                genesis, self.env)
            print('Initializing chain from provided genesis declaration')
        elif "prev_headers" in genesis:
            self.state = State.from_snapshot(genesis, self.env)
            print('Initializing chain from provided state snapshot, %d (%s)' % \
                (self.state.block_number, encode_hex(self.state.prev_headers[0].hash[:8])))
        else:
            print('Initializing chain from new state based on alloc')
            self.state = parse_genesis_declaration.mk_basic_state(genesis, {
                "number": kwargs.get('number', 0),
                "gas_limit": kwargs.get('gas_limit', 4712388),
                "gas_used": kwargs.get('gas_used', 0),
                "timestamp": kwargs.get('timestamp', 1467446877),
                "difficulty": kwargs.get('difficulty', 2**25),
                "hash": kwargs.get('prevhash', '00' * 32),
                "uncles_hash": kwargs.get('uncles_hash', '0x' + encode_hex(BLANK_UNCLES_HASH))
            }, self.env)

        initialize(self.state)
        self.new_head_cb = new_head_cb

        self.head_hash = self.state.prev_headers[0].hash
        self.genesis = Block(self.state.prev_headers[0], [], [])
        self.db.put('state:'+self.head_hash, self.state.trie.root_hash)
        self.db.put('GENESIS_NUMBER', str(self.state.block_number))
        self.db.put('GENESIS_HASH', str(self.state.prev_headers[0].hash))
        assert self.state.block_number == self.state.prev_headers[0].number
        self.db.put('score:' + self.state.prev_headers[0].hash, "0")
        self.db.put('GENESIS_STATE', json.dumps(self.state.to_snapshot()))
        self.db.put(self.head_hash, 'GENESIS')
        self.min_gasprice = kwargs.get('min_gasprice', 5 * 10**9)
        self.coinbase = coinbase
        self.extra_data = 'moo ha ha says the laughing cow.'
        self.time_queue = []
        self.parent_queue = {}

    @property
    def head(self):
        try:
            block_rlp = self.db.get(self.head_hash)
            if block_rlp == 'GENESIS':
                return self.genesis
            else:
                return rlp.decode(block_rlp, Block)
        except Exception as e:
            log.error(e)
            return None

    def mk_poststate_of_blockhash(self, blockhash):
        if blockhash not in self.db:
            raise Exception("Block hash %s not found" % encode_hex(blockhash))
        if self.db.get(blockhash) == 'GENESIS':
            return State.from_snapshot(json.loads(self.db.get('GENESIS_STATE')), self.env)
        state = State(env=self.env)
        state.trie.root_hash = self.db.get('state:'+blockhash)
        block = rlp.decode(self.db.get(blockhash), Block)
        update_block_env_variables(state, block)
        state.gas_used = block.header.gas_used
        state.txindex = len(block.transactions)
        state.recent_uncles = {}
        state.prev_headers = []
        b = block
        header_depth = state.config['PREV_HEADER_DEPTH']
        for i in range(header_depth + 1):
            state.prev_headers.append(b.header)
            if i < 6:
                state.recent_uncles[state.block_number - i] = []
                for u in b.uncles:
                    state.recent_uncles[state.block_number - i].append(u.hash)
            try:
                b = rlp.decode(state.db.get(b.header.prevhash), Block)
            except:
                break
        if i < header_depth:
            if state.db.get(b.header.prevhash) == 'GENESIS':
                jsondata = json.loads(state.db.get('GENESIS_STATE'))
                for h in jsondata["prev_headers"][:header_depth - i]:
                    state.prev_headers.append(dict_to_prev_header(h))
                for blknum, uncles in jsondata["recent_uncles"].items():
                    if blknum >= state.block_number - state.config['MAX_UNCLE_DEPTH']:
                        state.recent_uncles[blknum] = [parse_as_bin(u) for u in uncles]
            else:
                raise Exception("Dangling prevhash")
        assert len(state.journal) == 0, state.journal
        return state

    def get_parent(self, block):
        if block.header.number == int(self.db.get('GENESIS_NUMBER')):
            return None
        return rlp.decode(self.db.get(block.header.prevhash), Block)

    def get_block(self, blockhash):
        try:
            block_rlp = self.db.get(blockhash)
            if block_rlp == 'GENESIS':
                return self.genesis
            else:
                return rlp.decode(block_rlp, Block)
        except:
            return None

    # Add a record allowing you to later look up the provided block's
    # parent hash and see that it is one of its children
    def add_child(self, child):
        try:
            existing = self.db.get('child:' + child.header.prevhash)
        except:
            existing = ''
        existing_hashes = []
        for i in range(0, len(existing), 32):
            existing_hashes.append(existing[i: i+32])
        if child.header.hash not in existing_hashes:
            self.db.put('child:' + child.header.prevhash, existing + child.header.hash)

    def get_blockhash_by_number(self, number):
        try:
            return self.db.get('block:' + str(number))
        except:
            return None

    def get_block_by_number(self, number):
        return self.get_block(self.get_blockhash_by_number(number))

    # Get the hashes of all known children of a given block
    def get_child_hashes(self, blockhash):
        o = []
        try:
            data = self.db.get('child:' + blockhash)
            for i in range(0, len(data), 32):
                o.append(data[i:i + 32])
            return o
        except:
            return []

    def get_children(self, block):
        if isinstance(block, Block):
            block = block.header.hash
        if isinstance(block, (BlockHeader, FakeHeader)):
            block = block.hash
        return [self.get_block(h) for h in self.get_child_hashes(block)]

    # Get the score (AKA total difficulty in PoW) of a given block
    def get_score(self, block):
        if not block:
            return 0
        key = 'score:' + block.header.hash
        if key not in self.db:
            try:
                parent_score = self.get_score(self.get_parent(block))
                self.db.put(key, str(parent_score + block.difficulty +
                                     random.randrange(block.difficulty // 10**6 + 1)))
            except:
                return int(self.db.get('score:' + block.prevhash))
        return int(self.db.get(key))

    # These two functions should be called periodically so as to
    # process blocks that were received but laid aside because
    # either the parent was missing or they were received
    # too early
    def process_time_queue(self):
        now = self.time()
        i = 0
        while i < len(self.time_queue) and self.time_queue[i].timestamp <= now:
            log.info('Adding scheduled block')
            pre_len = len(self.time_queue)
            self.add_block(self.time_queue.pop(i))
            if len(self.time_queue) == pre_len:
                i += 1

    def process_parent_queue(self):
        for parent_hash, blocks in self.parent_queue.items():
            if parent_hash in self.db:
                for block in blocks:
                    self.add_block(block)
                del self.parent_queue[parent_hash]

    def time(self):
        return int(time.time())

    # Call upon receiving a block
    def add_block(self, block):
        now = self.time()
        if block.header.timestamp > now:
            i = 0
            while i < len(self.time_queue) and block.timestamp > self.time_queue[i].timestamp:
                i += 1
            self.time_queue.insert(i, block)
            log.info('Block received too early (%d vs %d). Delaying for %d seconds' %
                     (now, block.header.timestamp, block.header.timestamp - now))
            return False
        if block.header.prevhash == self.head_hash:
            log.info('Adding to head', head=encode_hex(block.header.prevhash))
            try:
                apply_block(self.state, block)
            except (KeyError, ValueError) as e:  # FIXME add relevant exceptions here
                log.info('Block %s with parent %s invalid, reason: %s' % (encode_hex(block.header.hash), encode_hex(block.header.prevhash), e))
                return False
            self.db.put('block:' + str(block.header.number), block.header.hash)
            self.db.put('state:' + block.header.hash, self.state.trie.root_hash)
            self.head_hash = block.header.hash
            for i, tx in enumerate(block.transactions):
                self.db.put('txindex:' + tx.hash, rlp.encode([block.number, i]))
        elif block.header.prevhash in self.env.db:
            log.info('Receiving block not on head, adding to secondary post state',
                     prevhash=encode_hex(block.header.prevhash))
            temp_state = self.mk_poststate_of_blockhash(block.header.prevhash)
            try:
                apply_block(temp_state, block)
            except (KeyError, ValueError), e:  # FIXME add relevant exceptions here
                log.info('Block %s with parent %s invalid, reason: %s' % (encode_hex(block.header.hash), encode_hex(block.header.prevhash), e))
                return False
            self.db.put('state:' + block.header.hash, temp_state.trie.root_hash)
            block_score = self.get_score(block)
            # Replace the head
            if block_score > self.get_score(self.head):
                b = block
                new_chain = {}
                while b.header.number >= int(self.db.get('GENESIS_NUMBER')):
                    new_chain[b.header.number] = b
                    key = 'block:' + str(b.header.number)
                    orig_at_height = self.db.get(key) if key in self.db else None
                    if orig_at_height == b.header.hash:
                        break
                    if b.prevhash not in self.db or self.db.get(b.prevhash) == 'GENESIS':
                        break
                    b = self.get_parent(b)
                replace_from = b.header.number
                for i in xrange(replace_from, 2**63 - 1):
                    log.info('Rewriting height %d' % i)
                    key = 'block:' + str(i)
                    orig_at_height = self.db.get(key) if key in self.db else None
                    if orig_at_height:
                        self.db.delete(key)
                        orig_block_at_height = self.get_block(orig_at_height)
                        for tx in orig_block_at_height.transactions:
                            if 'txindex:' + tx.hash in self.db:
                                self.db.delete('txindex:' + tx.hash)
                    if i in new_chain:
                        new_block_at_height = new_chain[i]
                        self.db.put(key, new_block_at_height.header.hash)
                        for i, tx in enumerate(new_block_at_height.transactions):
                            self.db.put('txindex:' + tx.hash,
                                        rlp.encode([new_block_at_height.number, i]))
                    if i not in new_chain and not orig_at_height:
                        break
                self.head_hash = block.header.hash
                self.state = temp_state
        else:
            if block.header.prevhash not in self.parent_queue:
                self.parent_queue[block.header.prevhash] = []
            self.parent_queue[block.header.prevhash].append(block)
            log.info('No parent found. Delaying for now')
            return False
        blk_txhashes = {tx.hash: True for tx in block.transactions}
        self.add_child(block)
        self.db.put('head_hash', self.head_hash)
        self.db.put(block.header.hash, rlp.encode(block))
        self.db.commit()
        log.info('Added block %d (%s) with %d txs and %d gas' % \
            (block.header.number, encode_hex(block.header.hash)[:8],
             len(block.transactions), block.header.gas_used))
        if self.new_head_cb and block.header.number != 0:
            self.new_head_cb(block)
        return True

    def __contains__(self, blk):
        if isinstance(blk, (str, bytes)):
            try:
                blk = rlp.decode(self.db.get(blk), Block)
            except:
                return False
        try:
            o = self.get_block(self.get_blockhash_by_number(blk.number)).hash
            assert o == blk.hash
            return True
        except:
            return False

    def has_block(self, block):
        return block in self

    def has_blockhash(self, blockhash):
        return blockhash in self.db

    def get_chain(self, frm=None, to=2**63 - 1):
        if frm is None:
            frm = int(self.db.get('GENESIS_NUMBER')) + 1
        chain = []
        for i in xrange(frm, to):
            h = self.get_blockhash_by_number(i)
            if not h:
                return chain
            chain.append(self.get_block(h))

    # Recover transaction and the block that contains it
    def get_transaction(self, tx):
        if not isinstance(tx, (str, bytes)):
            tx = tx.hash
        if 'txindex:' + tx in self.db:
            data = rlp.decode(self.db.get('txindex:' + tx))
            blk, index = self.get_block_by_number(
                big_endian_to_int(data[0])), big_endian_to_int(data[1])
            tx = blk.transactions[index]
            return tx, blk, index
        else:
            return None

    def get_descendants(self, block):
        output = []
        blocks = [block]
        while len(blocks):
            b = blocks.pop()
            blocks.extend(self.get_children(b))
            output.append(b)
        return output

    @property
    def db(self):
        return self.env.db

<<<<<<< HEAD
    def get_descendants(self, block, count=1):
        log.debug("get_descendants", block_hash=block)
        assert block.hash in self
        block_numbers = list(range(block.number + 1, min(self.head.number + 1,
                                                         block.number + count + 1)))
        return [self.get(self.index.get_block_by_number(n)) for n in block_numbers]

    def get_blockhashes_from_hash(self, hash, max):
        try:
            header = blocks.get_block_header(self.db, hash)
        except KeyError:
            return []

        hashes = []
        for i in xrange(max):
            hash = header.prevhash
            try:
                header = blocks.get_block_header(self.db, hash)
            except KeyError:
                break
            hashes.append(hash)
            if header.number == 0:
                break
        return hashes
=======
    @property
    def config(self):
        return self.env.config
>>>>>>> f3e3e5d7
<|MERGE_RESOLUTION|>--- conflicted
+++ resolved
@@ -356,7 +356,6 @@
     def db(self):
         return self.env.db
 
-<<<<<<< HEAD
     def get_descendants(self, block, count=1):
         log.debug("get_descendants", block_hash=block)
         assert block.hash in self
@@ -381,8 +380,7 @@
             if header.number == 0:
                 break
         return hashes
-=======
+
     @property
     def config(self):
-        return self.env.config
->>>>>>> f3e3e5d7
+        return self.env.config