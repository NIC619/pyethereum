#!/usr/bin/env python
import sys
import time
import signal
import Queue
import ConfigParser
from optparse import OptionParser
import socket
import threading
import traceback
from wire import WireProtocol, dump_packet
import logging


logger = logging.getLogger(__name__)


class Peer(threading.Thread):

    def __init__(self, peer_manager, connection, ip, port=None):
        threading.Thread.__init__(self)
        self.peer_manager = peer_manager
        self.protocol = WireProtocol(
            self.peer_manager,
            self.peer_manager.config)
        self._stopped = False
        self.lock = threading.Lock()
        self._connection = connection

        assert ip.count('.') == 3
        self.ip = ip
        # None if peer was created in response to external connect
        self.port = port
        self.node_id = ''
        self.response_queue = Queue.Queue()
        self.hello_received = False
        self.hello_sent = False
        self.last_valid_packet_received = time.time()
        self.last_pinged = 0

    def connection(self):
        if self.stopped():
            raise IOError("Connection was stopped")
        else:
            return self._connection

    def stop(self):
        with self.lock:
            if self._stopped:
                return
            self._stopped = True
        self.shutdown()

    def stopped(self):
        with self.lock:
            return self._stopped

    def shutdown(self):
        try:
            self._connection.shutdown(socket.SHUT_RDWR)
        except IOError as e:
            logger.error("problem shutting down {0}:{1} \"{2}\"".format(self.ip, self.port, str(e)))
        self._connection.close()

    def send_packet(self, response):
        self.response_queue.put(response)

    def receive(self):
        data = ""
        while True:
            try:
                chunk = self.connection().recv(2048)
            except IOError:
                chunk = ''
            if not chunk:
                break
            data += chunk
        return data

    def run(self):
        while not self.stopped():

            # send packet
            try:
                spacket = self.response_queue.get(timeout=.1)
            except Queue.Empty:
                spacket = None
            while spacket:
<<<<<<< HEAD
                plog(self, 'send packet', str(dump_packet(spacket))[:60], )
=======
                logger.debug('send packet {0}'.format(dump_packet(spacket)))
>>>>>>> 78684368
                try:
                    n = self.connection().send(spacket)
                    spacket = spacket[n:]
                except IOError as e:
                    logger.error('failed \"{0}\"'.format(str(e)))
                    self.stop()
                    break

            # receive packet
            rpacket = self.receive()
            if rpacket:
<<<<<<< HEAD
                plog(self, 'received packet', str(dump_packet(rpacket))[:60], '...')
=======
                logger.debug('received packet {0}'.format(dump_packet(rpacket)))
>>>>>>> 78684368
                self.protocol.rcv_packet(self, rpacket)

            # pause
            if not (rpacket or spacket):
                time.sleep(0.1)


class PeerManager(threading.Thread):

    max_silence = 5  # how long before pinging a peer
    max_ping_wait = 1.  # how long to wait before disconenctiong after ping

    def __init__(self, config):
        threading.Thread.__init__(self)
        self.config = config
        self._connected_peers = set()
        self._seen_peers = set()  # (host, port, node_id)
        self._stopped = False
        self.local_address = ()  # host, port
        self.lock = threading.Lock()

    def add_peer_address(self, ip, port, node_id):
        ipn = (ip, port, node_id)
        with self.lock:
            if not ipn in self._seen_peers:
                self._seen_peers.add(ipn)

    def get_known_peer_addresses(self):
        # fixme add self
        return set(self._seen_peers).union(self.get_connected_peer_addresses())

    def get_connected_peer_addresses(self):
        "get peers, we connected and have a port"
        return set((p.ip, p.port, p.node_id) for p in self._connected_peers if p.port)

    def stop(self):
        with self.lock:
            if not self._stopped:
                for peer in self._connected_peers:
                    peer.stop()
            self._stopped = True

    def stopped(self):
        with self.lock:
            return self._stopped

    def add_peer(self, peer):
        with self.lock:
            self._connected_peers.add(peer)

    def remove_peer(self, peer):
        peer.stop()
        with self.lock:
            self._connected_peers.remove(peer)

    def connect_peer(self, host, port):
        sock = socket.socket(socket.AF_INET, socket.SOCK_STREAM)
        sock.setsockopt(socket.SOL_SOCKET, socket.SO_REUSEADDR, 1)
        sock.settimeout(1)
        logger.debug('connecting {0}:{1}'.format(host, port))
        try:
            sock.connect((host, port))
        except Exception as e:
            logger.error('failed \"{0}\"'.format(str(e)))
            return False
        sock.settimeout(.1)
        ip, port = sock.getpeername()
        logger.debug('connected {0}:{1}'.format(ip, port))
        peer = Peer(self, sock, ip, port)
        self.add_peer(peer)
        peer.start()

        # Send Hello
        peer.protocol.send_Hello(peer)
        return True

    def manage_connections(self):
<<<<<<< HEAD
        num_peers = self.config.getint('network', 'num_peers')
        if len(self._connected_peers) < num_peers:
=======
        if len(self._connected_peers) < self.config.getint('network', 'num_peers'):
            logger.debug('not enough peers: {0}'.format(len(self._connected_peers)))
>>>>>>> 78684368
            candidates = self.get_known_peer_addresses().difference(
                self.get_connected_peer_addresses())
            candidates = [
                ipn for ipn in candidates if not ipn[:2] == self.local_address]
            logger.debug('num candidates: {0}'.format(len(candidates)))

            if len(candidates):
                ip, port, node_id = candidates.pop()
                self.connect_peer(ip, port)
                # don't use this node again in case of connect error > remove
                self._seen_peers.remove((ip, port, node_id))

        for peer in list(self._connected_peers):
            if peer.stopped():
                self.remove_peer(peer)
                continue

            now = time.time()
            dt_ping = now - peer.last_pinged
            dt_seen = now - peer.last_valid_packet_received
            # if ping was sent and not returned within last second
            if dt_ping < dt_seen and dt_ping > self.max_ping_wait:
                logger.debug('{0} last ping: {1} last seen: {2}'.format(peer, dt_ping, dt_seen))
                logger.debug('{0} did not respond to ping, disconnecting {1}:{2}'.format(peer, peer.ip, peer.port))
                self.remove_peer(peer)
            elif min(dt_seen, dt_ping) > self.max_silence:
<<<<<<< HEAD
                plog(self, peer, 'pinging silent peer')


                plog(self, '# connected peers %d/%d' % (len(self._connected_peers), num_peers))
                plog(self, '# candidates:', len(self.get_known_peer_addresses()))
=======
                logger.debug('pinging silent peer {0}'.format(peer))
                logger.debug('# connected peers: {0}'.format(len(self._connected_peers)))
                logger.debug('# candidates: {0}'.format(len(self.get_known_peer_addresses())))
>>>>>>> 78684368

                with peer.lock:
                    peer.protocol.send_Ping(peer)
                    peer.last_pinged = now

        # report every n seconds
        if False:
            logger.debug('num peers: {0}'.format(len(self._connected_peers)))
            logger.debug('seen peers: {0}'.format(len(self._seen_peers)))

    def run(self):
        while not self.stopped():
            self.manage_connections()
            time.sleep(0.1)


class TcpServer(threading.Thread):

    def __init__(self, peer_manager, host, port):
        self.peer_manager = peer_manager
        threading.Thread.__init__(self)
        self.daemon = True
        self.host = host
        self.port = port
        self.lock = threading.Lock()

        # start server
        sock = socket.socket(socket.AF_INET, socket.SOCK_STREAM)
        sock.setsockopt(socket.SOL_SOCKET, socket.SO_REUSEADDR, 1)
        sock.bind((self.host, self.port))
        sock.listen(5)
        self.sock = sock
        self.ip, self.port = sock.getsockname()
        logger.debug("TCP server started {0}:{1}".format(self.ip, self.port))

    def run(self):
        while not self.peer_manager.stopped():
            logger.debug('in run loop')
            try:

                connection, (host, port) = self.sock.accept()
            except IOError as e:
                traceback.print_exc(file=sys.stdout)
                time.sleep(0.1)
                continue

            connection.settimeout(.1)
            try:
                peer = Peer(self.peer_manager, connection, host, None)
                self.peer_manager.add_peer(peer)
                peer.start()
                logger.debug("new TCP connection {0} {1}:{2}".format(connection, host, port))
            except BaseException as e:
                logger.debug("cannot start TCP session \"{0}\" {1}:{2} ".format(str(e), host, port))
                traceback.print_exc(file=sys.stdout)
                connection.close()
                time.sleep(0.1)


def create_config():

    config = ConfigParser.ConfigParser()
    # set some defaults, which may be overwritten
    config.add_section('network')
    config.set('network', 'listen_host', 'localhost')
    config.set('network', 'listen_port', '30303')
    config.set('network', 'num_peers', '5')
    config.set('network', 'remote_port', '30303')
    config.set('network', 'remote_host', '')

    config.add_section('misc')
    config.set('misc', 'verbosity', '1')
    config.set('misc', 'config_file', None)

    usage = "usage: %prog [options]"
    parser = OptionParser(usage=usage,  version="%prog 0.1a")
    parser.add_option("-l", "--listen",
                      dest="listen_port",
                      default=config.get('network', 'listen_port'),
                      help="<port>  Listen on the given port for incoming connected (default: 30303)."
                      )
    parser.add_option("-r", "--remote",
                      dest="remote_host",
                      help="<host> Connect to remote host"
                      )
    parser.add_option("-p", "--port",
                      dest="remote_port",
                      default=config.get('network', 'remote_port'),
                      help="<port> Connect to remote port (default: 30303)"
                      )
    parser.add_option("-v", "--verbose",
                      dest="verbosity",
                      default=config.get('misc', 'verbosity'),
                      help="<0 - 9>  Set the log verbosity from 0 to 9 (default: 1)")
    parser.add_option("-x", "--peers",
                      dest="num_peers",
                      default=config.get('network', 'num_peers'),
                      help="<number>  Attempt to connect to given number of peers (default: 5)")
    parser.add_option("-C", "--config",
                      dest="config_file",
                      help="read coniguration")

    (options, args) = parser.parse_args()
    # set network options
    for attr in ('listen_port', 'remote_host', 'remote_port', 'num_peers'):
        config.set('network', attr, getattr(
            options, attr) or config.get('network', attr))
    # set misc options
    for attr in ('verbosity', 'config_file'):
        config.set(
            'misc', attr, getattr(options, attr) or config.get('misc', attr))

    if len(args) != 0:
        parser.error("wrong number of arguments")
        sys.exit(1)

    if config.get('misc', 'config_file'):
        config.read(config.get('misc', 'config_file'))

    return config


def main():
    config = create_config()

    # Setup logging according to config:
    if config.getint('misc', 'verbosity') > 1:
        print "verbosity set!!!"
        logging.basicConfig(format='[%(asctime)s] %(name)s %(levelname)s %(threadName)s: %(message)s', level=logging.DEBUG)
    else:
        logging.basicConfig(format='%(message)s', level=logging.INFO)

    # peer manager
    peer_manager = PeerManager(config=config)

    # start tcp server
    try:
        tcp_server = TcpServer(peer_manager,
                               config.get('network', 'listen_host'),
                               config.getint('network', 'listen_port'))
    except IOError as e:
        logger.error("Could not start TCP server: \"{0}\"", str(e))
        sys.exit(1)

    peer_manager.local_address = (tcp_server.ip, tcp_server.port)
    tcp_server.start()
    peer_manager.start()

    # handle termination signals
    def signal_handler(signum=None, frame=None):
        logger.debug('Signal handler called with signal {0}'.format(signum))
        peer_manager.stop()
    for sig in [signal.SIGTERM, signal.SIGHUP, signal.SIGQUIT, signal.SIGINT]:
        signal.signal(sig, signal_handler)

    # connect peer
    if config.get('network', 'remote_host'):
        peer_manager.connect_peer(
            config.get('network', 'remote_host'),
            config.getint('network', 'remote_port'))

    # loop
    while not peer_manager.stopped():
        time.sleep(0.1)

    logger.info('extiting')
    # tcp_server.join() # does not work!
    peer_manager.join()

if __name__ == '__main__':
    main()<|MERGE_RESOLUTION|>--- conflicted
+++ resolved
@@ -86,11 +86,8 @@
             except Queue.Empty:
                 spacket = None
             while spacket:
-<<<<<<< HEAD
-                plog(self, 'send packet', str(dump_packet(spacket))[:60], )
-=======
-                logger.debug('send packet {0}'.format(dump_packet(spacket)))
->>>>>>> 78684368
+
+                logger.debug('send packet {0}'.format(str(dump_packet(spacket))[:60]))
                 try:
                     n = self.connection().send(spacket)
                     spacket = spacket[n:]
@@ -102,11 +99,7 @@
             # receive packet
             rpacket = self.receive()
             if rpacket:
-<<<<<<< HEAD
-                plog(self, 'received packet', str(dump_packet(rpacket))[:60], '...')
-=======
-                logger.debug('received packet {0}'.format(dump_packet(rpacket)))
->>>>>>> 78684368
+                logger.debug('received packet {0}'.format(str(dump_packet(rpacket))[:60]))
                 self.protocol.rcv_packet(self, rpacket)
 
             # pause
@@ -184,13 +177,9 @@
         return True
 
     def manage_connections(self):
-<<<<<<< HEAD
         num_peers = self.config.getint('network', 'num_peers')
         if len(self._connected_peers) < num_peers:
-=======
-        if len(self._connected_peers) < self.config.getint('network', 'num_peers'):
             logger.debug('not enough peers: {0}'.format(len(self._connected_peers)))
->>>>>>> 78684368
             candidates = self.get_known_peer_addresses().difference(
                 self.get_connected_peer_addresses())
             candidates = [
@@ -217,17 +206,9 @@
                 logger.debug('{0} did not respond to ping, disconnecting {1}:{2}'.format(peer, peer.ip, peer.port))
                 self.remove_peer(peer)
             elif min(dt_seen, dt_ping) > self.max_silence:
-<<<<<<< HEAD
-                plog(self, peer, 'pinging silent peer')
-
-
-                plog(self, '# connected peers %d/%d' % (len(self._connected_peers), num_peers))
-                plog(self, '# candidates:', len(self.get_known_peer_addresses()))
-=======
                 logger.debug('pinging silent peer {0}'.format(peer))
-                logger.debug('# connected peers: {0}'.format(len(self._connected_peers)))
+                logger.debug('# connected peers: {0}/{1}'.format(len(self._connected_peers), num_peers))
                 logger.debug('# candidates: {0}'.format(len(self.get_known_peer_addresses())))
->>>>>>> 78684368
 
                 with peer.lock:
                     peer.protocol.send_Ping(peer)
