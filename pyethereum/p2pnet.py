import sys
import time
import Queue
import socket
import threading
import traceback
from wire import WireProtocol, load_packet
import logging


logger = logging.getLogger(__name__)


class Peer(threading.Thread):

    def __init__(self, peer_manager, connection, ip, port=None):
        threading.Thread.__init__(self)
        self.peer_manager = peer_manager
        self.protocol = WireProtocol(
            self.peer_manager,
            self.peer_manager.config)
        self._stopped = False
        self.lock = threading.Lock()
        self._connection = connection

        assert ip.count('.') == 3
        self.ip = ip
        # None if peer was created in response to external connect
        self.port = port
        self.node_id = ''
        self.response_queue = Queue.Queue()
        self.hello_received = False
        self.hello_sent = False
        self.last_valid_packet_received = time.time()
        self.last_asked_for_peers = 0
        self.last_pinged = 0

    def __repr__(self):
        return "<Peer(%s:%r)>" % (self.ip, self.port)

    def id(self):
        return hash(repr(self))

    def connection(self):
        if self.stopped():
            raise IOError("Connection was stopped")
        else:
            return self._connection

    def stop(self):
        logger.debug('disconnected: {0}'.format(repr(self)))
        with self.lock:
            if self._stopped:
                return
            self._stopped = True

        # shut down
        try:
            self._connection.shutdown(socket.SHUT_RDWR)
        except IOError as e:
            logger.debug(
                "shutting down failed {0} \"{1}\"".format(repr(self), str(e)))
        self._connection.close()

    def stopped(self):
        with self.lock:
            return self._stopped

    def send_packet(self, response):
        self.response_queue.put(response)

    def _process_send(self):
        '''
        :return: size of processed data
        '''
        # send packet
        try:
            packet = self.response_queue.get(timeout=.1)
        except Queue.Empty:
            packet = ''

        size = len(packet)

        while packet:
            logger.debug('{0}: send packet {1}'.format(
                repr(self), str(load_packet(packet))[:60]))
            try:
                n = self.connection().send(packet)
                packet = packet[n:]
            except IOError as e:
                logger.debug(
                    '{0}: send packet failed, {1}'
                    .format(repr(self), str(e)))
                self.stop()
                break
        return size

    def _process_recv(self):
        '''
        :return: size of processed data
        '''
        packet = ""
        while True:
            try:
                chunk = self.connection().recv(2048)
            except IOError:
                chunk = ''
            if not chunk:
                break
            packet += chunk

        if packet:
            logger.debug('{0}: received packet {1}'.format(
                repr(self), str(load_packet(packet))[:60]))
            self.protocol.rcv_packet(self, packet)
        return len(packet)

    def run(self):
        while not self.stopped():
<<<<<<< HEAD
            send_size = self._process_send()
            recv_size = self._process_recv()
=======

            # send packet
            try:
                spacket = self.response_queue.get(timeout=.1)
            except Queue.Empty:
                spacket = None
            while spacket:
                logger.debug('{0}: send packet {1}'.format(
                    repr(self), str(load_packet(spacket))[:60]))
                try:
                    n = self.connection().send(spacket)
                    spacket = spacket[n:]
                except IOError as e:
                    logger.debug(
                        '{0}: send packet failed, {1}'
                        .format(repr(self), str(e)))
                    self.stop()
                    break

            # receive packet
            rpacket = self.receive()
            if rpacket:
                logger.debug('{0}: received packet {1}'.format(
                    repr(self), str(load_packet(rpacket))[:60]))
                self.protocol.rcv_packet(self, rpacket)

>>>>>>> 0a5170d6
            # pause
            if not (send_size or recv_size):
                time.sleep(0.1)


class PeerManager(threading.Thread):

    max_silence = 5  # how long before pinging a peer
    max_ping_wait = 1.  # how long to wait before disconenctiong after ping
    max_ask_for_peers_elapsed = 30  # how long before asking for peers

    def __init__(self, config):
        threading.Thread.__init__(self)
        self.config = config
        self.connected_peers = set()
        self._seen_peers = set()  # (host, port, node_id)
        self._stopped = False
        self.local_address = ()  # host, port
        self.lock = threading.Lock()
        self.wire = WireProtocol(self, config)

    def get_peer_by_id(self, peer_id):
        for peer in self.connected_peers:
            if peer_id == peer.id():
                return peer
        return None

    def add_peer_address(self, ip, port, node_id):
        ipn = (ip, port, node_id)
        with self.lock:
            if ipn not in self._seen_peers:
                self._seen_peers.add(ipn)

    def get_known_peer_addresses(self):
        # fixme add self
        return set(self._seen_peers).union(self.get_connected_peer_addresses())

    def get_connected_peer_addresses(self):
        "get peers, we connected and have a port"
        return set((p.ip, p.port, p.node_id) for p in self.connected_peers
                   if p.port)

    def stop(self):
        with self.lock:
            if not self._stopped:
                for peer in self.connected_peers:
                    peer.stop()
            self._stopped = True

    def stopped(self):
        with self.lock:
            return self._stopped

    def add_peer(self, peer):
        with self.lock:
            self.connected_peers.add(peer)

    def remove_peer(self, peer):
        peer.stop()
        with self.lock:
            self.connected_peers.remove(peer)
        # connect new peers if there are no candidates


    def connect_peer(self, host, port):
        sock = socket.socket(socket.AF_INET, socket.SOCK_STREAM)
        sock.setsockopt(socket.SOL_SOCKET, socket.SO_REUSEADDR, 1)
        sock.settimeout(1)
        logger.debug('connecting {0}:{1}'.format(host, port))
        try:
            sock.connect((host, port))
        except Exception as e:
            logger.debug(
                'Conencting {0}:{1} failed, {2}'.format(host, port, str(e)))
            return False
        sock.settimeout(.1)
        ip, port = sock.getpeername()
        logger.debug('connected {0}:{1}'.format(ip, port))
        peer = Peer(self, sock, ip, port)
        self.add_peer(peer)
        peer.start()

        # Send Hello
        peer.protocol.send_Hello(peer)
        peer.protocol.send_GetPeers(peer)
        return True

    def _peer_candidates(self):
        candidates = self.get_known_peer_addresses().difference(
            self.get_connected_peer_addresses())
        candidates = [
            ipn for ipn in candidates if not ipn[:2] == self.local_address]
        return candidates

    def _poll_more_candidates(self):
        for peer in list(self.connected_peers):
            with peer.lock:
                peer.protocol.send_GetPeers(peer)
        
    def manage_connections(self):
        num_peers = self.config.getint('network', 'num_peers')
        candidates = self._peer_candidates()
        if len(self.connected_peers) < num_peers:
            logger.debug('not enough peers: {0}'.format(len(self.connected_peers)))            
            logger.debug('num candidates: {0}'.format(len(candidates)))
            if len(candidates):
                ip, port, node_id = candidates.pop()
                self.connect_peer(ip, port)
                # don't use this node again in case of connect error > remove
                self._seen_peers.remove((ip, port, node_id))
            else:
                self._poll_more_candidates()
                
        for peer in list(self.connected_peers):
            if peer.stopped():
                self.remove_peer(peer)
                continue

            now = time.time()
            dt_ping = now - peer.last_pinged
            dt_seen = now - peer.last_valid_packet_received
            # if ping was sent and not returned within last second
            if dt_ping < dt_seen and dt_ping > self.max_ping_wait:
                logger.debug(
                    '{0} last ping: {1} last seen: {2}'
                    .format(peer, dt_ping, dt_seen))
                logger.debug(
                    '{0} did not respond to ping, disconnecting {1}:{2}'
                    .format(peer, peer.ip, peer.port))
                self.remove_peer(peer)
            elif min(dt_seen, dt_ping) > self.max_silence:
                # ping silent peer
                logger.debug('pinging silent peer {0}'.format(peer))
                logger.debug(
                    '# connected peers: {0}/{1}'.format(len(self.connected_peers), num_peers))

                with peer.lock:
                    peer.protocol.send_Ping(peer)
                    peer.last_pinged = now

            # ask for peers
            if now - peer.last_asked_for_peers >\
                    self.max_ask_for_peers_elapsed:
                with peer.lock:
                    peer.protocol.send_GetPeers(peer)
                    peer.last_asked_for_peers = now

    def run(self):
        while not self.stopped():
            self.manage_connections()
            self.wire.process_chainmanager_queue()
            time.sleep(0.1)


class TcpServer(threading.Thread):

    def __init__(self, peer_manager, host, port):
        self.peer_manager = peer_manager
        threading.Thread.__init__(self)
        self.daemon = True
        self.host = host
        self.port = port
        self.lock = threading.Lock()

        # start server
        sock = socket.socket(socket.AF_INET, socket.SOCK_STREAM)
        sock.setsockopt(socket.SOL_SOCKET, socket.SO_REUSEADDR, 1)
        sock.bind((self.host, self.port))
        sock.listen(5)
        self.sock = sock
        self.ip, self.port = sock.getsockname()
        logger.info("TCP server started {0}:{1}".format(self.ip, self.port))

    def run(self):
        while not self.peer_manager.stopped():
            logger.debug('in run loop')
            try:
                connection, (host, port) = self.sock.accept()
            except IOError as e:
                traceback.print_exc(file=sys.stdout)
                time.sleep(0.1)
                continue

            connection.settimeout(.1)
            try:
                peer = Peer(self.peer_manager, connection, host, None)
                self.peer_manager.add_peer(peer)
                peer.start()
                logger.debug(
                    "new TCP connection {0} {1}:{2}"
                    .format(connection, host, port))
            except BaseException as e:
                logger.error(
                    "cannot start TCP session \"{0}\" {1}:{2} "
                    .format(str(e), host, port))
                traceback.print_exc(file=sys.stdout)
                connection.close()
                time.sleep(0.1)<|MERGE_RESOLUTION|>--- conflicted
+++ resolved
@@ -117,37 +117,8 @@
 
     def run(self):
         while not self.stopped():
-<<<<<<< HEAD
             send_size = self._process_send()
             recv_size = self._process_recv()
-=======
-
-            # send packet
-            try:
-                spacket = self.response_queue.get(timeout=.1)
-            except Queue.Empty:
-                spacket = None
-            while spacket:
-                logger.debug('{0}: send packet {1}'.format(
-                    repr(self), str(load_packet(spacket))[:60]))
-                try:
-                    n = self.connection().send(spacket)
-                    spacket = spacket[n:]
-                except IOError as e:
-                    logger.debug(
-                        '{0}: send packet failed, {1}'
-                        .format(repr(self), str(e)))
-                    self.stop()
-                    break
-
-            # receive packet
-            rpacket = self.receive()
-            if rpacket:
-                logger.debug('{0}: received packet {1}'.format(
-                    repr(self), str(load_packet(rpacket))[:60]))
-                self.protocol.rcv_packet(self, rpacket)
-
->>>>>>> 0a5170d6
             # pause
             if not (send_size or recv_size):
                 time.sleep(0.1)
@@ -246,12 +217,12 @@
         for peer in list(self.connected_peers):
             with peer.lock:
                 peer.protocol.send_GetPeers(peer)
-        
+
     def manage_connections(self):
         num_peers = self.config.getint('network', 'num_peers')
         candidates = self._peer_candidates()
         if len(self.connected_peers) < num_peers:
-            logger.debug('not enough peers: {0}'.format(len(self.connected_peers)))            
+            logger.debug('not enough peers: {0}'.format(len(self.connected_peers)))
             logger.debug('num candidates: {0}'.format(len(candidates)))
             if len(candidates):
                 ip, port, node_id = candidates.pop()
@@ -260,7 +231,7 @@
                 self._seen_peers.remove((ip, port, node_id))
             else:
                 self._poll_more_candidates()
-                
+
         for peer in list(self.connected_peers):
             if peer.stopped():
                 self.remove_peer(peer)
