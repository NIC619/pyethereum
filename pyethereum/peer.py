--- conflicted
+++ resolved
@@ -147,10 +147,7 @@
         if idec(data[1]) != packeter.NETWORK_ID:
             return self.send_Disconnect(reason='Wrong genesis block')
 
-<<<<<<< HEAD
         # add to known peers list in handshake signal
-=======
->>>>>>> df663f7f
         self.hello_received = True
         if len(data) == 6:
             self.node_id = data[5]
@@ -181,12 +178,9 @@
         self.send_packet(packeter.dump_Disconnect())
         # end connection
         time.sleep(2)
-<<<<<<< HEAD
+
         forget = True if reason and 'Incompatible' in reason else False
-        signals.peer_disconnect_requested.send(self, forget=forget)
-=======
-        signals.peer_disconnect_requested.send(Peer, peer=self)
->>>>>>> df663f7f
+        signals.peer_disconnect_requested.send(Peer, peer=self, forget=forget)
 
     def _recv_Disconnect(self, data):
         if len(data):
@@ -207,20 +201,15 @@
             self.send_packet(packet)
 
     def _recv_Peers(self, data):
-        peers = []
+        addresses = []
         for ip, port, pid in data:
             assert isinstance(ip, list)
             ip = '.'.join(str(ord(b or '\x00')) for b in ip)
             port = idec(port)
             logger.debug('received peer address: {0}:{1}'.format(ip, port))
-<<<<<<< HEAD
-            peers.append([ip, port, pid])
+            addresses.append([ip, port, pid])
         signals.peer_addresses_received.send(
-                sender=self, peers=peers)
-=======
-            signals.peer_address_received.send(
-                sender=Peer, address=[ip, port, pid])
->>>>>>> df663f7f
+                sender=Peer, addresses=addresses)
 
     def send_GetTransactions(self):
         logger.info('asking for transactions')
