import time
import rlp
from rlp.sedes import BigEndianInt, big_endian_int, Binary, binary, CountableList, raw
import trie
from trie import Trie
from securetrie import SecureTrie
import utils
from utils import address, int256, trie_root, hash32
import processblock
from transactions import Transaction
import bloom
import copy
import sys
import ethash, ethash_utils
from repoze.lru import lru_cache
from exceptions import *
from pyethereum.slogging import get_logger
from pyethereum.genesis_allocation import GENESIS_INITIAL_ALLOC
log = get_logger('eth.block')
log_state = get_logger('eth.msg.state')
Log = processblock.Log


# Genesis block difficulty
GENESIS_DIFFICULTY = 131072
# Genesis block gas limit
GENESIS_GAS_LIMIT = 10 ** 6
# Genesis block prevhash, coinbase, nonce
GENESIS_PREVHASH = '\00' * 32
GENESIS_COINBASE = ("0" * 40).decode('hex')
GENESIS_NONCE = utils.zpad(utils.encode_int(42), 8)
GENESIS_SEEDHASH = '\x00' * 32
GENESIS_MIXHASH = '\x00' * 32
# Minimum gas limit
MIN_GAS_LIMIT = 125000
# Gas limit adjustment algo:
# block.gas_limit = block.parent.gas_limit * 1023/1024 +
#                   (block.gas_used * 6 / 5) / 1024
GASLIMIT_EMA_FACTOR = 1024
GASLIMIT_ADJMAX_FACTOR = 1024
BLKLIM_FACTOR_NOM = 6
BLKLIM_FACTOR_DEN = 5
# Block reward
BLOCK_REWARD = 1500 * utils.denoms.finney
# GHOST constants
UNCLE_DEPTH_PENALTY_FACTOR = 8
NEPHEW_REWARD = BLOCK_REWARD / 32
MAX_UNCLE_DEPTH = 6  # max (block.number - uncle.number)
# Difficulty adjustment constants
DIFF_ADJUSTMENT_CUTOFF = 8
BLOCK_DIFF_FACTOR = 2048
MIN_DIFF = 131072
# PoW info
POW_EPOCH_LENGTH = 30000

<<<<<<< HEAD
# Auxiliary value for must_* error messages
aux = [None]
=======
# Block header parameters
block_structure = [
    ["prevhash", "bin", GENESIS_PREVHASH],
    ["uncles_hash", "bin", utils.sha3rlp([])],
    ["coinbase", "addr", GENESIS_COINBASE],
    ["state_root", "trie_root", trie.BLANK_ROOT],
    ["tx_list_root", "trie_root", trie.BLANK_ROOT],
    ["receipts_root", "trie_root", trie.BLANK_ROOT],
    ["bloom", "int256b", 0],
    ["difficulty", "int", GENESIS_DIFFICULTY],
    ["number", "int", 0],
    ["gas_limit", "int", GENESIS_GAS_LIMIT],
    ["gas_used", "int", 0],
    ["timestamp", "int", 0],
    ["extra_data", "bin", ""],
    ["seedhash", "bin", GENESIS_SEEDHASH],
    ["mixhash", "bin", GENESIS_MIXHASH],
    ["nonce", "bin", GENESIS_NONCE],
]

block_structure_rev = {}
for i, (name, typ, default) in enumerate(block_structure):
    block_structure_rev[name] = [i, typ, default]

# Account field parameters
acct_structure = [
    ["nonce", "int", 0],
    ["balance", "int", 0],
    ["storage", "trie_root", trie.BLANK_ROOT],
    ["code", "hash", ""],
]


acct_structure_rev = {}
for i, (name, typ, default) in enumerate(acct_structure):
    acct_structure_rev[name] = [i, typ, default]


# Difficulty adjustment algo
def calc_difficulty(parent, timestamp):
    offset = parent.difficulty / BLOCK_DIFF_FACTOR
    sign = 1 if timestamp - parent.timestamp < DIFF_ADJUSTMENT_CUTOFF else -1
    # If we enter a special mode where the genesis difficulty starts off below
    # the minimal difficulty, we allow low-difficulty blocks (this will never
    # happen in the official protocol)
    return max(parent.difficulty + offset * sign, min(parent.difficulty, MIN_DIFF))
>>>>>>> f6f3b1a9

def set_aux(auxval):
    aux[0] = auxval

def must(what, f, symb, a, b, obj):
    if not f(a, b):
        raise VerificationError(obj, what, a, symb, b)

def must_equal(what, a, b, obj):
    return must(what, lambda x, y: x == y, "==", a, b, obj)

def must_ge(what, a, b):
    return must(what, lambda x, y: x >= y, ">=", a, b, obj)

def must_le(what, a, b, obj):
    return must(what, lambda x, y: x <= y, "<=", a, b, obj)


class Account(rlp.Serializable):
    """An Ethereum account.

    :ivar nonce: the account's nonce (the number of transactions sent by the
                 account)
    :ivar balance: the account's balance in wei
    :ivar storage: the root of the account's storage trie
    :ivar code_hash: the SHA3 hash of the code associated with the account
    :ivar db: the database in which the account's code is stored
    """

    fields = [
        ('nonce', big_endian_int),
        ('balance', big_endian_int),
        ('storage', trie_root),
        ('code_hash', hash32)
    ]

    def __init__(self, nonce, balance, storage, code_hash, db):
        self.db = db
        super(Account, self).__init__(nonce, balance, storage, code_hash)

    @property
    def code(self):
        """The EVM code of the account.

        This property will be read from or written to the db at each access,
        with :ivar:`code_hash` used as key.
        """
        return self.db.get(self.code_hash)

    @code.setter
    def code(self, value):
        self.code_hash = utils.sha3(value)
        self.db.put(self.code_hash, value)

    @classmethod
    def blank_account(cls, db):
        """Create a blank account

        The returned account will have zero nonce and balance, a blank storage
        trie and empty code.

        :param db: the db in which the account will store its code.
        """
        code_hash = utils.sha3('')
        db.put(code_hash, '')
        return cls(0, 0, trie.BLANK_ROOT, code_hash, db)


class Receipt(rlp.Serializable):

    fields = [
        ('state_root', trie_root),
        ('gas_used', big_endian_int),
        ('bloom', int256),
        ('logs', CountableList(processblock.Log))
    ]

    def __init__(self, state_root, gas_used, logs, bloom=None):
        self.state_root = state_root
        self.gas_used = gas_used
        self.logs = logs
        if bloom is not None and bloom != self.bloom:
            raise ValueError("Invalid bloom filter")

    @property
    def bloom(self):
        bloomables = [x.bloomables() for x in self.logs]
        return bloom.bloom_from_list(bloomables)


class BlockHeader(rlp.Serializable):
    """A block header.

    If the block with this header exists as an instance of :class:`Block`, the
    connection can be made explicit by setting :attr:`BlockHeader.block`. Then,
    :attr:`BlockHeader.state_root`, :attr:`BlockHeader.tx_list_root` and
    :attr:`BlockHeader.receipts_root` always refer to the up-to-date value in
    the block instance.

    :ivar block: an instance of :class:`Block` or `None`
    :ivar prevhash: the 32 byte hash of the previous block
    :ivar uncles_hash: the 32 byte hash of the RLP encoded list of uncle
                       headers
    :ivar coinbase: the 20 byte coinbase address
    :ivar state_root: the root of the block's state trie
    :ivar tx_list_root: the root of the block's transaction trie
    :ivar receipts_root: the root of the block's receipts trie
    :ivar bloom: TODO
    :ivar difficulty: the block's difficulty
    :ivar number: the number of ancestors of this block (0 for the genesis
                  block)
    :ivar gas_limit: the block's gas limit
    :ivar gas_used: the total amount of gas used by all transactions in this
                    block
    :ivar timestamp: a UNIX timestamp
    :ivar extra_data: up to 1024 bytes of additional data
    :ivar nonce: a 32 byte nonce constituting a proof-of-work, or the empty
                 string as a placeholder
    """

    fields = [
        ('prevhash', hash32),
        ('uncles_hash', hash32),
        ('coinbase', address),
        ('state_root', trie_root),
        ('tx_list_root', trie_root),
        ('receipts_root', trie_root),
        ('bloom', int256),
        ('difficulty', big_endian_int),
        ('number', big_endian_int),
        ('gas_limit', big_endian_int),
        ('gas_used', big_endian_int),
        ('timestamp', big_endian_int),
        ('extra_data', binary),
        ('seedhash', binary),
        ('mixhash', binary),
        ('nonce', binary)
        #('nonce', Binary(32, allow_empty=True))
    ]

    def __init__(self,
                 prevhash=GENESIS_PREVHASH,
                 uncles_hash=utils.sha3rlp([]),
                 coinbase=GENESIS_COINBASE,
                 state_root=trie.BLANK_ROOT,
                 tx_list_root=trie.BLANK_ROOT,
                 receipts_root=trie.BLANK_ROOT,
                 bloom=0,
                 difficulty=GENESIS_DIFFICULTY,
                 number=0,
                 gas_limit=GENESIS_GAS_LIMIT,
                 gas_used=0,
                 timestamp=0,
                 extra_data='',
                 seedhash=GENESIS_SEEDHASH,
                 mixhash=GENESIS_MIXHASH,
                 nonce=GENESIS_NONCE):
        # at the beginning of a method, locals() is a dict of all arguments
        fields = {k: v for k, v in locals().iteritems() if k != 'self'}
        self.block = None
        super(BlockHeader, self).__init__(**fields)

    @property
    def state_root(self):
        if self.block:
            return self.block.state_root
        else:
            return self._state_root

    @state_root.setter
    def state_root(self, value):
        if self.block:
            self.block.state_root = value
        else:
            self._state_root = value

    @property
    def tx_list_root(self):
        if self.block:
            return self.block.tx_list_root
        else:
            return self._tx_list_root

    @tx_list_root.setter
    def tx_list_root(self, value):
        if self.block:
            self.block.tx_list_root = value
        else:
            self._tx_list_root = value

    @property
    def receipts_root(self):
        if self.block:
            return self.block.receipts_root
        else:
            return self._receipts_root

    @receipts_root.setter
    def receipts_root(self, value):
        if self.block:
            self.block.receipts_root = value
        else:
            self._receipts_root = value

    @property
    def hash(self):
        """The binary block hash"""
        return utils.sha3(rlp.encode(self))

    def hex_hash(self):
        """The hex encoded block hash"""
        return self.hash.encode('hex')

    def check_pow(self, db=None, nonce=None):
        """Check if the proof-of-work of the block is valid.

        :param nonce: if given the proof of work function will be evaluated
                      with this nonce instead of the one already present in
                      the header
        :returns: `True` or `False`
        """
        nonce = nonce or self.nonce
        if not db:
            assert self.block is not None
            db = self.block.db
        header_hash = utils.sha3(rlp.encode(self,
                BlockHeader.exclude(['mixhash', 'nonce'])))
        #assert len(nonce) == 32

        # Prefetch future data now (so that we don't get interrupted later)
        # TODO: separate thread
        future_hash = get_next_seedhash(self.seedhash)
        future_cache_size = ethash_utils.get_next_cache_size(self.number)
        peck_cache(db, future_hash, future_cache_size)
        # Grab current cache
        current_cache_size = ethash_utils.get_cache_size(self.number)
        cache = get_cache_memoized(db, self.seedhash, current_cache_size)
        current_full_size = ethash_utils.get_full_size(self.number)
        mining_output = ethash.hashimoto_light(current_full_size, cache,
                                               header_hash, nonce)
        diff = self.difficulty
        if mining_output['mixhash'] != self.mixhash:
            print 'phooey', mining_output['mixhash'], self.mixhash
            return False
        return utils.big_endian_to_int(mining_output['result']) <= 2**256 / diff


def mirror_from(source, attributes, only_getters=True):
    """Decorator (factory) for classes that mirror some attributes from an
    instance variable.
    
    :param source: the name of the instance variable to mirror from
    :param attributes: list of attribute names to mirror
    :param setters: if true getters but not setters are created
    """
    def decorator(cls):
        for attribute in attributes:
            def make_gs_etter(source, attribute):
                def getter(self):
                    return getattr(getattr(self, source), attribute)
                def setter(self, value):
                    setattr(getattr(self, source), attribute, value)
                return getter, setter
            getter, setter = make_gs_etter(source, attribute)
            if only_getters:
                setattr(cls, attribute, property(getter)) 
            else:
                setattr(cls, attribute, property(getter, setter)) 
        return cls
    return decorator


@mirror_from('header', [field for field, _ in BlockHeader.fields])
class TransientBlock(rlp.Serializable):
    """A read only, non persistent, not validated representation of a block.

    All attributes from the block header are accessible via read-only
    properties (i.e. ``transient_block.prevhash`` is equivalent to
    ``transient_block.header.prevhash``.

    :ivar header: the block's header
    :ivar transaction_list: a list of transactions in the block
    :ivar uncles: a list of uncle headers
    """

    fields = [
        ('header', BlockHeader),
        ('transaction_list', CountableList(Transaction)),
        ('uncles', CountableList(BlockHeader))
    ]

    def __init__(self, header, transaction_list, uncles):
        super(TransientBlock, self).__init__(header, transaction_list, uncles)

    @property
    def hash(self):
        """The binary block hash

        This is equivalent to ``header.hash``.
        """
        return utils.sha3(rlp.encode(self.header))

    def hex_hash(self):
        """The hex encoded block hash.

        This is equivalent to ``header.hex_hash().
        """
        return self.hash.encode('hex')

    def __repr__(self):
        return '<TransientBlock(#%d %s)>' % (self.number,
                                             self.hash.encode('hex')[:8])

    def __structlog__(self):
        return self.hash.encode('hex')


<<<<<<< HEAD
@mirror_from('header', set(field for field, _ in BlockHeader.fields) -
                       set(['state_root', 'receipts_root', 'tx_list_root']),
             only_getters=False)
class Block(rlp.Serializable):
    """A block.

    All attributes from the block header are accessible via properties
    (i.e. ``transient_block.prevhash`` is equivalent to
    ``transient_block.header.prevhash``). It is ensured that no discrepancies
    between header and block occur.

    :param header: the block header
    :param transaction_list: a list of transactions (which are replayed if the
                             state given by the header is not known) or `None`
                             to create a non finalized block without any
                             transactions.
    :param uncles: a list of the headers of the uncles of this block
    :param db: the database in which the block's  state, transactions and
               receipts are stored (required)
    :param parent: optional parent which otherwise may have to be loaded from
                   the database for replay
    :param force_replay: if true transactions are replayed even if state is
                         already known
    """
=======
# Block header PoW verification
def check_header_pow(header, db):
    if isinstance(header, str):
        header = rlp.decode(header)
    header_data = Block.deserialize_header(header)
    if len(header_data['mixhash']) != 32 or len(header_data['nonce']) != 8:
        raise Exception("Bad mixhash or nonce length")
    # exclude mixhash and nonce
    header_hash = utils.sha3(rlp.encode(header[:-2]))
    # Prefetch future data now (so that we don't get interrupted later)
    # TODO: separate thread
    future_hash = get_next_seedhash(header_data['seedhash'])
    future_cache_size = ethash_utils.get_next_cache_size(header_data['number'])
    peck_cache(db, future_hash, future_cache_size)
    # Grab current cache
    current_cache_size = ethash_utils.get_cache_size(header_data['number'])
    cache = get_cache_memoized(db, header_data['seedhash'], current_cache_size)
    current_full_size = ethash_utils.get_full_size(header_data['number'])
    mining_output = ethash.hashimoto_light(current_full_size, cache,
                                           header_hash, header_data['nonce'])
    diff = header_data['difficulty']
    if mining_output['mixhash'] != header_data['mixhash']:
        return False
    return utils.big_endian_to_int(mining_output['result']) <= 2**256 / diff
>>>>>>> f6f3b1a9

    fields = [
        ('header', BlockHeader),
        ('transaction_list', CountableList(Transaction)),
        ('uncles', CountableList(BlockHeader))
    ]


    def __init__(self, header, transaction_list=[], uncles=[], db=None,
                 parent=None):
        if not db:
            raise TypeError("No database object given")
        self.db = db
        self.header = header
        self.uncles = uncles

        self.uncles = uncles
        self.suicides = []
        self.logs = []
        self.refunds = 0
<<<<<<< HEAD
=======
        self.ether_delta = 0
        self.transient = transient
>>>>>>> f6f3b1a9
        # Journaling cache for state tree updates
        self.caches = {
            'balance': {},
            'nonce': {},
            'code': {},
            'all': {}
        }
        self.journal = []
        if self.number > 0:
            self.ancestors = [self]
        else:
            self.ancestors = [self] + [None] * 256

        # do some consistency checks on parent if given
        if parent:
            if self.db != parent.db:
                raise ValueError("Parent lives in different database")
            if self.prevhash != parent.header.hash:
                raise ValueError("Block's prevhash and parent's hash do not "
                                 "match")
            if self.number != parent.header.number + 1:
                raise ValueError("Block's number is not the successor of its "
                                 "parent number")
            if self.gas_limit != calc_gaslimit(parent):
                # TODO: do we need to raise an error?
                raise ValueError("Block's gaslimit is inconsistent with its "
                                 "parent's gaslimit")
            if self.difficulty != calc_difficulty(parent, self.timestamp):
                raise ValueError("Block's difficulty is inconsistent with its "
                                 "parent's difficulty")

        self.transactions = Trie(db, trie.BLANK_ROOT)
        self.receipts = Trie(self.db, trie.BLANK_ROOT)
        # replay transactions if state is unknown
        state_unknown = (header.prevhash != GENESIS_PREVHASH and
                 header.state_root != trie.BLANK_ROOT and  # TODO: correct?
                 (len(header.state_root) != 32 or header.state_root not in db))
        if state_unknown:
            assert transaction_list is not None
            if not parent:
                parent = self.get_parent()
            self.state = SecureTrie(Trie(db, parent.state_root))
            self.transaction_count = 0
            header_values = {
                'gas_used': header.gas_used}
            gas_used_header = header.gas_used
            self.gas_used = 0
            # replay
            for tx in transaction_list:
                success, output = processblock.apply_transaction(self, tx)
            self.finalize()

            # checks
            set_aux(self.to_dict())
            must_equal('prev_hash', self.prevhash, parent.hash)
            must_equal('gas_used', header_values['gas_used'], self.gas_used)
            must_ge('gas_limit', self.gas_limit,
                    parent.gas_limit * (GASLIMIT_ADJMAX_FACTOR - 1) /
                            GASLIMIT_ADJMAX_FACTOR)
            must_le('gas_limit', self.gas_limit,
                    parent.gas_limit * (GASLIMIT_ADJMAX_FACTOR - 1) /
                            GASLIMIT_ADJMAX_FACTOR)
            must_equal('timestamp', self.timestamp, header_values['timestamp'])
            must_equal('difficulty', self.difficulty, header_values['difficulty'])
            must_equal('uncles', )
            assert header.block is None
            must_equal('state_root', self.state.root_hash, header.state_root)
            must_equal('tx_list_root', self.transactions.root_hash,
                       header.tx_list_root)
            must_equal('receipts_root', self.receipts.root_hash,
                       header.receipts_root)
            must_equal('bloom', self.bloom, original_values['bloom'])
            set_aux(None)

            if self.gas_used != header.gas_used:
                raise ValueError("Gas used does not match")
            if self.state_root != header.state_root:
                raise ValueError("State root hash does not match")
            if self.receipts_root != header.receipts_root:
                raise ValueError("Receipts root hash does not match")
        else:
            # trust the state root in the header
            self.state = SecureTrie(Trie(self.db, header._state_root))
            self.transaction_count = 0
            if transaction_list:
                for tx in transaction_list:
                    self.add_transaction_to_list(tx)
            if self.transactions.root_hash != header.tx_list_root:
                raise ValueError("Transaction list root hash does not match")
            # receipts trie populated by add_transaction_to_list is incorrect
            # (it doesn't know intermediate states), so reset it
            self.receipts = Trie(self.db, header.receipts_root)

        # from now on, trie roots refer to block instead of header
        header.block = self

        # Basic consistency verifications
        if not self.check_fields():
            raise ValueError("Block is invalid")
        if len(self.header.extra_data) > 1024:
            raise ValueError("Extra data cannot exceed 1024 bytes")
        if self.header.coinbase == '':
            raise ValueError("Coinbase cannot be empty address")
        if not self.state.root_hash_valid():
            raise ValueError("State Merkle root of block %r not found in "
                             "database" % self)
        if (not self.is_genesis() and self.nonce and
                                  not self.header.check_pow(self.db)):
            raise ValueError("PoW check failed")

    @classmethod
    def init_from_header(cls, header_rlp, db):
        """Create a block without specifying transactions or uncles.

        :param header_rlp: the RLP encoded block header
        :param db: the database for the block
        """
        header = rlp.decode(rlpdata, BlockHeader, db=db)
        return cls(header, None, [], db=db)

    @classmethod
    def init_from_parent(cls, parent, coinbase, mixhash, nonce='',
                         extra_data='', timestamp=int(time.time()), uncles=[]):
        """Create a new block based on a parent block.

        The block will not include any transactions, will not be finalized and
        will not have a valid nonce.
        """
        header = BlockHeader(prevhash=parent.hash,
                             uncles_hash=utils.sha3(rlp.encode(uncles)),
                             coinbase=coinbase,
                             state_root=parent.state_root,
                             tx_list_root=trie.BLANK_ROOT,
                             receipts_root=trie.BLANK_ROOT,
                             bloom=0,
                             difficulty=calc_difficulty(parent, timestamp),
                             number=parent.number + 1,
                             gas_limit=calc_gaslimit(parent),
                             gas_used=0,
                             timestamp=timestamp,
                             extra_data=extra_data,
                             nonce=nonce)
        block = Block(header, [], uncles, db=parent.db, parent=parent)
        block.ancestors += parent.ancestors
        return block

    def check_fields(self):
        """Check that the values of all fields are well formed."""
        # serialize and deserialize and check that the values didn't change
        l = Block.serialize(self)
        return rlp.decode(rlp.encode(l)) == l

    @property
    def hash(self):
        """The binary block hash

        This is equivalent to ``header.hash``.
        """
        return utils.sha3(rlp.encode(self.header))

    def hex_hash(self):
        """The hex encoded block hash.

        This is equivalent to ``header.hex_hash().
        """
        return self.hash.encode('hex')

    @property
    def tx_list_root(self):
        return self.transactions.root_hash

    @tx_list_root.setter
    def tx_list_root(self, value):
        self.transactions = Trie(self.db, value)

    @property
    def receipts_root(self):
        return self.receipts.root_hash

    @receipts_root.setter
    def receipts_root(self, value):
        self.receipts = Trie(self.db, value)

    @property
    def state_root(self):
        self.commit_state()
        return self.state.root_hash

    @state_root.setter
    def state_root(self, value):
        self.state = SecureTrie(Trie(self.db, value))
        self.reset_cache()

    @property
    def transaction_list(self):
        txs = []
        for i in range(self.transaction_count):
            txs.append(self.get_transaction(i))
        return txs

    def validate_uncles(self):
        """Validate the uncles of this block.

        Valid uncles

            * have a valid PoW,
            * are neither a sibling nor the parent of this block,
            * are a child of one of the previous 6 ancestors of this block and
            * are not already included as uncles in the previous 6 blocks.
        """
        if utils.sha3(rlp.encode(self.uncles)) != self.uncles_hash:
            return False
        if len(self.uncles) > 2:
            return False
        # Check uncle validity
        ancestor_chain = [a for a in self.get_ancestor_list(MAX_UNCLE_DEPTH + 1) if a]
        ineligible = []
        # Uncles of this block cannot be direct ancestors and cannot also
        # be uncles included 1-6 blocks ago
        for ancestor in ancestor_chain[1:]:
            ineligible.extend(ancestor.uncles)
        ineligible.extend([b.header for b in ancestor_chain])
        eligible_ancestor_hashes = [x.hash for x in ancestor_chain[2:]]
        for uncle in self.uncles:
            if not uncle.check_pow():
                return False
            if uncle.prevhash not in eligible_ancestor_hashes:
                log.error("Uncle does not have a valid ancestor", block=self)
                return False
            if uncle in ineligible:
                log.error("Duplicate uncle", block=self,
                          uncle=utils.sha3(rlp.encode(uncle)).encode('hex'))
                return False
            ineligible.append(uncle)
        return True

    def get_ancestor_list(self, n):
        """Return `n` ancestors of this block.

        The result will also be memoized in :attr:`ancestor_list`.

        :returns: a list [self, p(self), p(p(self)), ..., p^n(self)]
        """
<<<<<<< HEAD
        # TODO: why 256 Nones?
        if self.number == 0:
            self.ancestors = [self] + [None] * 256
        elif len(self.ancestors) <= n:
            first_unknown = self.ancestors[-1].get_parent()
            missing = first_unknown.get_ancestor_list(n - len(self.ancestors))
            self.ancestors += missing
        return self.ancestors[:n + 1]
=======
        header_args, transaction_list, uncles = rlp.decode(rlpdata)
        assert len(header_args) == len(block_structure)
        kargs = dict(transaction_list=transaction_list, uncles=uncles)
        # Deserialize all properties
        for i, (name, typ, default) in enumerate(block_structure):
            kargs[name] = self.decoders[typ](header_args[i])

        block = Block.init_from_parent(self, kargs['coinbase'],
                                       extra_data=kargs['extra_data'],
                                       timestamp=kargs['timestamp'],
                                       uncles=uncles)

        # bloom_bits_expected = bloom.bits_in_number(kargs['bloom'])
        # replay transactions
        for tx_lst_serialized in transaction_list:
            tx = transactions.Transaction.create(tx_lst_serialized)
            success, output = processblock.apply_transaction(block, tx)

        block.finalize()

        block.uncles_hash = kargs['uncles_hash']
        block.mixhash = kargs['mixhash']
        block.nonce = kargs['nonce']

        # checks
        set_aux(block.to_dict())
        must_equal('prev_hash', block.prevhash, self.hash)
        must_equal('gas_used', block.gas_used, kargs['gas_used'])
        must_ge('gas_limit',
                kargs['gas_limit'],
                self.gas_limit * (GASLIMIT_ADJMAX_FACTOR - 1) / GASLIMIT_ADJMAX_FACTOR)
        must_le('gas_limit',
                kargs['gas_limit'],
                self.gas_limit * (GASLIMIT_ADJMAX_FACTOR + 1) / GASLIMIT_ADJMAX_FACTOR)
        must_equal('timestamp', block.timestamp, kargs['timestamp'])
        must_equal('difficulty', block.difficulty, kargs['difficulty'])
        must_equal('number', block.number, kargs['number'])
        must_equal('extra_data', block.extra_data, kargs['extra_data'])
        must_equal('uncles', utils.sha3rlp(block.uncles), kargs['uncles_hash'])
        must_equal('state_root', block.state.root_hash, kargs['state_root'])
        must_equal('tx_list_root', block.tx_list_root, kargs['tx_list_root'])
        # bloom_bits = bloom.bits_in_number(block.bloom)
        # bloom_bits_expected = bloom.bits_in_number(kargs['bloom'])
        # print 'computed', bloom_bits
        # print 'expected', bloom_bits_expected
        # print 'missing', sorted(set(bloom_bits_expected) - set(bloom_bits))
        # print 'wrong', sorted(set(bloom_bits) - set(bloom_bits_expected))
        must_equal('bloom', block.bloom, kargs['bloom'])
        must_equal('receipts_root', block.receipts.root_hash, kargs['receipts_root'])
        set_aux(None)
        if not check_header_pow(block.list_header(), self.db):
            raise VerificationFailed('invalid nonce')
>>>>>>> f6f3b1a9

    def get_ancestor(self, n):
        """Get the `n`th ancestor of this block."""
        return self.get_ancestor_list(n)[-1]

    def is_genesis(self):
        """`True` if this block is the genesis block, otherwise `False`."""
        return all((self.prevhash == GENESIS_PREVHASH,
                    self.nonce == GENESIS_NONCE))

    def get_acct(self, address):
        """Get the account with the given address."""
        if len(address) == 40:
            address = address.decode('hex')
        assert len(address) == 20 or len(address) == 0
        rlpdata = self.state.get(address)
        if rlpdata != trie.BLANK_NODE:
            acct = rlp.decode(rlpdata, Account, db=self.db)
        else:
            acct = Account.blank_account(self.db)
        return acct

    def _get_acct_item(self, address, param):
        """Get a specific parameter of a specific account.

        :param address: the address of the account (binary or hex string)
        :param param: the requested parameter (`'nonce'`, `'balance'`,
                      `'storage'` or `'code'`)
        """
        if param != 'storage':
            if address in self.caches[param]:
                return self.caches[param][address]
            else:
                account = self.get_acct(address)
                o = getattr(account, param)
                self.caches[param][address] = o
                return o
        return getattr(self.get_acct(address), param)

    def _set_acct_item(self, address, param, value):
        """Set a specific parameter of a specific account.

        :param address: the address of the account (binary or hex string)
        :param param: the requested parameter (`'nonce'`, `'balance'`,
                      `'storage'` or `'code'`)
        :param value: the new value
        """
        if len(address) == 40:
            address = address.decode('hex')
        assert len(address) == 20
        self.set_and_journal(param, address, value)
        self.set_and_journal('all', address, True)

    def set_and_journal(self, cache, index, value):
        prev = self.caches[cache].get(index, None)
        if prev != value:
            self.journal.append([cache, index, prev, value])
            self.caches[cache][index] = value

    def _delta_item(self, address, param, value):
        """Add a value to an account item.

        If the resulting value would be negative, it is left unchanged and
        `False` is returned.

        :param address: the address of the account (binary or hex string)
        :param param: the parameter to increase or decrease (`'nonce'`,
                      `'balance'`, `'storage'` or `'code'`)
        :param value: can be positive or negative
        :returns: `True` if the operation was successful, `False` if not
        """
        new_value = self._get_acct_item(address, param) + value
        if new_value < 0:
            return False
        self._set_acct_item(address, param, new_value % 2**256)
        return True

    def mk_transaction_receipt(self, tx):
        """Create a receipt for a transaction."""
        return Receipt(self.state_root, self.gas_used, tx.logs,
                       tx.log_bloom())

    def add_transaction_to_list(self, tx):
        """Add a transaction to the transaction trie.

        Note that this does not execute anything, i.e. the state is not
        updated.
        """
        k = rlp.encode(self.transaction_count)
        self.transactions.update(k, rlp.encode(tx))
        r = self.mk_transaction_receipt(tx)
        self.receipts.update(k, rlp.encode(r))
        self.bloom |= r.bloom  # int
        self.transaction_count += 1

<<<<<<< HEAD
    def get_transaction(self, num):
        """Get the `num`th transaction in this block."""
        index = rlp.encode(num)
        return rlp.decode(self.transactions.get(index), Transaction)

=======
    def _list_transactions(self):
        txlist = []
        for i in range(self.transaction_count):
            txlist.append(self._get_transaction(i))
        return txlist

    def _get_transaction(self, num):
        return rlp.decode(self.transactions.get(rlp.encode(utils.encode_int(num))))
>>>>>>> f6f3b1a9

    def get_transaction(self, num):
        return transactions.Transaction.create(self._get_transaction(num))

    def get_transactions(self):
        """Build a list of all transactions in this block."""
        txs = []
        for i in range(self.transaction_count):
            txs.append(self.get_transaction(i))
        return txs

    def get_receipt(self, num):
        """Get the receipt of the `num`th transaction.

        :returns: an instance of :class:`Receipt`
        """
        index = rlp.encode(num)
        return rlp.decode(self.receipts.get(index), Receipt)

    def get_nonce(self, address):
        """Get the nonce of an account.

        :param address: the address of the account (binary or hex string)
        """
        return self._get_acct_item(address, 'nonce')

    def set_nonce(self, address, value):
        """Set the nonce of an account.

        :param address: the address of the account (binary or hex string)
        :param value: the new nonce
        :returns: `True` if successful, otherwise `False`
        """
        return self._set_acct_item(address, 'nonce', value)

    def increment_nonce(self, address):
        """Increment the nonce of an account.

        :param address: the address of the account (binary or hex string)
        :returns: `True` if successful, otherwise `False`
        """
        return self._delta_item(address, 'nonce', 1)

    def decrement_nonce(self, address):
        """Decrement the nonce of an account.

        :param address: the address of the account (binary or hex string)
        :returns: `True` if successful, otherwise `False`
        """
        return self._delta_item(address, 'nonce', -1)

    def get_balance(self, address):
        """Get the balance of an account.

        :param address: the address of the account (binary or hex string)
        """
        return self._get_acct_item(address, 'balance')

    def set_balance(self, address, value):
        """Set the balance of an account.

        :param address: the address of the account (binary or hex string)
        :param value: the new balance
        :returns: `True` if successful, otherwise `False`
        """
        self._set_acct_item(address, 'balance', value)

    def delta_balance(self, address, value):
        """Increase the balance of an account.

        :param address: the address of the account (binary or hex string)
        :param value: can be positive or negative
        :returns: `True` if successful, otherwise `False`
        """
        return self._delta_item(address, 'balance', value)

    def transfer_value(self, from_addr, to_addr, value):
        """Transfer a value between two account balances.

        :param from_addr: the address of the sending account (binary or hex
                          string)
        :param to_addr: the address of the receiving account (binary or hex
                        string)
        :param value: the (positive) value to send
        :returns: `True` if successful, otherwise `False`
        """
        assert value >= 0
        if self.delta_balance(from_addr, -value):
            return self.delta_balance(to_addr, value)
        return False

    def get_code(self, address):
        """Get the code of an account.

        :param address: the address of the account (binary or hex string)
        """
        return self._get_acct_item(address, 'code')

    def set_code(self, address, value):
        """Set the code of an account.

        :param address: the address of the account (binary or hex string)
        :param value: the new code
        :returns: `True` if successful, otherwise `False`
        """
        self._set_acct_item(address, 'code', value)

    def get_storage(self, address):
        """Get the trie holding an account's storage.

        :param address: the address of the account (binary or hex string)
        :param value: the new code
        """
        storage_root = self._get_acct_item(address, 'storage')
        return SecureTrie(Trie(self.db, storage_root))

    def get_storage_data(self, address, index):
        """Get a specific item in the storage of an account.

        :param address: the address of the account (binary or hex string)
        :param index: the index of the requested item in the storage
        """
        if len(address) == 40:
            address = address.decode('hex')
        assert len(address) == 20
        CACHE_KEY = 'storage:' + address
        if CACHE_KEY in self.caches:
            if index in self.caches[CACHE_KEY]:
                return self.caches[CACHE_KEY][index]
        key = utils.zpad(utils.coerce_to_bytes(index), 32)
        storage = self.get_storage(address).get(key)
        if storage:
            return rlp.decode(storage, big_endian_int)
        else:
            return 0

    def set_storage_data(self, address, index, value):
        """Set a specific item in the storage of an account.

        :param address: the address of the account (binary or hex string)
        :param index: the index of the item in the storage
        :param value: the new value of the item
        """
        if len(address) == 40:
            address = address.decode('hex')
        assert len(address) == 20
        CACHE_KEY = 'storage:' + address
        if CACHE_KEY not in self.caches:
            self.caches[CACHE_KEY] = {}
            self.set_and_journal('all', address, True)
        self.set_and_journal(CACHE_KEY, index, value)

    def account_exists(self, address):
        return len(self.state.get(address.decode('hex'))) > 0 or address in self.caches['all']

    def commit_state(self):
        """Put journaled account updates on the corresponding tries and clear
        the cache.
        """
        changes = []
        if len(self.journal) == 0:
            # log_state.trace('delta', changes=[])
            return
        for address in self.caches['all']:
            acct = self.get_acct(address)

            # storage
            t = SecureTrie(Trie(self.db, acct.storage))
            for k, v in self.caches.get('storage:' + address, {}).iteritems():
                enckey = utils.zpad(utils.coerce_to_bytes(k), 32)
                val = rlp.encode(v)
                changes.append(['storage', address, k, v])
                if v:
                    t.update(enckey, val)
                else:
                    t.delete(enckey)
            acct.storage = t.root_hash
            for field in ('balance', 'nonce', 'code'):
                if address in self.caches[field]:
                    v = self.caches[field][address]
                    changes.append([field, address, v])
                    setattr(acct, field, v)
            self.state.update(address, rlp.encode(acct))
        log_state.trace('delta', changes=changes)
        self.reset_cache()

    def del_account(self, address):
        """Delete an account.

        :param address: the address of the account (binary or hex string)
        """
        if len(address) == 40:
            address = address.decode('hex')
        assert len(address) == 20
        self.commit_state()
        self.state.delete(address)

    def account_to_dict(self, address, with_storage_root=False,
                        with_storage=True):
        """Serialize an account to a readable dictionary.

        :param address: the 20 bytes account address
        :param with_storage_root: include the account's storage root
        :param with_storage: include the whole account's storage
        """
        if len(address) == 40:
            address = address.decode('hex')
        assert len(address) == 20

        if with_storage_root:
            # if there are uncommited account changes the current storage root
            # is meaningless
            assert len(self.journal) == 0
        med_dict = {}

        account = self.get_acct(address)
        for field in ('balance', 'nonce'):
            value = self.caches[field].get(address, getattr(account, field))
            med_dict[field] = str(value)
        code = self.caches['code'].get(address, account.code)
        med_dict['code'] = '0x' + code.encode('hex')

        storage_trie = SecureTrie(Trie(self.db, account.storage))
        if with_storage_root:
            med_dict['storage_root'] = storage_trie.get_root_hash()  \
                                                   .encode('hex')
        if with_storage:
            med_dict['storage'] = {}
            d = storage_trie.to_dict()
            subcache = self.caches.get('storage:' + address, {})
            subkeys = [utils.zpad(utils.coerce_to_bytes(kk), 32)
                       for kk in subcache.keys()]
            for k in d.keys() + subkeys:
                v = d.get(k, None)
                v2 = subcache.get(utils.big_endian_to_int(k), None)
                hexkey = '0x' + utils.zunpad(k).encode('hex')
                if v2 is not None:
                    if v2 != 0:
                        med_dict['storage'][hexkey] = \
                            '0x' + utils.int_to_big_endian(v2).encode('hex')
                elif v is not None:
                    med_dict['storage'][hexkey] = '0x' + rlp.decode(v).encode('hex')

        return med_dict

    def reset_cache(self):
        """Reset cache and journal without commiting any changes."""
        self.caches = {
            'all': {},
            'balance': {},
            'nonce': {},
            'code': {},
        }
        self.journal = []

    def snapshot(self):
        """Make a snapshot of the current state to enable later reverting."""
        return {
            'state': self.state.root_hash,
            'gas': self.gas_used,
            'txs': self.transactions,
            'txcount': self.transaction_count,
            'suicides': self.suicides,
            'logs': self.logs,
            'refunds': self.refunds,
            'suicides_size': len(self.suicides),
            'logs_size': len(self.logs),
            'journal': self.journal,  # pointer to reference, so is not static
            'journal_size': len(self.journal),
            'ether_delta': self.ether_delta
        }

    def revert(self, mysnapshot):
        """Revert to a previously made snapshot.

        Reverting is for example necessary when a contract runs out of gas
        during execution.
        """
        self.journal = mysnapshot['journal']
        log_state.trace('reverting')
        while len(self.journal) > mysnapshot['journal_size']:
            cache, index, prev, post = self.journal.pop()
            log_state.trace('%r %r %r %r' % (cache, index, prev, post))
            if prev is not None:
                self.caches[cache][index] = prev
            else:
                del self.caches[cache][index]
        self.suicides = mysnapshot['suicides']
        while len(self.suicides) > mysnapshot['suicides_size']:
            self.suicides.pop()
        self.logs = mysnapshot['logs']
        while len(self.logs) > mysnapshot['logs_size']:
            self.logs.pop()
        self.refunds = mysnapshot['refunds']
        self.state.root_hash = mysnapshot['state']
        self.gas_used = mysnapshot['gas']
        self.transactions = mysnapshot['txs']
        self.transaction_count = mysnapshot['txcount']
        self.ether_delta = mysnapshot['ether_delta']

    def finalize(self):
        """Apply rewards and commit."""
        self.delta_balance(self.coinbase,
                           BLOCK_REWARD + NEPHEW_REWARD * len(self.uncles))
<<<<<<< HEAD
        for uncle in self.uncles:
=======
        self.ether_delta += BLOCK_REWARD + NEPHEW_REWARD * len(self.uncles)
        for uncle_rlp in self.uncles:
            uncle_data = Block.deserialize_header(uncle_rlp)
>>>>>>> f6f3b1a9
            r = BLOCK_REWARD * \
                (UNCLE_DEPTH_PENALTY_FACTOR + uncle.number - self.number) \
                / UNCLE_DEPTH_PENALTY_FACTOR
<<<<<<< HEAD
            self.delta_balance(uncle.coinbase, r)
=======
            self.delta_balance(uncle_data['coinbase'], r)
            self.ether_delta += r
>>>>>>> f6f3b1a9
        self.commit_state()

    def to_dict(self, with_state=False, full_transactions=False,
                with_storage_roots=False, with_uncles=False):
        """Serialize the block to a readable dictionary.

        :param with_state: include state for all accounts
        :param full_transactions: include serialized transactions (hashes
                                  otherwise)
        :param with_storage_roots: if account states are included also include
                                   their storage roots
        :param with_uncles: include uncle hashes
        """
        # TODO: do this in header class
        header = {}
        for field in ('prevhash', 'uncles_hash', 'extra_data', 'nonce',
                      'seedhash', 'mixhash'):
            header[field] = '0x' + getattr(self, field).encode('hex')
        for field in ('state_root', 'tx_list_root', 'receipts_root',
                      'coinbase'):
            header[field] = getattr(self, field).encode('hex')
        for field in ('number', 'difficulty', 'gas_limit', 'gas_used',
                      'timestamp'):
            header[field] = str(getattr(self, field))
        header['bloom'] = int256.serialize(self.bloom).encode('hex')
        assert len(header) == len(BlockHeader.fields)
        b = {"header": header}

        txlist = []
        for i, tx in enumerate(self.get_transactions()):
            receipt_rlp = self.receipts.get(rlp.encode(i))
            receipt = rlp.decode(receipt_rlp, Receipt)
            if full_transactions:
                txjson = tx.to_dict()
            else:
                txjson = tx.hash
            txlist.append({
                "tx": txjson,
                "medstate": receipt.state_root.encode('hex'),
                "gas": str(receipt.gas_used),
                "logs": [Log.serialize(log) for log in receipt.logs],
                "bloom": utils.int256.serialize(receipt.bloom)
            })
        b["transactions"] = txlist
        if with_state:
            state_dump = {}
            for address, v in self.state.to_dict().iteritems():
                state_dump[address.encode('hex')] = \
                    self.account_to_dict(address, with_storage_roots)
            b['state'] = state_dump
        if with_uncles:
            b['uncles'] = [self.__class__.deserialize_header(u)
                           for u in self.uncles]
        return b

<<<<<<< HEAD
=======
    def _hash(self):
        return utils.sha3(self.serialize_header())

    @property
    def hash(self):
        return self._hash()

    @property
    def mining_hash(self):
        return utils.sha3(rlp.encode(self.list_header()[:-2]))

    def hex_hash(self):
        return self.hash.encode('hex')

>>>>>>> f6f3b1a9
    def get_parent(self):
        """Get the parent of this block."""
        if self.number == 0:
            raise UnknownParentException('Genesis block has no parent')
        try:
            parent = get_block(self.db, self.prevhash)
        except KeyError:
            raise UnknownParentException(self.prevhash.encode('hex'))
        # assert parent.state.db.db == self.state.db.db
        return parent

    def has_parent(self):
        """`True` if this block has a known parent, otherwise `False`."""
        try:
            self.get_parent()
            return True
        except UnknownParentException:
            return False

    def chain_difficulty(self):
        """Get the summarized difficulty.

        If the summarized difficulty is not stored in the database, it will be
        calculated recursively and put in the database.
        """
        if self.is_genesis():
            return self.difficulty
        elif 'difficulty:' + self.hash.encode('hex') in self.db:
            encoded = self.db.get('difficulty:' + self.hash.encode('hex'))
            return utils.decode_int(encoded)
        else:
            o = self.difficulty + self.get_parent().chain_difficulty()
            o += sum([uncle.difficulty for uncle in self.uncles])
            self.state.db.put('difficulty:' + self.hash.encode('hex'),
                              utils.encode_int(o))
            return o

            return rlp.decode(rlp.encode(l)) == l

    def __eq__(self, other):
        return isinstance(other, (Block, CachedBlock)) and  \
               self.hash == other.hash

    def __ne__(self, other):
        return not self.__eq__(other)

    def __gt__(self, other):
        return self.number > other.number

    def __lt__(self, other):
        return self.number < other.number

    def __repr__(self):
        return '<Block(#%d %s)>' % (self.number, self.hash.encode('hex')[:8])

    def __structlog__(self):
        return self.hash.encode('hex')


<<<<<<< HEAD
def calc_difficulty(parent, timestamp):
    """Difficulry adjustment algo"""
    offset = parent.difficulty / BLOCK_DIFF_FACTOR
    sign = 1 if timestamp - parent.timestamp < DIFF_ADJUSTMENT_CUTOFF else -1
    return max(parent.difficulty + offset * sign, MIN_DIFF)


def calc_seedhash(parent):
    """Seedhash incrementing algo"""
    if (parent.number + 1) % POW_EPOCH_LENGTH == 0:
        return utils.sha3(parent.seedhash)
    else:
        return parent.seedhash


def get_next_seedhash(h):
    return utils.sha3(h)


cache_cache = {}


def peck_cache(db, seedhash, size):
    key = 'cache:'+seedhash+','+str(size)
    if key not in db:
        cache = ethash.mkcache(size, seedhash)
        cache_cache[key] = cache
        cache_serialized = ethash_utils.serialize_cache(cache)
        cache_hash = utils.sha3(cache_serialized)
        db.put(cache_hash, cache_serialized)
        db.put(key, cache_hash)
    elif key not in cache_cache:
        o = db.get(db.get(key))
        cache_cache[key] = o
        return ethash_utils.deserialize_cache(o)


def get_cache_memoized(db, seedhash, size):
    key = 'cache:'+seedhash+','+str(size)
    peck_cache(db, seedhash, size)
    return cache_cache[key]


# Gas limit adjustment algo
def calc_gaslimit(parent):
    prior_contribution = parent.gas_limit * (GASLIMIT_EMA_FACTOR - 1)
    new_contribution = parent.gas_used * BLKLIM_FACTOR_NOM / BLKLIM_FACTOR_DEN
    gl = (prior_contribution + new_contribution) / GASLIMIT_EMA_FACTOR
    return max(gl, MIN_GAS_LIMIT)
=======
    @classmethod
    def init_from_parent(cls, parent, coinbase, extra_data='',
                         timestamp=int(time.time()), uncles=[]):
        b = Block(
            db=parent.db,
            prevhash=parent.hash,
            uncles_hash=utils.sha3rlp(uncles),
            coinbase=coinbase,
            state_root=parent.state.root_hash,
            tx_list_root=trie.BLANK_ROOT,
            receipts_root=trie.BLANK_ROOT,
            bloom=0,
            difficulty=calc_difficulty(parent, timestamp),
            mixhash='',
            number=parent.number + 1,
            gas_limit=calc_gaslimit(parent),
            gas_used=0,
            timestamp=timestamp,
            extra_data=extra_data,
            seedhash=calc_seedhash(parent),
            nonce='',
            transaction_list=[],
            uncles=uncles)
        b.ancestors += parent.ancestors
        return b
>>>>>>> f6f3b1a9


class CachedBlock(Block):
    # note: immutable refers to: do not manipulate!
    _hash_cached = None

    def _set_acct_item(self):
        raise NotImplementedError

    def set_state_root(self):
        raise NotImplementedError

    def revert(self):
        raise NotImplementedError

    def commit_state(self):
        pass

    @property
    def hash(self):
        if not self._hash_cached:
            self._hash_cached = super(CachedBlock, self).hash
        return self._hash_cached

    @classmethod
    def create_cached(cls, blk):
        blk.__class__ = CachedBlock
        return blk


@lru_cache(500)
def get_block(db, blockhash):
    """
    Assumption: blocks loaded from the db are not manipulated
                -> can be cached including hash
    """
    blk = rlp.decode(db.get(blockhash), Block, db=db)
    return CachedBlock.create_cached(blk)


#def has_block(blockhash):
#    return blockhash in db.DB(utils.get_db_path())


def genesis(db, start_alloc=GENESIS_INITIAL_ALLOC, difficulty=GENESIS_DIFFICULTY):
    """Build the genesis block."""
    # https://ethereum.etherpad.mozilla.org/11
    header = BlockHeader(
        prevhash=GENESIS_PREVHASH,
        uncles_hash=utils.sha3(rlp.encode([])),
        coinbase=GENESIS_COINBASE,
        state_root=trie.BLANK_ROOT,
        tx_list_root=trie.BLANK_ROOT,
        receipts_root=trie.BLANK_ROOT,
        bloom=0,
        difficulty=difficulty,
        number=0,
        gas_limit=GENESIS_GAS_LIMIT,
        gas_used=0,
        timestamp=0,
        extra_data='',
        seedhash=GENESIS_SEEDHASH,
        mixhash=GENESIS_MIXHASH,
        nonce=GENESIS_NONCE,
    )
    block = Block(header, [], [], db=db)
    for addr, data in start_alloc.iteritems():
        if len(addr) == 40:
            addr = addr.decode('hex')
        assert len(addr) == 20
        if 'wei' in data:
            block.set_balance(addr, int(data['wei']))
        if 'balance' in data:
            block.set_balance(addr, int(data['balance']))
        if 'code' in data:
            block.set_code(addr, utils.scanners['bin'](data['code']))
        if 'nonce' in data:
            block.set_nonce(addr, int(data['nonce']))
        if 'storage' in data:
            for k, v in data['storage'].iteritems():
                blk.set_storage_data(addr,
                                     utils.big_endian_to_int(k[2:].decode('hex')),
                                     utils.big_endian_to_int(v[2:].decode('hex')))
    block.commit_state()
    block.state.db.commit()
    # genesis block has predefined state root (so no additional finalization
    # necessary)
    return block


def dump_genesis_block_tests_data(db):
    import json
    g = genesis(db)
    data = dict(
        genesis_state_root=g.state_root.encode('hex'),
        genesis_hash=g.hex_hash(),
        genesis_rlp_hex=g.serialize().encode('hex'),
        initial_alloc=dict()
    )
    for addr, balance in GENESIS_INITIAL_ALLOC.iteritems():
        data['initial_alloc'][addr] = str(balance)

    print json.dumps(data, indent=1)<|MERGE_RESOLUTION|>--- conflicted
+++ resolved
@@ -53,47 +53,6 @@
 # PoW info
 POW_EPOCH_LENGTH = 30000
 
-<<<<<<< HEAD
-# Auxiliary value for must_* error messages
-aux = [None]
-=======
-# Block header parameters
-block_structure = [
-    ["prevhash", "bin", GENESIS_PREVHASH],
-    ["uncles_hash", "bin", utils.sha3rlp([])],
-    ["coinbase", "addr", GENESIS_COINBASE],
-    ["state_root", "trie_root", trie.BLANK_ROOT],
-    ["tx_list_root", "trie_root", trie.BLANK_ROOT],
-    ["receipts_root", "trie_root", trie.BLANK_ROOT],
-    ["bloom", "int256b", 0],
-    ["difficulty", "int", GENESIS_DIFFICULTY],
-    ["number", "int", 0],
-    ["gas_limit", "int", GENESIS_GAS_LIMIT],
-    ["gas_used", "int", 0],
-    ["timestamp", "int", 0],
-    ["extra_data", "bin", ""],
-    ["seedhash", "bin", GENESIS_SEEDHASH],
-    ["mixhash", "bin", GENESIS_MIXHASH],
-    ["nonce", "bin", GENESIS_NONCE],
-]
-
-block_structure_rev = {}
-for i, (name, typ, default) in enumerate(block_structure):
-    block_structure_rev[name] = [i, typ, default]
-
-# Account field parameters
-acct_structure = [
-    ["nonce", "int", 0],
-    ["balance", "int", 0],
-    ["storage", "trie_root", trie.BLANK_ROOT],
-    ["code", "hash", ""],
-]
-
-
-acct_structure_rev = {}
-for i, (name, typ, default) in enumerate(acct_structure):
-    acct_structure_rev[name] = [i, typ, default]
-
 
 # Difficulty adjustment algo
 def calc_difficulty(parent, timestamp):
@@ -103,23 +62,28 @@
     # the minimal difficulty, we allow low-difficulty blocks (this will never
     # happen in the official protocol)
     return max(parent.difficulty + offset * sign, min(parent.difficulty, MIN_DIFF))
->>>>>>> f6f3b1a9
+
+
+# Auxiliary value for must_* error messages
+aux = [None]
 
 def set_aux(auxval):
     aux[0] = auxval
 
-def must(what, f, symb, a, b, obj):
+def must(what, f, symb, a, b):
     if not f(a, b):
-        raise VerificationError(obj, what, a, symb, b)
-
-def must_equal(what, a, b, obj):
-    return must(what, lambda x, y: x == y, "==", a, b, obj)
+        if aux[0]:
+            sys.stderr.write('%r' % aux[0])
+        raise VerificationFailed(what, a, symb, b)
+
+def must_equal(what, a, b):
+    return must(what, lambda x, y: x == y, "==", a, b)
 
 def must_ge(what, a, b):
-    return must(what, lambda x, y: x >= y, ">=", a, b, obj)
-
-def must_le(what, a, b, obj):
-    return must(what, lambda x, y: x <= y, "<=", a, b, obj)
+    return must(what, lambda x, y: x >= y, ">=", a, b)
+
+def must_le(what, a, b):
+    return must(what, lambda x, y: x <= y, "<=", a, b)
 
 
 class Account(rlp.Serializable):
@@ -329,9 +293,11 @@
         if not db:
             assert self.block is not None
             db = self.block.db
+        if len(self.mixhash) != 32 or len(self.nonce) != 8:
+            raise ValueError("Bad mixhash or nonce length")
+        # exclude mixhash and nonce
         header_hash = utils.sha3(rlp.encode(self,
                 BlockHeader.exclude(['mixhash', 'nonce'])))
-        #assert len(nonce) == 32
 
         # Prefetch future data now (so that we don't get interrupted later)
         # TODO: separate thread
@@ -346,7 +312,6 @@
                                                header_hash, nonce)
         diff = self.difficulty
         if mining_output['mixhash'] != self.mixhash:
-            print 'phooey', mining_output['mixhash'], self.mixhash
             return False
         return utils.big_endian_to_int(mining_output['result']) <= 2**256 / diff
 
@@ -421,7 +386,6 @@
         return self.hash.encode('hex')
 
 
-<<<<<<< HEAD
 @mirror_from('header', set(field for field, _ in BlockHeader.fields) -
                        set(['state_root', 'receipts_root', 'tx_list_root']),
              only_getters=False)
@@ -446,32 +410,6 @@
     :param force_replay: if true transactions are replayed even if state is
                          already known
     """
-=======
-# Block header PoW verification
-def check_header_pow(header, db):
-    if isinstance(header, str):
-        header = rlp.decode(header)
-    header_data = Block.deserialize_header(header)
-    if len(header_data['mixhash']) != 32 or len(header_data['nonce']) != 8:
-        raise Exception("Bad mixhash or nonce length")
-    # exclude mixhash and nonce
-    header_hash = utils.sha3(rlp.encode(header[:-2]))
-    # Prefetch future data now (so that we don't get interrupted later)
-    # TODO: separate thread
-    future_hash = get_next_seedhash(header_data['seedhash'])
-    future_cache_size = ethash_utils.get_next_cache_size(header_data['number'])
-    peck_cache(db, future_hash, future_cache_size)
-    # Grab current cache
-    current_cache_size = ethash_utils.get_cache_size(header_data['number'])
-    cache = get_cache_memoized(db, header_data['seedhash'], current_cache_size)
-    current_full_size = ethash_utils.get_full_size(header_data['number'])
-    mining_output = ethash.hashimoto_light(current_full_size, cache,
-                                           header_hash, header_data['nonce'])
-    diff = header_data['difficulty']
-    if mining_output['mixhash'] != header_data['mixhash']:
-        return False
-    return utils.big_endian_to_int(mining_output['result']) <= 2**256 / diff
->>>>>>> f6f3b1a9
 
     fields = [
         ('header', BlockHeader),
@@ -492,11 +430,9 @@
         self.suicides = []
         self.logs = []
         self.refunds = 0
-<<<<<<< HEAD
-=======
+
         self.ether_delta = 0
-        self.transient = transient
->>>>>>> f6f3b1a9
+
         # Journaling cache for state tree updates
         self.caches = {
             'balance': {},
@@ -618,8 +554,8 @@
         return cls(header, None, [], db=db)
 
     @classmethod
-    def init_from_parent(cls, parent, coinbase, mixhash, nonce='',
-                         extra_data='', timestamp=int(time.time()), uncles=[]):
+    def init_from_parent(cls, parent, coinbase, nonce='', extra_data='',
+                         timestamp=int(time.time()), uncles=[]):
         """Create a new block based on a parent block.
 
         The block will not include any transactions, will not be finalized and
@@ -633,6 +569,7 @@
                              receipts_root=trie.BLANK_ROOT,
                              bloom=0,
                              difficulty=calc_difficulty(parent, timestamp),
+                             mixhash='',
                              number=parent.number + 1,
                              gas_limit=calc_gaslimit(parent),
                              gas_used=0,
@@ -740,7 +677,6 @@
 
         :returns: a list [self, p(self), p(p(self)), ..., p^n(self)]
         """
-<<<<<<< HEAD
         # TODO: why 256 Nones?
         if self.number == 0:
             self.ancestors = [self] + [None] * 256
@@ -749,60 +685,6 @@
             missing = first_unknown.get_ancestor_list(n - len(self.ancestors))
             self.ancestors += missing
         return self.ancestors[:n + 1]
-=======
-        header_args, transaction_list, uncles = rlp.decode(rlpdata)
-        assert len(header_args) == len(block_structure)
-        kargs = dict(transaction_list=transaction_list, uncles=uncles)
-        # Deserialize all properties
-        for i, (name, typ, default) in enumerate(block_structure):
-            kargs[name] = self.decoders[typ](header_args[i])
-
-        block = Block.init_from_parent(self, kargs['coinbase'],
-                                       extra_data=kargs['extra_data'],
-                                       timestamp=kargs['timestamp'],
-                                       uncles=uncles)
-
-        # bloom_bits_expected = bloom.bits_in_number(kargs['bloom'])
-        # replay transactions
-        for tx_lst_serialized in transaction_list:
-            tx = transactions.Transaction.create(tx_lst_serialized)
-            success, output = processblock.apply_transaction(block, tx)
-
-        block.finalize()
-
-        block.uncles_hash = kargs['uncles_hash']
-        block.mixhash = kargs['mixhash']
-        block.nonce = kargs['nonce']
-
-        # checks
-        set_aux(block.to_dict())
-        must_equal('prev_hash', block.prevhash, self.hash)
-        must_equal('gas_used', block.gas_used, kargs['gas_used'])
-        must_ge('gas_limit',
-                kargs['gas_limit'],
-                self.gas_limit * (GASLIMIT_ADJMAX_FACTOR - 1) / GASLIMIT_ADJMAX_FACTOR)
-        must_le('gas_limit',
-                kargs['gas_limit'],
-                self.gas_limit * (GASLIMIT_ADJMAX_FACTOR + 1) / GASLIMIT_ADJMAX_FACTOR)
-        must_equal('timestamp', block.timestamp, kargs['timestamp'])
-        must_equal('difficulty', block.difficulty, kargs['difficulty'])
-        must_equal('number', block.number, kargs['number'])
-        must_equal('extra_data', block.extra_data, kargs['extra_data'])
-        must_equal('uncles', utils.sha3rlp(block.uncles), kargs['uncles_hash'])
-        must_equal('state_root', block.state.root_hash, kargs['state_root'])
-        must_equal('tx_list_root', block.tx_list_root, kargs['tx_list_root'])
-        # bloom_bits = bloom.bits_in_number(block.bloom)
-        # bloom_bits_expected = bloom.bits_in_number(kargs['bloom'])
-        # print 'computed', bloom_bits
-        # print 'expected', bloom_bits_expected
-        # print 'missing', sorted(set(bloom_bits_expected) - set(bloom_bits))
-        # print 'wrong', sorted(set(bloom_bits) - set(bloom_bits_expected))
-        must_equal('bloom', block.bloom, kargs['bloom'])
-        must_equal('receipts_root', block.receipts.root_hash, kargs['receipts_root'])
-        set_aux(None)
-        if not check_header_pow(block.list_header(), self.db):
-            raise VerificationFailed('invalid nonce')
->>>>>>> f6f3b1a9
 
     def get_ancestor(self, n):
         """Get the `n`th ancestor of this block."""
@@ -898,25 +780,10 @@
         self.bloom |= r.bloom  # int
         self.transaction_count += 1
 
-<<<<<<< HEAD
     def get_transaction(self, num):
         """Get the `num`th transaction in this block."""
         index = rlp.encode(num)
         return rlp.decode(self.transactions.get(index), Transaction)
-
-=======
-    def _list_transactions(self):
-        txlist = []
-        for i in range(self.transaction_count):
-            txlist.append(self._get_transaction(i))
-        return txlist
-
-    def _get_transaction(self, num):
-        return rlp.decode(self.transactions.get(rlp.encode(utils.encode_int(num))))
->>>>>>> f6f3b1a9
-
-    def get_transaction(self, num):
-        return transactions.Transaction.create(self._get_transaction(num))
 
     def get_transactions(self):
         """Build a list of all transactions in this block."""
@@ -1218,22 +1085,14 @@
         """Apply rewards and commit."""
         self.delta_balance(self.coinbase,
                            BLOCK_REWARD + NEPHEW_REWARD * len(self.uncles))
-<<<<<<< HEAD
+        self.ether_delta += BLOCK_REWARD + NEPHEW_REWARD * len(self.uncles)
+
         for uncle in self.uncles:
-=======
-        self.ether_delta += BLOCK_REWARD + NEPHEW_REWARD * len(self.uncles)
-        for uncle_rlp in self.uncles:
-            uncle_data = Block.deserialize_header(uncle_rlp)
->>>>>>> f6f3b1a9
             r = BLOCK_REWARD * \
                 (UNCLE_DEPTH_PENALTY_FACTOR + uncle.number - self.number) \
                 / UNCLE_DEPTH_PENALTY_FACTOR
-<<<<<<< HEAD
             self.delta_balance(uncle.coinbase, r)
-=======
-            self.delta_balance(uncle_data['coinbase'], r)
             self.ether_delta += r
->>>>>>> f6f3b1a9
         self.commit_state()
 
     def to_dict(self, with_state=False, full_transactions=False,
@@ -1289,23 +1148,14 @@
                            for u in self.uncles]
         return b
 
-<<<<<<< HEAD
-=======
-    def _hash(self):
-        return utils.sha3(self.serialize_header())
-
-    @property
-    def hash(self):
-        return self._hash()
-
     @property
     def mining_hash(self):
-        return utils.sha3(rlp.encode(self.list_header()[:-2]))
+        return utils.sha3(rlp.encode(self.header,
+                                     BlockHeader(['nonce', 'mixhash'])))
 
     def hex_hash(self):
         return self.hash.encode('hex')
 
->>>>>>> f6f3b1a9
     def get_parent(self):
         """Get the parent of this block."""
         if self.number == 0:
@@ -1363,14 +1213,6 @@
 
     def __structlog__(self):
         return self.hash.encode('hex')
-
-
-<<<<<<< HEAD
-def calc_difficulty(parent, timestamp):
-    """Difficulry adjustment algo"""
-    offset = parent.difficulty / BLOCK_DIFF_FACTOR
-    sign = 1 if timestamp - parent.timestamp < DIFF_ADJUSTMENT_CUTOFF else -1
-    return max(parent.difficulty + offset * sign, MIN_DIFF)
 
 
 def calc_seedhash(parent):
@@ -1415,33 +1257,6 @@
     new_contribution = parent.gas_used * BLKLIM_FACTOR_NOM / BLKLIM_FACTOR_DEN
     gl = (prior_contribution + new_contribution) / GASLIMIT_EMA_FACTOR
     return max(gl, MIN_GAS_LIMIT)
-=======
-    @classmethod
-    def init_from_parent(cls, parent, coinbase, extra_data='',
-                         timestamp=int(time.time()), uncles=[]):
-        b = Block(
-            db=parent.db,
-            prevhash=parent.hash,
-            uncles_hash=utils.sha3rlp(uncles),
-            coinbase=coinbase,
-            state_root=parent.state.root_hash,
-            tx_list_root=trie.BLANK_ROOT,
-            receipts_root=trie.BLANK_ROOT,
-            bloom=0,
-            difficulty=calc_difficulty(parent, timestamp),
-            mixhash='',
-            number=parent.number + 1,
-            gas_limit=calc_gaslimit(parent),
-            gas_used=0,
-            timestamp=timestamp,
-            extra_data=extra_data,
-            seedhash=calc_seedhash(parent),
-            nonce='',
-            transaction_list=[],
-            uncles=uncles)
-        b.ancestors += parent.ancestors
-        return b
->>>>>>> f6f3b1a9
 
 
 class CachedBlock(Block):
