--- conflicted
+++ resolved
@@ -459,13 +459,8 @@
     def set_storage_data(self, address, index, val):
         if 'storage:'+address not in self.caches:
             self.caches['storage:'+address] = {}
-<<<<<<< HEAD
             self.set_and_journal('all', address, True)
         self.set_and_journal('storage:'+address, index, val)
-=======
-            self.caches['all'][address] = True
-        self.caches['storage:'+address][index] = val
->>>>>>> 5bda616f
 
     def commit_state(self):
         if not len(self.journal):
