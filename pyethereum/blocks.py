import time
import rlp
from rlp.sedes import BigEndianInt, big_endian_int, Binary, binary, CountableList, raw
from rlp.utils import decode_hex, encode_hex
from pyethereum import trie
from pyethereum.trie import Trie
from pyethereum.securetrie import SecureTrie
from pyethereum import utils
from pyethereum.utils import address, int256, trie_root, hash32, to_string
from pyethereum import processblock
from pyethereum.transactions import Transaction
from pyethereum import bloom
import copy
import sys
from pyethereum import ethash, ethash_utils

if sys.version_info.major == 2:
    from repoze.lru import lru_cache
else:
    from functools import lru_cache

from pyethereum.exceptions import *
from pyethereum.slogging import get_logger
from pyethereum.genesis_allocation import GENESIS_INITIAL_ALLOC
log = get_logger('eth.block')
log_state = get_logger('eth.msg.state')
Log = processblock.Log


# Genesis block difficulty
GENESIS_DIFFICULTY = 131072
# Genesis block gas limit
GENESIS_GAS_LIMIT = 10 ** 6
# Genesis block prevhash, coinbase, nonce
GENESIS_PREVHASH = b'\x00' * 32
GENESIS_COINBASE = b'\x00' * 20
GENESIS_NONCE = utils.zpad(utils.encode_int(42), 8)
<<<<<<< HEAD
GENESIS_MIXHASH = '\x00' * 32
=======
GENESIS_SEEDHASH = b'\x00' * 32
GENESIS_MIXHASH = b'\x00' * 32
>>>>>>> 5ed298c0
# Minimum gas limit
MIN_GAS_LIMIT = 125000
# Gas limit adjustment algo:
# block.gas_limit = block.parent.gas_limit * 1023/1024 +
#                   (block.gas_used * 6 / 5) / 1024
GASLIMIT_EMA_FACTOR = 1024
GASLIMIT_ADJMAX_FACTOR = 1024
BLKLIM_FACTOR_NOM = 6
BLKLIM_FACTOR_DEN = 5
# Block reward
BLOCK_REWARD = 1500 * utils.denoms.finney
# GHOST constants
UNCLE_DEPTH_PENALTY_FACTOR = 8
NEPHEW_REWARD = BLOCK_REWARD / 32
MAX_UNCLE_DEPTH = 6  # max (block.number - uncle.number)
# Difficulty adjustment constants
DIFF_ADJUSTMENT_CUTOFF = 8
BLOCK_DIFF_FACTOR = 2048
MIN_DIFF = 131072
# PoW info
POW_EPOCH_LENGTH = 30000


# Difficulty adjustment algo
def calc_difficulty(parent, timestamp):
    offset = parent.difficulty // BLOCK_DIFF_FACTOR
    sign = 1 if timestamp - parent.timestamp < DIFF_ADJUSTMENT_CUTOFF else -1
    # If we enter a special mode where the genesis difficulty starts off below
    # the minimal difficulty, we allow low-difficulty blocks (this will never
    # happen in the official protocol)
    return max(parent.difficulty + offset * sign, min(parent.difficulty, MIN_DIFF))


# Auxiliary value for must_* error messages
aux = [None]

def set_aux(auxval):
    aux[0] = auxval

def must(what, f, symb, a, b):
    if not f(a, b):
        if aux[0]:
            sys.stderr.write('%r' % aux[0])
        raise VerificationFailed(what, a, symb, b)

def must_equal(what, a, b):
    return must(what, lambda x, y: x == y, "==", a, b)

def must_ge(what, a, b):
    return must(what, lambda x, y: x >= y, ">=", a, b)

def must_le(what, a, b):
    return must(what, lambda x, y: x <= y, "<=", a, b)


class Account(rlp.Serializable):
    """An Ethereum account.

    :ivar nonce: the account's nonce (the number of transactions sent by the
                 account)
    :ivar balance: the account's balance in wei
    :ivar storage: the root of the account's storage trie
    :ivar code_hash: the SHA3 hash of the code associated with the account
    :ivar db: the database in which the account's code is stored
    """

    fields = [
        ('nonce', big_endian_int),
        ('balance', big_endian_int),
        ('storage', trie_root),
        ('code_hash', hash32)
    ]

    def __init__(self, nonce, balance, storage, code_hash, db):
        self.db = db
        super(Account, self).__init__(nonce, balance, storage, code_hash)

    @property
    def code(self):
        """The EVM code of the account.

        This property will be read from or written to the db at each access,
        with :ivar:`code_hash` used as key.
        """
        return self.db.get(self.code_hash)

    @code.setter
    def code(self, value):
        self.code_hash = utils.sha3(value)
        self.db.put(self.code_hash, value)

    @classmethod
    def blank_account(cls, db):
        """Create a blank account

        The returned account will have zero nonce and balance, a blank storage
        trie and empty code.

        :param db: the db in which the account will store its code.
        """
        code_hash = utils.sha3(b'')
        db.put(code_hash, b'')
        return cls(0, 0, trie.BLANK_ROOT, code_hash, db)


class Receipt(rlp.Serializable):

    fields = [
        ('state_root', trie_root),
        ('gas_used', big_endian_int),
        ('bloom', int256),
        ('logs', CountableList(processblock.Log))
    ]

    def __init__(self, state_root, gas_used, logs, bloom=None):
        self.state_root = state_root
        self.gas_used = gas_used
        self.logs = logs
        if bloom is not None and bloom != self.bloom:
            raise ValueError("Invalid bloom filter")

    @property
    def bloom(self):
        bloomables = [x.bloomables() for x in self.logs]
        return bloom.bloom_from_list(utils.flatten(bloomables))


class BlockHeader(rlp.Serializable):
    """A block header.

    If the block with this header exists as an instance of :class:`Block`, the
    connection can be made explicit by setting :attr:`BlockHeader.block`. Then,
    :attr:`BlockHeader.state_root`, :attr:`BlockHeader.tx_list_root` and
    :attr:`BlockHeader.receipts_root` always refer to the up-to-date value in
    the block instance.

    :ivar block: an instance of :class:`Block` or `None`
    :ivar prevhash: the 32 byte hash of the previous block
    :ivar uncles_hash: the 32 byte hash of the RLP encoded list of uncle
                       headers
    :ivar coinbase: the 20 byte coinbase address
    :ivar state_root: the root of the block's state trie
    :ivar tx_list_root: the root of the block's transaction trie
    :ivar receipts_root: the root of the block's receipts trie
    :ivar bloom: TODO
    :ivar difficulty: the block's difficulty
    :ivar number: the number of ancestors of this block (0 for the genesis
                  block)
    :ivar gas_limit: the block's gas limit
    :ivar gas_used: the total amount of gas used by all transactions in this
                    block
    :ivar timestamp: a UNIX timestamp
    :ivar extra_data: up to 1024 bytes of additional data
    :ivar nonce: a 32 byte nonce constituting a proof-of-work, or the empty
                 string as a placeholder
    """

    fields = [
        ('prevhash', hash32),
        ('uncles_hash', hash32),
        ('coinbase', address),
        ('state_root', trie_root),
        ('tx_list_root', trie_root),
        ('receipts_root', trie_root),
        ('bloom', int256),
        ('difficulty', big_endian_int),
        ('number', big_endian_int),
        ('gas_limit', big_endian_int),
        ('gas_used', big_endian_int),
        ('timestamp', big_endian_int),
        ('extra_data', binary),
        ('mixhash', binary),
        ('nonce', Binary(8, allow_empty=True))
    ]

    def __init__(self,
                 prevhash=GENESIS_PREVHASH,
                 uncles_hash=utils.sha3rlp([]),
                 coinbase=GENESIS_COINBASE,
                 state_root=trie.BLANK_ROOT,
                 tx_list_root=trie.BLANK_ROOT,
                 receipts_root=trie.BLANK_ROOT,
                 bloom=0,
                 difficulty=GENESIS_DIFFICULTY,
                 number=0,
                 gas_limit=GENESIS_GAS_LIMIT,
                 gas_used=0,
                 timestamp=0,
                 extra_data='',
                 mixhash=GENESIS_MIXHASH,
                 nonce=''):
        # at the beginning of a method, locals() is a dict of all arguments
        fields = {k: v for k, v in locals().items() if k != 'self'}
        if len(fields['coinbase']) == 40:
            fields['coinbase'] = decode_hex(fields['coinbase'])
        assert len(fields['coinbase']) == 20
        self.block = None
        super(BlockHeader, self).__init__(**fields)

    @property
    def state_root(self):
        if self.block:
            return self.block.state_root
        else:
            return self._state_root

    @state_root.setter
    def state_root(self, value):
        if self.block:
            self.block.state_root = value
        else:
            self._state_root = value

    @property
    def tx_list_root(self):
        if self.block:
            return self.block.tx_list_root
        else:
            return self._tx_list_root

    @tx_list_root.setter
    def tx_list_root(self, value):
        if self.block:
            self.block.tx_list_root = value
        else:
            self._tx_list_root = value

    @property
    def receipts_root(self):
        if self.block:
            return self.block.receipts_root
        else:
            return self._receipts_root

    @receipts_root.setter
    def receipts_root(self, value):
        if self.block:
            self.block.receipts_root = value
        else:
            self._receipts_root = value

    @property
    def hash(self):
        """The binary block hash"""
        return utils.sha3(rlp.encode(self))

    def hex_hash(self):
        """The hex encoded block hash"""
        return encode_hex(self.hash)

    @property
    def mining_hash(self):
        return utils.sha3(rlp.encode(self,
                          BlockHeader.exclude(['mixhash', 'nonce'])))

    def check_pow(self, db=None, nonce=None):
        """Check if the proof-of-work of the block is valid.

        :param nonce: if given the proof of work function will be evaluated
                      with this nonce instead of the one already present in
                      the header
        :returns: `True` or `False`
        """
        nonce = nonce or self.nonce
        if not db:
            assert self.block is not None
            db = self.block.db
        if len(self.mixhash) != 32 or len(self.nonce) != 8:
            raise ValueError("Bad mixhash or nonce length")
        # exclude mixhash and nonce
        header_hash = self.mining_hash
        seed = '\x00' * 32
        for i in range(header.number // ethash_utils.EPOCH_LENGTH):
            seed = utils.sha3(seed)

        # Prefetch future data now (so that we don't get interrupted later)
        # TODO: separate thread
        future_seed = get_next_seedhash(seed)
        future_cache_size = ethash_utils.get_next_cache_size(self.number)
        peck_cache(db, future_seed, future_cache_size)
        # Grab current cache
        current_cache_size = ethash_utils.get_cache_size(self.number)
        cache = get_cache_memoized(db, seed, current_cache_size)
        current_full_size = ethash_utils.get_full_size(self.number)
        mining_output = ethash.hashimoto_light(current_full_size, cache,
                                               header_hash, nonce)
        diff = self.difficulty
        if mining_output['mixhash'] != self.mixhash:
            return False
        return utils.big_endian_to_int(mining_output['result']) <= 2**256 / diff

    def to_dict(self):
        """Serialize the header to a readable dictionary."""
        d = {}
        for field in ('prevhash', 'uncles_hash', 'extra_data', 'nonce',
<<<<<<< HEAD
                      'mixhash'):
            d[field] = '0x' + getattr(self, field).encode('hex')
=======
                      'seedhash', 'mixhash'):
            d[field] = b'0x' + encode_hex(getattr(self, field))
>>>>>>> 5ed298c0
        for field in ('state_root', 'tx_list_root', 'receipts_root',
                      'coinbase'):
            d[field] = encode_hex(getattr(self, field))
        for field in ('number', 'difficulty', 'gas_limit', 'gas_used',
                      'timestamp'):
            d[field] = to_string(getattr(self, field))
        d['bloom'] = encode_hex(int256.serialize(self.bloom))
        assert len(d) == len(BlockHeader.fields)
        return d


def mirror_from(source, attributes, only_getters=True):
    """Decorator (factory) for classes that mirror some attributes from an
    instance variable.
    
    :param source: the name of the instance variable to mirror from
    :param attributes: list of attribute names to mirror
    :param only_getters: if true only getters but not setters are created
    """
    def decorator(cls):
        for attribute in attributes:
            def make_gs_etter(source, attribute):
                def getter(self):
                    return getattr(getattr(self, source), attribute)
                def setter(self, value):
                    setattr(getattr(self, source), attribute, value)
                return getter, setter
            getter, setter = make_gs_etter(source, attribute)
            if only_getters:
                setattr(cls, attribute, property(getter)) 
            else:
                setattr(cls, attribute, property(getter, setter)) 
        return cls
    return decorator


@mirror_from('header', [field for field, _ in BlockHeader.fields])
class TransientBlock(rlp.Serializable):
    """A read only, non persistent, not validated representation of a block.

    All attributes from the block header are accessible via read-only
    properties (i.e. ``transient_block.prevhash`` is equivalent to
    ``transient_block.header.prevhash``.

    :ivar header: the block's header
    :ivar transaction_list: a list of transactions in the block
    :ivar uncles: a list of uncle headers
    """

    fields = [
        ('header', BlockHeader),
        ('transaction_list', CountableList(Transaction)),
        ('uncles', CountableList(BlockHeader))
    ]

    def __init__(self, header, transaction_list, uncles):
        super(TransientBlock, self).__init__(header, transaction_list, uncles)

    @property
    def hash(self):
        """The binary block hash

        This is equivalent to ``header.hash``.
        """
        return utils.sha3(rlp.encode(self.header))

    def hex_hash(self):
        """The hex encoded block hash.

        This is equivalent to ``header.hex_hash().
        """
        return encode_hex(self.hash)

    def __repr__(self):
        return '<TransientBlock(#%d %s)>' % (self.number,
                                             encode_hex(self.hash)[:8])

    def __structlog__(self):
        return encode_hex(self.hash)


@mirror_from('header', set(field for field, _ in BlockHeader.fields) -
                       set(['state_root', 'receipts_root', 'tx_list_root']),
             only_getters=False)
class Block(rlp.Serializable):
    """A block.

    All attributes from the block header are accessible via properties
    (i.e. ``block.prevhash`` is equivalent to ``block.header.prevhash``). It
    is ensured that no discrepancies between header and block occur.

    :param header: the block header
    :param transaction_list: a list of transactions which are replayed if the
                             state given by the header is not known. If the
                             state is known, `None` can be used instead of the
                             empty list.
    :param uncles: a list of the headers of the uncles of this block
    :param db: the database in which the block's  state, transactions and
               receipts are stored (required)
    :param parent: optional parent which if not given may have to be loaded from
                   the database for replay
    """

    fields = [
        ('header', BlockHeader),
        ('transaction_list', CountableList(Transaction)),
        ('uncles', CountableList(BlockHeader))
    ]


    def __init__(self, header, transaction_list=[], uncles=[], db=None, parent=None):
        if not db:
            raise TypeError("No database object given")
        self.db = db
        self.header = header
        self.uncles = uncles

        self.uncles = uncles
        self.suicides = []
        self.logs = []
        self.log_listeners = []
        self.refunds = 0

        self.ether_delta = 0

        # Journaling cache for state tree updates
        self.caches = {
            'balance': {},
            'nonce': {},
            'code': {},
            'all': {}
        }
        self.journal = []
        if self.number > 0:
            self.ancestors = [self]
        else:
            self.ancestors = [self] + [None] * 256

        # do some consistency checks on parent if given
        if parent:
            if self.db != parent.db:
                raise ValueError("Parent lives in different database")
            if self.prevhash != parent.header.hash:
                raise ValueError("Block's prevhash and parent's hash do not match")
            if self.number != parent.header.number + 1:
                raise ValueError("Block's number is not the successor of its parent number")
            if self.gas_limit != calc_gaslimit(parent):
                raise ValueError("Block's gaslimit is inconsistent with its parent's gaslimit")
            if self.difficulty != calc_difficulty(parent, self.timestamp):
                raise ValueError("Block's difficulty is inconsistent with its parent's difficulty")

        for uncle in uncles:
            assert isinstance(uncle, BlockHeader)

        original_values = {
            'gas_used': header.gas_used,
            'timestamp': header.timestamp,
            'difficulty': header.difficulty,
            'uncles_hash': header.uncles_hash,
            'bloom': header.bloom,
        }

        self.transactions = Trie(db, trie.BLANK_ROOT)
        self.receipts = Trie(db, trie.BLANK_ROOT)
        # replay transactions if state is unknown
        state_unknown = (header.prevhash != GENESIS_PREVHASH and
                 header.state_root != trie.BLANK_ROOT and
                 (len(header.state_root) != 32 or header.state_root not in db))
        if state_unknown:
            assert transaction_list is not None
            if not parent:
                parent = self.get_parent()
            self.state = SecureTrie(Trie(db, parent.state_root))
            self.transaction_count = 0
            gas_used_header = header.gas_used
            self.gas_used = 0
            # replay
            for tx in transaction_list:
                success, output = processblock.apply_transaction(self, tx)
            self.finalize()
        else:
            # trust the state root in the header
            self.state = SecureTrie(Trie(self.db, header._state_root))
            self.transaction_count = 0
            if transaction_list:
                for tx in transaction_list:
                    self.add_transaction_to_list(tx)
            if self.transactions.root_hash != header.tx_list_root:
                raise ValueError("Transaction list root hash does not match")
            # receipts trie populated by add_transaction_to_list is incorrect
            # (it doesn't know intermediate states), so reset it
            self.receipts = Trie(self.db, header.receipts_root)

        # checks
        set_aux(self.to_dict())
        if parent:
            must_equal('prev_hash', self.prevhash, parent.hash)
            must_ge('gas_limit', self.gas_limit,
                    parent.gas_limit * (GASLIMIT_ADJMAX_FACTOR - 1) /
                            GASLIMIT_ADJMAX_FACTOR)
            must_le('gas_limit', self.gas_limit,
                    parent.gas_limit * (GASLIMIT_ADJMAX_FACTOR + 1) /
                            GASLIMIT_ADJMAX_FACTOR)
        must_equal('gas_used', original_values['gas_used'], self.gas_used)
        must_equal('timestamp', self.timestamp, original_values['timestamp'])
        must_equal('difficulty', self.difficulty, original_values['difficulty'])
        must_equal('uncles_hash', utils.sha3(rlp.encode(uncles)), original_values['uncles_hash'])
        assert header.block is None
        must_equal('state_root', self.state.root_hash, header.state_root)
        must_equal('tx_list_root', self.transactions.root_hash,
                    header.tx_list_root)
        must_equal('receipts_root', self.receipts.root_hash,
                    header.receipts_root)
        must_equal('bloom', self.bloom, original_values['bloom'])
        set_aux(None)

        # from now on, trie roots refer to block instead of header
        header.block = self

        # Basic consistency verifications
        if not self.check_fields():
            raise ValueError("Block is invalid")
        if len(self.header.extra_data) > 1024:
            raise ValueError("Extra data cannot exceed 1024 bytes")
        if self.header.coinbase == '':
            raise ValueError("Coinbase cannot be empty address")
        if not self.state.root_hash_valid():
            raise ValueError("State Merkle root of block %r not found in "
                             "database" % self)
        if (not self.is_genesis() and self.nonce and
                                  not self.header.check_pow(self.db)):
            raise ValueError("PoW check failed")

    @classmethod
    def init_from_header(cls, header_rlp, db):
        """Create a block without specifying transactions or uncles.

        :param header_rlp: the RLP encoded block header
        :param db: the database for the block
        """
        header = rlp.decode(rlpdata, BlockHeader, db=db)
        return cls(header, None, [], db=db)

    @classmethod
    def init_from_parent(cls, parent, coinbase, nonce=b'', extra_data=b'',
                         timestamp=int(time.time()), uncles=[]):
        """Create a new block based on a parent block.

        The block will not include any transactions and will not be finalized.
        """
        header = BlockHeader(prevhash=parent.hash,
                             uncles_hash=utils.sha3(rlp.encode(uncles)),
                             coinbase=coinbase,
                             state_root=parent.state_root,
                             tx_list_root=trie.BLANK_ROOT,
                             receipts_root=trie.BLANK_ROOT,
                             bloom=0,
                             difficulty=calc_difficulty(parent, timestamp),
                             mixhash='',
                             number=parent.number + 1,
                             gas_limit=calc_gaslimit(parent),
                             gas_used=0,
                             timestamp=timestamp,
                             extra_data=extra_data,
                             nonce=nonce)
        block = Block(header, [], uncles, db=parent.db, parent=parent)
        block.ancestors += parent.ancestors
        return block

    def check_fields(self):
        """Check that the values of all fields are well formed."""
        # serialize and deserialize and check that the values didn't change
        l = Block.serialize(self)
        return rlp.decode(rlp.encode(l)) == l

    @property
    def hash(self):
        """The binary block hash

        This is equivalent to ``header.hash``.
        """
        return utils.sha3(rlp.encode(self.header))

    def hex_hash(self):
        """The hex encoded block hash.

        This is equivalent to ``header.hex_hash().
        """
        return encode_hex(self.hash)

    @property
    def tx_list_root(self):
        return self.transactions.root_hash

    @tx_list_root.setter
    def tx_list_root(self, value):
        self.transactions = Trie(self.db, value)

    @property
    def receipts_root(self):
        return self.receipts.root_hash

    @receipts_root.setter
    def receipts_root(self, value):
        self.receipts = Trie(self.db, value)

    @property
    def state_root(self):
        self.commit_state()
        return self.state.root_hash

    @state_root.setter
    def state_root(self, value):
        self.state = SecureTrie(Trie(self.db, value))
        self.reset_cache()

    @property
    def uncles_hash(self):
        return utils.sha3(rlp.encode(self.uncles))

    @property
    def transaction_list(self):
        txs = []
        for i in range(self.transaction_count):
            txs.append(self.get_transaction(i))
        return txs

    def validate_uncles(self):
        """Validate the uncles of this block."""
        if utils.sha3(rlp.encode(self.uncles)) != self.uncles_hash:
            return False
        if len(self.uncles) > 2:
            return False
        # Check uncle validity
        ancestor_chain = [a for a in self.get_ancestor_list(MAX_UNCLE_DEPTH + 1) if a]
        ineligible = []
        # Uncles of this block cannot be direct ancestors and cannot also
        # be uncles included 1-6 blocks ago
        for ancestor in ancestor_chain[1:]:
            ineligible.extend(ancestor.uncles)
        ineligible.extend([b.header for b in ancestor_chain])
        eligible_ancestor_hashes = [x.hash for x in ancestor_chain[2:]]
        for uncle in self.uncles:
            if not uncle.check_pow():
                return False
            if uncle.prevhash not in eligible_ancestor_hashes:
                log.error("Uncle does not have a valid ancestor", block=self)
                return False
            if uncle in ineligible:
                log.error("Duplicate uncle", block=self,
                          uncle=encode_hex(utils.sha3(rlp.encode(uncle))))
                return False
            ineligible.append(uncle)
        return True

    def get_ancestor_list(self, n):
        """Return `n` ancestors of this block.

        The result will also be memoized in :attr:`ancestor_list`.

        :returns: a list [self, p(self), p(p(self)), ..., p^n(self)]
        """
        if self.number == 0:
            self.ancestors = [self] + [None] * 256
        elif len(self.ancestors) <= n:
            first_unknown = self.ancestors[-1].get_parent()
            missing = first_unknown.get_ancestor_list(n - len(self.ancestors))
            self.ancestors += missing
        return self.ancestors[:n + 1]

    def get_ancestor(self, n):
        """Get the `n`th ancestor of this block."""
        return self.get_ancestor_list(n)[-1]

    def is_genesis(self):
        """`True` if this block is the genesis block, otherwise `False`."""
        return all((self.prevhash == GENESIS_PREVHASH,
                    self.nonce == GENESIS_NONCE))

    def _get_acct(self, address):
        """Get the account with the given address.
        
        Note that this method ignores cached account items.
        """
        if len(address) == 40:
            address = decode_hex(address)
        assert len(address) == 20 or len(address) == 0
        rlpdata = self.state.get(address)
        if rlpdata != trie.BLANK_NODE:
            acct = rlp.decode(rlpdata, Account, db=self.db)
        else:
            acct = Account.blank_account(self.db)
        return acct

    def _get_acct_item(self, address, param):
        """Get a specific parameter of a specific account.

        :param address: the address of the account (binary or hex string)
        :param param: the requested parameter (`'nonce'`, `'balance'`,
                      `'storage'` or `'code'`)
        """
        if len(address) == 40:
            address = decode_hex(address)
        assert len(address) == 20 or len(address) == 0
        if param != 'storage':
            if address in self.caches[param]:
                return self.caches[param][address]
            else:
                account = self._get_acct(address)
                o = getattr(account, param)
                self.caches[param][address] = o
                return o
        return getattr(self._get_acct(address), param)

    def _set_acct_item(self, address, param, value):
        """Set a specific parameter of a specific account.

        :param address: the address of the account (binary or hex string)
        :param param: the requested parameter (`'nonce'`, `'balance'`,
                      `'storage'` or `'code'`)
        :param value: the new value
        """
        if len(address) == 40:
            address = decode_hex(address)
        assert len(address) == 20
        self.set_and_journal(param, address, value)
        self.set_and_journal('all', address, True)

    def set_and_journal(self, cache, index, value):
        prev = self.caches[cache].get(index, None)
        if prev != value:
            self.journal.append([cache, index, prev, value])
            self.caches[cache][index] = value

    def _delta_item(self, address, param, value):
        """Add a value to an account item.

        If the resulting value would be negative, it is left unchanged and
        `False` is returned.

        :param address: the address of the account (binary or hex string)
        :param param: the parameter to increase or decrease (`'nonce'`,
                      `'balance'`, `'storage'` or `'code'`)
        :param value: can be positive or negative
        :returns: `True` if the operation was successful, `False` if not
        """
        new_value = self._get_acct_item(address, param) + value
        if new_value < 0:
            return False
        self._set_acct_item(address, param, new_value % 2**256)
        return True

    def mk_transaction_receipt(self, tx):
        """Create a receipt for a transaction."""
        return Receipt(self.state_root, self.gas_used, self.logs)

    def add_transaction_to_list(self, tx):
        """Add a transaction to the transaction trie.

        Note that this does not execute anything, i.e. the state is not
        updated.
        """
        k = rlp.encode(self.transaction_count)
        self.transactions.update(k, rlp.encode(tx))
        r = self.mk_transaction_receipt(tx)
        self.receipts.update(k, rlp.encode(r))
        self.bloom |= r.bloom  # int
        self.transaction_count += 1

    def get_transaction(self, num):
        """Get the `num`th transaction in this block."""
        index = rlp.encode(num)
        return rlp.decode(self.transactions.get(index), Transaction)

    def get_transactions(self):
        """Build a list of all transactions in this block."""
        txs = []
        for i in range(self.transaction_count):
            txs.append(self.get_transaction(i))
        return txs

    def get_receipt(self, num):
        """Get the receipt of the `num`th transaction.

        :returns: an instance of :class:`Receipt`
        """
        index = rlp.encode(num)
        return rlp.decode(self.receipts.get(index), Receipt)

    def get_nonce(self, address):
        """Get the nonce of an account.

        :param address: the address of the account (binary or hex string)
        """
        return self._get_acct_item(address, 'nonce')

    def set_nonce(self, address, value):
        """Set the nonce of an account.

        :param address: the address of the account (binary or hex string)
        :param value: the new nonce
        :returns: `True` if successful, otherwise `False`
        """
        return self._set_acct_item(address, 'nonce', value)

    def increment_nonce(self, address):
        """Increment the nonce of an account.

        :param address: the address of the account (binary or hex string)
        :returns: `True` if successful, otherwise `False`
        """
        return self._delta_item(address, 'nonce', 1)

    def decrement_nonce(self, address):
        """Decrement the nonce of an account.

        :param address: the address of the account (binary or hex string)
        :returns: `True` if successful, otherwise `False`
        """
        return self._delta_item(address, 'nonce', -1)

    def get_balance(self, address):
        """Get the balance of an account.

        :param address: the address of the account (binary or hex string)
        """
        return self._get_acct_item(address, 'balance')

    def set_balance(self, address, value):
        """Set the balance of an account.

        :param address: the address of the account (binary or hex string)
        :param value: the new balance
        :returns: `True` if successful, otherwise `False`
        """
        self._set_acct_item(address, 'balance', value)

    def delta_balance(self, address, value):
        """Increase the balance of an account.

        :param address: the address of the account (binary or hex string)
        :param value: can be positive or negative
        :returns: `True` if successful, otherwise `False`
        """
        return self._delta_item(address, 'balance', value)

    def transfer_value(self, from_addr, to_addr, value):
        """Transfer a value between two account balances.

        :param from_addr: the address of the sending account (binary or hex
                          string)
        :param to_addr: the address of the receiving account (binary or hex
                        string)
        :param value: the (positive) value to send
        :returns: `True` if successful, otherwise `False`
        """
        assert value >= 0
        if self.delta_balance(from_addr, -value):
            return self.delta_balance(to_addr, value)
        return False

    def get_code(self, address):
        """Get the code of an account.

        :param address: the address of the account (binary or hex string)
        """
        return self._get_acct_item(address, 'code')

    def set_code(self, address, value):
        """Set the code of an account.

        :param address: the address of the account (binary or hex string)
        :param value: the new code
        :returns: `True` if successful, otherwise `False`
        """
        self._set_acct_item(address, 'code', value)

    def get_storage(self, address):
        """Get the trie holding an account's storage.

        :param address: the address of the account (binary or hex string)
        :param value: the new code
        """
        storage_root = self._get_acct_item(address, 'storage')
        return SecureTrie(Trie(self.db, storage_root))

    def get_storage_data(self, address, index):
        """Get a specific item in the storage of an account.

        :param address: the address of the account (binary or hex string)
        :param index: the index of the requested item in the storage
        """
        if len(address) == 40:
            address = decode_hex(address)
        assert len(address) == 20
        CACHE_KEY = 'storage:' + address
        if CACHE_KEY in self.caches:
            if index in self.caches[CACHE_KEY]:
                return self.caches[CACHE_KEY][index]
        key = utils.zpad(utils.coerce_to_bytes(index), 32)
        storage = self.get_storage(address).get(key)
        if storage:
            return rlp.decode(storage, big_endian_int)
        else:
            return 0

    def set_storage_data(self, address, index, value):
        """Set a specific item in the storage of an account.

        :param address: the address of the account (binary or hex string)
        :param index: the index of the item in the storage
        :param value: the new value of the item
        """
        if len(address) == 40:
            address = decode_hex(address)
        assert len(address) == 20
        CACHE_KEY = 'storage:' + address
        if CACHE_KEY not in self.caches:
            self.caches[CACHE_KEY] = {}
            self.set_and_journal('all', address, True)
        self.set_and_journal(CACHE_KEY, index, value)

    def account_exists(self, address):
        if len(address) == 40:
            address = decode_hex(address)
        assert len(address) == 20
        return len(self.state.get(address)) > 0 or address in self.caches['all']

    def add_log(self, log):
        self.logs.append(log)
        for L in self.log_listeners:
            L(log)

    def commit_state(self):
        """Commit account caches"""
        """Write the acount caches on the corresponding tries."""
        changes = []
        if len(self.journal) == 0:
            # log_state.trace('delta', changes=[])
            return
        for address in self.caches['all']:
            acct = self._get_acct(address)

            # storage
            t = SecureTrie(Trie(self.db, acct.storage))
            for k, v in self.caches.get(b'storage:' + address, {}).items():
                enckey = utils.zpad(utils.coerce_to_bytes(k), 32)
                val = rlp.encode(v)
                changes.append(['storage', address, k, v])
                if v:
                    t.update(enckey, val)
                else:
                    t.delete(enckey)
            acct.storage = t.root_hash

            for field in ('balance', 'nonce', 'code'):
                if address in self.caches[field]:
                    v = self.caches[field][address]
                    changes.append([field, address, v])
                    setattr(acct, field, v)
            self.state.update(address, rlp.encode(acct))
        log_state.trace('delta', changes=changes)
        self.reset_cache()

    def del_account(self, address):
        """Delete an account.

        :param address: the address of the account (binary or hex string)
        """
        if len(address) == 40:
            address = decode_hex(address)
        assert len(address) == 20
        self.commit_state()
        self.state.delete(address)

    def account_to_dict(self, address, with_storage_root=False,
                        with_storage=True):
        """Serialize an account to a dictionary with human readable entries.

        :param address: the 20 bytes account address
        :param with_storage_root: include the account's storage root
        :param with_storage: include the whole account's storage
        """
        if len(address) == 40:
            address = decode_hex(address)
        assert len(address) == 20

        if with_storage_root:
            # if there are uncommited account changes the current storage root
            # is meaningless
            assert len(self.journal) == 0
        med_dict = {}

        account = self._get_acct(address)
        for field in ('balance', 'nonce'):
            value = self.caches[field].get(address, getattr(account, field))
            med_dict[field] = to_string(value)
        code = self.caches['code'].get(address, account.code)
        med_dict['code'] = '0x' + encode_hex(code)

        storage_trie = SecureTrie(Trie(self.db, account.storage))
        if with_storage_root:
            med_dict['storage_root'] = encode_hex(storage_trie.get_root_hash())
        if with_storage:
            med_dict['storage'] = {}
            d = storage_trie.to_dict()
            subcache = self.caches.get('storage:' + address, {})
            subkeys = [utils.zpad(utils.coerce_to_bytes(kk), 32)
                       for kk in list(subcache.keys())]
            for k in list(d.keys()) + subkeys:
                v = d.get(k, None)
                v2 = subcache.get(utils.big_endian_to_int(k), None)
                hexkey = '0x' + encode_hex(utils.zunpad(k))
                if v2 is not None:
                    if v2 != 0:
                        med_dict['storage'][hexkey] = \
                            '0x' + encode_hex(utils.int_to_big_endian(v2))
                elif v is not None:
                    med_dict['storage'][hexkey] = '0x' + encode_hex(rlp.decode(v))

        return med_dict

    def reset_cache(self):
        """Reset cache and journal without commiting any changes."""
        self.caches = {
            'all': {},
            'balance': {},
            'nonce': {},
            'code': {},
        }
        self.journal = []

    def snapshot(self):
        """Make a snapshot of the current state to enable later reverting."""
        return {
            'state': self.state.root_hash,
            'gas': self.gas_used,
            'txs': self.transactions,
            'txcount': self.transaction_count,
            'suicides': self.suicides,
            'logs': self.logs,
            'refunds': self.refunds,
            'suicides_size': len(self.suicides),
            'logs_size': len(self.logs),
            'journal': self.journal,  # pointer to reference, so is not static
            'journal_size': len(self.journal),
            'ether_delta': self.ether_delta
        }

    def revert(self, mysnapshot):
        """Revert to a previously made snapshot.

        Reverting is for example necessary when a contract runs out of gas
        during execution.
        """
        self.journal = mysnapshot['journal']
        log_state.trace('reverting')
        while len(self.journal) > mysnapshot['journal_size']:
            cache, index, prev, post = self.journal.pop()
            log_state.trace('%r %r %r %r' % (cache, index, prev, post))
            if prev is not None:
                self.caches[cache][index] = prev
            else:
                del self.caches[cache][index]
        self.suicides = mysnapshot['suicides']
        while len(self.suicides) > mysnapshot['suicides_size']:
            self.suicides.pop()
        self.logs = mysnapshot['logs']
        while len(self.logs) > mysnapshot['logs_size']:
            self.logs.pop()
        self.refunds = mysnapshot['refunds']
        self.state.root_hash = mysnapshot['state']
        self.gas_used = mysnapshot['gas']
        self.transactions = mysnapshot['txs']
        self.transaction_count = mysnapshot['txcount']
        self.ether_delta = mysnapshot['ether_delta']

    def finalize(self):
        """Apply rewards and commit."""
        self.delta_balance(self.coinbase,
                           BLOCK_REWARD + NEPHEW_REWARD * len(self.uncles))
        self.ether_delta += BLOCK_REWARD + NEPHEW_REWARD * len(self.uncles)

        for uncle in self.uncles:
            r = BLOCK_REWARD * \
                (UNCLE_DEPTH_PENALTY_FACTOR + uncle.number - self.number) \
                / UNCLE_DEPTH_PENALTY_FACTOR
            self.delta_balance(uncle.coinbase, r)
            self.ether_delta += r
        self.commit_state()

    def to_dict(self, with_state=False, full_transactions=False,
                with_storage_roots=False, with_uncles=False):
        """Serialize the block to a readable dictionary.

        :param with_state: include state for all accounts
        :param full_transactions: include serialized transactions (hashes
                                  otherwise)
        :param with_storage_roots: if account states are included also include
                                   their storage roots
        :param with_uncles: include uncle hashes
        """
        b = {"header": self.header.to_dict()}
        txlist = []
        for i, tx in enumerate(self.get_transactions()):
            receipt_rlp = self.receipts.get(rlp.encode(i))
            receipt = rlp.decode(receipt_rlp, Receipt)
            if full_transactions:
                txjson = tx.to_dict()
            else:
                txjson = tx.hash
            txlist.append({
                "tx": txjson,
                "medstate": encode_hex(receipt.state_root),
                "gas": to_string(receipt.gas_used),
                "logs": [Log.serialize(log) for log in receipt.logs],
                "bloom": utils.int256.serialize(receipt.bloom)
            })
        b["transactions"] = txlist
        if with_state:
            state_dump = {}
            for address, v in self.state.to_dict().items():
                state_dump[encode_hex(address)] = \
                    self.account_to_dict(address, with_storage_roots)
            b['state'] = state_dump
        if with_uncles:
            b['uncles'] = [self.__class__.deserialize_header(u)
                           for u in self.uncles]
        return b

    @property
    def mining_hash(self):
        return utils.sha3(rlp.encode(self.header,
                                     BlockHeader.exclude(['nonce', 'mixhash'])))

    def get_parent(self):
        """Get the parent of this block."""
        if self.number == 0:
            raise UnknownParentException('Genesis block has no parent')
        try:
            parent = get_block(self.db, self.prevhash)
        except KeyError:
            raise UnknownParentException(encode_hex(self.prevhash))
        # assert parent.state.db.db == self.state.db.db
        return parent

    def has_parent(self):
        """`True` if this block has a known parent, otherwise `False`."""
        try:
            self.get_parent()
            return True
        except UnknownParentException:
            return False

    def chain_difficulty(self):
        """Get the summarized difficulty.

        If the summarized difficulty is not stored in the database, it will be
        calculated recursively and put in the database.
        """
        if self.is_genesis():
            return self.difficulty
        elif 'difficulty:' + encode_hex(self.hash) in self.db:
            encoded = self.db.get('difficulty:' + encode_hex(self.hash))
            return utils.decode_int(encoded)
        else:
            o = self.difficulty + self.get_parent().chain_difficulty()
            o += sum([uncle.difficulty for uncle in self.uncles])
            self.state.db.put('difficulty:' + encode_hex(self.hash),
                              utils.encode_int(o))
            return o

            return rlp.decode(rlp.encode(l)) == l

    def __eq__(self, other):
        """Two blocks are equal iff they have the same hash."""
        return isinstance(other, (Block, CachedBlock)) and  \
               self.hash == other.hash

    def __ne__(self, other):
        return not self.__eq__(other)

    def __gt__(self, other):
        return self.number > other.number

    def __lt__(self, other):
        return self.number < other.number

    def __repr__(self):
        return '<Block(#%d %s)>' % (self.number, encode_hex(self.hash)[:8])

    def __structlog__(self):
        return encode_hex(self.hash)


def get_next_seedhash(h):
    return utils.sha3(h)


cache_cache = {}


def peck_cache(db, seedhash, size):
    key = 'cache:' + seedhash + ',' + to_string(size)
    if key not in db:
        cache = ethash.mkcache(size, seedhash)
        cache_cache[key] = cache
        cache_serialized = ethash_utils.serialize_cache(cache)
        cache_hash = utils.sha3(cache_serialized)
        db.put(cache_hash, cache_serialized)
        db.put(key, cache_hash)
    elif key not in cache_cache:
        o = db.get(db.get(key))
        cache_cache[key] = o
        return ethash_utils.deserialize_cache(o)


def get_cache_memoized(db, seedhash, size):
    key = 'cache:' + seedhash + ',' + to_string(size)
    peck_cache(db, seedhash, size)
    return cache_cache[key]


# Gas limit adjustment algo
def calc_gaslimit(parent):
    prior_contribution = parent.gas_limit * (GASLIMIT_EMA_FACTOR - 1)
    new_contribution = parent.gas_used * BLKLIM_FACTOR_NOM / BLKLIM_FACTOR_DEN
    gl = (prior_contribution + new_contribution) / GASLIMIT_EMA_FACTOR
    return max(gl, MIN_GAS_LIMIT)


class CachedBlock(Block):
    # note: immutable refers to: do not manipulate!
    _hash_cached = None

    def _set_acct_item(self):
        raise NotImplementedError

    def set_state_root(self):
        raise NotImplementedError

    def revert(self):
        raise NotImplementedError

    def commit_state(self):
        pass

    @property
    def hash(self):
        if not self._hash_cached:
            self._hash_cached = super(CachedBlock, self).hash
        return self._hash_cached

    @classmethod
    def create_cached(cls, blk):
        blk.__class__ = CachedBlock
        return blk


@lru_cache(500)
def get_block(db, blockhash):
    """
    Assumption: blocks loaded from the db are not manipulated
                -> can be cached including hash
    """
    blk = rlp.decode(db.get(blockhash), Block, db=db)
    return CachedBlock.create_cached(blk)


#def has_block(blockhash):
#    return blockhash in db.DB(utils.get_db_path())


def genesis(db, start_alloc=GENESIS_INITIAL_ALLOC, difficulty=GENESIS_DIFFICULTY):
    """Build the genesis block."""
    # https://ethereum.etherpad.mozilla.org/11
    header = BlockHeader(
        prevhash=GENESIS_PREVHASH,
        uncles_hash=utils.sha3(rlp.encode([])),
        coinbase=GENESIS_COINBASE,
        state_root=trie.BLANK_ROOT,
        tx_list_root=trie.BLANK_ROOT,
        receipts_root=trie.BLANK_ROOT,
        bloom=0,
        difficulty=difficulty,
        number=0,
        gas_limit=GENESIS_GAS_LIMIT,
        gas_used=0,
        timestamp=0,
        extra_data='',
        mixhash=GENESIS_MIXHASH,
        nonce=GENESIS_NONCE,
    )
    block = Block(header, [], [], db=db)
    for addr, data in start_alloc.items():
        if len(addr) == 40:
            addr = decode_hex(addr)
        assert len(addr) == 20
        if 'wei' in data:
            block.set_balance(addr, int(data['wei']))
        if 'balance' in data:
            block.set_balance(addr, int(data['balance']))
        if 'code' in data:
            block.set_code(addr, utils.scanners['bin'](data['code']))
        if 'nonce' in data:
            block.set_nonce(addr, int(data['nonce']))
        if 'storage' in data:
            for k, v in data['storage'].items():
                blk.set_storage_data(addr,
                                     utils.big_endian_to_int(decode_hex(k[2:])),
                                     utils.big_endian_to_int(decode_hex(v[2:])))
    block.commit_state()
    block.state.db.commit()
    # genesis block has predefined state root (so no additional finalization
    # necessary)
    return block


def dump_genesis_block_tests_data(db):
    import json
    g = genesis(db)
    data = dict(
        genesis_state_root=encode_hex(g.state_root),
        genesis_hash=g.hex_hash(),
        genesis_rlp_hex=encode_hex(g.serialize()),
        initial_alloc=dict()
    )
    for addr, balance in GENESIS_INITIAL_ALLOC.items():
        data['initial_alloc'][addr] = to_string(balance)

    print(json.dumps(data, indent=1))<|MERGE_RESOLUTION|>--- conflicted
+++ resolved
@@ -35,12 +35,7 @@
 GENESIS_PREVHASH = b'\x00' * 32
 GENESIS_COINBASE = b'\x00' * 20
 GENESIS_NONCE = utils.zpad(utils.encode_int(42), 8)
-<<<<<<< HEAD
-GENESIS_MIXHASH = '\x00' * 32
-=======
-GENESIS_SEEDHASH = b'\x00' * 32
 GENESIS_MIXHASH = b'\x00' * 32
->>>>>>> 5ed298c0
 # Minimum gas limit
 MIN_GAS_LIMIT = 125000
 # Gas limit adjustment algo:
@@ -336,13 +331,8 @@
         """Serialize the header to a readable dictionary."""
         d = {}
         for field in ('prevhash', 'uncles_hash', 'extra_data', 'nonce',
-<<<<<<< HEAD
                       'mixhash'):
-            d[field] = '0x' + getattr(self, field).encode('hex')
-=======
-                      'seedhash', 'mixhash'):
             d[field] = b'0x' + encode_hex(getattr(self, field))
->>>>>>> 5ed298c0
         for field in ('state_root', 'tx_list_root', 'receipts_root',
                       'coinbase'):
             d[field] = encode_hex(getattr(self, field))
