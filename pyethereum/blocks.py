--- conflicted
+++ resolved
@@ -2,9 +2,10 @@
 import rlp
 from rlp.sedes import BigEndianInt, big_endian_int, Binary, binary, CountableList, raw
 import trie
-import securetrie
+from trie import Trie
+from securetrie import SecureTrie
 import utils
-from utils import address, int64, trie_root, hash32
+from utils import address, int256, trie_root, hash32
 import processblock
 from transactions import Transaction
 import bloom
@@ -26,15 +27,10 @@
 GENESIS_GAS_LIMIT = 10 ** 6
 # Genesis block prevhash, coinbase, nonce
 GENESIS_PREVHASH = '\00' * 32
-<<<<<<< HEAD
 GENESIS_COINBASE = ("0" * 40).decode('hex')
-GENESIS_NONCE = utils.sha3(chr(42))
-=======
-GENESIS_COINBASE = "0" * 40
 GENESIS_NONCE = utils.zpad(utils.encode_int(42), 8)
 GENESIS_SEEDHASH = '\x00' * 32
 GENESIS_MIXHASH = '\x00' * 32
->>>>>>> c3405185
 # Minimum gas limit
 MIN_GAS_LIMIT = 125000
 # Gas limit adjustment algo:
@@ -57,50 +53,10 @@
 # PoW info
 POW_EPOCH_LENGTH = 30000
 
-<<<<<<< HEAD
-=======
-# Block header parameters
-block_structure = [
-    ["prevhash", "bin", GENESIS_PREVHASH],
-    ["uncles_hash", "bin", utils.sha3rlp([])],
-    ["coinbase", "addr", GENESIS_COINBASE],
-    ["state_root", "trie_root", trie.BLANK_ROOT],
-    ["tx_list_root", "trie_root", trie.BLANK_ROOT],
-    ["receipts_root", "trie_root", trie.BLANK_ROOT],
-    ["bloom", "int256b", 0],
-    ["difficulty", "int", GENESIS_DIFFICULTY],
-    ["number", "int", 0],
-    ["gas_limit", "int", GENESIS_GAS_LIMIT],
-    ["gas_used", "int", 0],
-    ["timestamp", "int", 0],
-    ["extra_data", "bin", ""],
-    ["seedhash", "bin", GENESIS_SEEDHASH],
-    ["mixhash", "bin", GENESIS_MIXHASH],
-    ["nonce", "bin", GENESIS_NONCE],
-]
-
-block_structure_rev = {}
-for i, (name, typ, default) in enumerate(block_structure):
-    block_structure_rev[name] = [i, typ, default]
-
-# Account field parameters
-acct_structure = [
-    ["nonce", "int", 0],
-    ["balance", "int", 0],
-    ["storage", "trie_root", trie.BLANK_ROOT],
-    ["code", "hash", ""],
-]
-
-
-acct_structure_rev = {}
-for i, (name, typ, default) in enumerate(acct_structure):
-    acct_structure_rev[name] = [i, typ, default]
->>>>>>> c3405185
 
 class Account(rlp.Serializable):
     """An Ethereum account.
 
-<<<<<<< HEAD
     :ivar nonce: the account's nonce (the number of transactions sent by the
                  account)
     :ivar balance: the account's balance in wei
@@ -108,49 +64,6 @@
     :ivar code_hash: the SHA3 hash of the code associated with the account
     :ivar db: the database in which the account's code is stored
     """
-=======
-# Difficulty adjustment algo
-def calc_difficulty(parent, timestamp):
-    offset = parent.difficulty / BLOCK_DIFF_FACTOR
-    sign = 1 if timestamp - parent.timestamp < DIFF_ADJUSTMENT_CUTOFF else -1
-    return max(parent.difficulty + offset * sign, MIN_DIFF)
-
-
-# Seedhash incrementing algo
-def calc_seedhash(parent):
-    if (parent.number + 1) % POW_EPOCH_LENGTH == 0:
-        return utils.sha3(parent.seedhash)
-    else:
-        return parent.seedhash
-
-
-def get_next_seedhash(h):
-    return utils.sha3(h)
-
-
-cache_cache = {}
-
-
-def peck_cache(db, seedhash, size):
-    key = 'cache:'+seedhash+','+str(size)
-    if key not in db:
-        cache = ethash.mkcache(size, seedhash)
-        cache_cache[key] = cache
-        cache_serialized = ethash_utils.serialize_cache(cache)
-        cache_hash = utils.sha3(cache_serialized)
-        db.put(cache_hash, cache_serialized)
-        db.put(key, cache_hash)
-    elif key not in cache_cache:
-        o = db.get(db.get(key))
-        cache_cache[key] = o
-        return ethash_utils.deserialize_cache(o)
-
-
-def get_cache_memoized(db, seedhash, size):
-    key = 'cache:'+seedhash+','+str(size)
-    peck_cache(db, seedhash, size)
-    return cache_cache[key]
->>>>>>> c3405185
 
     fields = [
         ('nonce', big_endian_int),
@@ -181,7 +94,6 @@
     def blank_account(cls, db):
         """Create a blank account
 
-<<<<<<< HEAD
         The returned account will have zero nonce and balance, a blank storage
         trie and empty code.
 
@@ -193,39 +105,15 @@
 
 
 class Receipt(rlp.Serializable):
-=======
-def must(what, f, symb, a, b):
-    if not f(a, b):
-        if aux[0]:
-            sys.stderr.write('%r' % aux[0])
-        raise VerificationFailed(what, a, '==', b)
->>>>>>> c3405185
 
     fields = [
         ('state_root', trie_root),
         ('gas_used', big_endian_int),
-        ('bloom', int64),
+        ('bloom', int256),
         ('logs', CountableList(processblock.Log))
     ]
 
-<<<<<<< HEAD
     def __init__(self, state_root, gas_used, logs, bloom=None):
-=======
-def must_equal(what, a, b):
-    return must(what, lambda x, y: x == y, "==", a, b)
-
-
-def must_ge(what, a, b):
-    return must(what, lambda x, y: x >= y, ">=", a, b)
-
-
-def must_le(what, a, b):
-    return must(what, lambda x, y: x <= y, "<=", a, b)
-
-
-class Receipt(object):
-    def __init__(self, state_root, gas_used, logs):
->>>>>>> c3405185
         self.state_root = state_root
         self.gas_used = gas_used
         self.logs = logs
@@ -275,14 +163,17 @@
         ('state_root', trie_root),
         ('tx_list_root', trie_root),
         ('receipts_root', trie_root),
-        ('bloom', int64),
+        ('bloom', int256),
         ('difficulty', big_endian_int),
         ('number', big_endian_int),
         ('gas_limit', big_endian_int),
         ('gas_used', big_endian_int),
         ('timestamp', big_endian_int),
         ('extra_data', binary),
-        ('nonce', Binary(32, allow_empty=True))
+        ('seedhash', binary),
+        ('mixhash', binary),
+        ('nonce', binary)
+        #('nonce', Binary(32, allow_empty=True))
     ]
 
     def __init__(self,
@@ -299,7 +190,9 @@
                  gas_used=0,
                  timestamp=0,
                  extra_data='',
-                 nonce=''):
+                 seedhash=GENESIS_SEEDHASH,
+                 mixhash=GENESIS_MIXHASH,
+                 nonce=GENESIS_NONCE):
         # at the beginning of a method, locals() is a dict of all arguments
         fields = {k: v for k, v in locals().iteritems() if k != 'self'}
         self.block = None
@@ -356,7 +249,7 @@
         """The hex encoded block hash"""
         return self.hash.encode('hex')
 
-    def check_pow(self, nonce=None):
+    def check_pow(self, db, nonce=None):
         """Check if the proof-of-work of the block is valid.
 
         :param nonce: if given the proof of work function will be evaluated
@@ -365,10 +258,26 @@
         :returns: `True` or `False`
         """
         nonce = nonce or self.nonce
-        rlp_Hn = rlp.encode(self, BlockHeader.exclude(['nonce']))
-        assert len(nonce) == 32
-        h = utils.sha3(utils.sha3(rlp_Hn) + nonce)
-        return utils.big_endian_to_int(h) < 2 ** 256 / self.difficulty
+        header_hash = utils.sha3(rlp.encode(self,
+                BlockHeader.exclude(['mixhash', 'nonce'])))
+        #assert len(nonce) == 32
+
+        # Prefetch future data now (so that we don't get interrupted later)
+        # TODO: separate thread
+        future_hash = get_next_seedhash(self.seedhash)
+        future_cache_size = ethash_utils.get_next_cache_size(self.number)
+        peck_cache(db, future_hash, future_cache_size)
+        # Grab current cache
+        current_cache_size = ethash_utils.get_cache_size(self.number)
+        cache = get_cache_memoized(db, self.seedhash, current_cache_size)
+        current_full_size = ethash_utils.get_full_size(self.number)
+        mining_output = ethash.hashimoto_light(current_full_size, cache,
+                                               header_hash, nonce)
+        diff = self.difficulty
+        if mining_output['mixhash'] != self.mixhash:
+            print 'phooey', mining_output['mixhash'], self.mixhash
+            return False
+        return utils.big_endian_to_int(mining_output['result']) <= 2**256 / diff
 
 
 def mirror_from(source, attributes, only_getters=True):
@@ -438,34 +347,8 @@
         return '<TransientBlock(#%d %s)>' % (self.number,
                                              self.hash.encode('hex')[:8])
 
-<<<<<<< HEAD
     def __structlog__(self):
         return self.hash.encode('hex')
-=======
-# Block header PoW verification
-def check_header_pow(header, db):
-    if isinstance(header, str):
-        header = rlp.decode(header)
-    header_data = Block.deserialize_header(header)
-    # exclude mixhash and nonce
-    header_hash = utils.sha3(rlp.encode(header[:-2]))
-    # Prefetch future data now (so that we don't get interrupted later)
-    # TODO: separate thread
-    future_hash = get_next_seedhash(header_data['seedhash'])
-    future_cache_size = ethash_utils.get_next_cache_size(header_data['number'])
-    peck_cache(db, future_hash, future_cache_size)
-    # Grab current cache
-    current_cache_size = ethash_utils.get_cache_size(header_data['number'])
-    cache = get_cache_memoized(db, header_data['seedhash'], current_cache_size)
-    current_full_size = ethash_utils.get_full_size(header_data['number'])
-    mining_output = ethash.hashimoto_light(current_full_size, cache,
-                                           header_hash, header_data['nonce'])
-    diff = header_data['difficulty']
-    if mining_output['mixhash'] != header_data['mixhash']:
-        print 'phooey', mining_output['mixhash'], header_data['mixhash']
-        return False
-    return utils.big_endian_to_int(mining_output['result']) <= 2**256 / diff
->>>>>>> c3405185
 
 
 @mirror_from('header', set(field for field, _ in BlockHeader.fields) -
@@ -493,62 +376,24 @@
                          already known
     """
 
-<<<<<<< HEAD
     fields = [
         ('header', BlockHeader),
         ('transaction_list', CountableList(Transaction)),
         ('uncles', CountableList(BlockHeader))
     ]
-=======
-    def __init__(self,
-                 db,
-                 prevhash='\00' * 32,
-                 uncles_hash=block_structure_rev['uncles_hash'][2],
-                 coinbase=block_structure_rev['coinbase'][2],
-                 state_root=trie.BLANK_ROOT,
-                 tx_list_root=trie.BLANK_ROOT,
-                 receipts_root=trie.BLANK_ROOT,
-                 bloom=0,
-                 difficulty=block_structure_rev['difficulty'][2],
-                 number=0,
-                 gas_limit=block_structure_rev['gas_limit'][2],
-                 gas_used=0, timestamp=0, extra_data='', nonce='',
-                 seedhash=block_structure_rev['seedhash'][2],
-                 mixhash=block_structure_rev['mixhash'][2],
-                 transaction_list=[],
-                 uncles=[],
-                 header=None,
-                 transient=False):
->>>>>>> c3405185
 
     def __init__(self, header, transaction_list=[], uncles=[], db=None,
                  parent=None, force_replay=False):
         if not db:
             raise TypeError("No database object given")
         self.db = db
-<<<<<<< HEAD
         self.header = header
         self.uncles = uncles
 
-=======
-        self.prevhash = prevhash
-        self.uncles_hash = uncles_hash
-        self.coinbase = coinbase
-        self.difficulty = difficulty
-        self.number = number
-        self.gas_limit = gas_limit
-        self.gas_used = gas_used
-        self.timestamp = timestamp
-        self.extra_data = extra_data
-        self.seedhash = seedhash
-        self.mixhash = mixhash
-        self.nonce = nonce
->>>>>>> c3405185
         self.uncles = uncles
         self.suicides = []
         self.logs = []
         self.refunds = 0
-<<<<<<< HEAD
         self.reset_cache()
         self.journal = []
 
@@ -573,8 +418,8 @@
         if force_replay and transaction_list is None:
             raise ValueError("Cannot replay if no transactions are given")
 
-        self.transactions = trie.Trie(db, trie.BLANK_ROOT)
-        self.receipts = trie.Trie(self.db, trie.BLANK_ROOT)
+        self.transactions = Trie(db, trie.BLANK_ROOT)
+        self.receipts = Trie(self.db, trie.BLANK_ROOT)
         # replay if state is unknown or it is is explicitly requested
         state_unknown = (header.prevhash != GENESIS_PREVHASH and
                  header.state_root != trie.BLANK_ROOT and  # TODO: correct?
@@ -584,7 +429,7 @@
                 raise ValueError("Cannot replay if no transactions are given")
             if not parent:
                 parent = self.get_parent()
-            self.state = trie.Trie(db, parent.state_root)
+            self.state = SecureTrie(Trie(db, parent.state_root))
             self.transaction_count = 0
             self.gas_used = 0
             # replay
@@ -599,7 +444,7 @@
                 raise ValueError("Receipts root hash does not match")
         else:
             # trust the state root in the header
-            self.state = trie.Trie(self.db, header._state_root)
+            self.state = SecureTrie(Trie(self.db, header._state_root))
             self.transaction_count = 0
             self.gas_used = header.gas_used
             if transaction_list:
@@ -607,7 +452,7 @@
                     self.add_transaction_to_list(tx)
             # receipts trie populated by add_transaction_to_list is incorrect
             # as it doesn't know intermediate states, so reset it
-            self.receipts = trie.Trie(self.db, header.receipts_root)
+            self.receipts = Trie(self.db, header.receipts_root)
         if self.transactions.root_hash != header.tx_list_root:
             raise ValueError("Transaction list root hash does not match")
 
@@ -629,10 +474,10 @@
         if not self.state.root_hash_valid():
             raise ValueError("State Merkle root of block %r not found in "
                              "database" % self)
-        if not self.is_genesis() and self.nonce and not self.header.check_pow():
+        if (not self.is_genesis() and self.nonce and
+                                  not self.header.check_pow(self.db)):
             raise ValueError("PoW check failed")
-=======
-        self.transient = transient
+
         # Journaling cache for state tree updates
         self.caches = {
             'balance': {},
@@ -642,50 +487,11 @@
         }
         self.journal = []
 
-        self.transactions = trie.Trie(self.db, tx_list_root,
-                                      transient=transient)
-        self.receipts = trie.Trie(self.db, receipts_root,
-                                  transient=transient)
-        self.transaction_count = 0
-
-        self.state = securetrie.SecureTrie(trie.Trie(self.db, state_root,
-                                                     transient=transient))
-        self.bloom = bloom  # int
-
-        # setup de/encoders
-        self.encoders = dict(utils.encoders)
-        self.decoders = dict(utils.decoders)
-        self.printers = dict(utils.printers)
-        self.scanners = dict(utils.scanners)
-
-        def encode_hash(v):
-            '''encodes a bytearray into hash'''
-            assert isinstance(v, (str, unicode))
-            k = utils.sha3(str(v))
-            self.db.put(k, v)
-            return k
-        self.encoders['hash'] = lambda v: encode_hash(v)
-        self.decoders['hash'] = lambda k: self.db.get(k)
-        self.printers['hash'] = lambda v: '0x'+v.encode('hex')
-        self.scanners['hash'] = \
-            lambda k: (v[2:] if v[:2] == '0x' else v).decode('hex')
         self.ancestors = [self] if self.number > 0 else [self] + [None] * 256
 
-        # If transient is False, then it's a block header imported for
-        # SPV purposes
-        if not self.transient:
-            # support init with transactions only if state is known
-            assert self.state.root_hash_valid()
-            for i, obj in enumerate(transaction_list):
-                self.transactions.update(rlp.encode(utils.encode_int(i)),
-                                         rlp.encode(obj))
-                self.transaction_count = len(transaction_list)
-            if tx_list_root != self.transactions.root_hash:
-                raise Exception("Transaction list root hash does not match!")
-            if not self.is_genesis() and self.nonce and\
-                    not check_header_pow(header or self.list_header(), self.db):
-                raise Exception("PoW check failed")
->>>>>>> c3405185
+
+        
+
 
         # make sure we are all on the same db
         assert self.state.db.db == self.transactions.db.db  == self.db.db
@@ -694,36 +500,11 @@
     def init_from_header(cls, header_rlp, db):
         """Create a block without specifying transactions or uncles.
 
-<<<<<<< HEAD
         :param header_rlp: the RLP encoded block header
         :param db: the database for the block
         """
         header = rlp.decode(rlpdata, BlockHeader, db=db)
         return cls(header, None, [], db=db)
-=======
-        # Basic consistency verifications
-        if not self.state.root_hash_valid() and not self.transient:
-            raise Exception(
-                "State Merkle root not found in database! %r" % self)
-        if not self.transactions.root_hash_valid() and not self.transient:
-            raise Exception(
-                "Transactions root not found in database! %r" % self)
-        if len(self.extra_data) > 1024:
-            raise Exception("Extra data cannot exceed 1024 bytes")
-        if self.coinbase == '':
-            raise Exception("Coinbase cannot be empty address")
-
-    # Returns [self, p(self), p(p(self)) ... p^n(self)] (n+1 length list)
-    def get_ancestor_list(self, n):
-        if self.number == 0:
-            self.ancestors = [self] + [None] * 256
-        elif len(self.ancestors) <= n:
-            p = self.ancestors[-1] \
-                .get_parent() \
-                .get_ancestor_list(n - len(self.ancestors))
-            self.ancestors += p
-        return self.ancestors[:n+1]
->>>>>>> c3405185
 
     @classmethod
     def init_from_parent(cls, parent, coinbase, extra_data='',
@@ -794,7 +575,7 @@
 
     @tx_list_root.setter
     def tx_list_root(self, value):
-        self.transactions = trie.Trie(self.db, value)
+        self.transactions = Trie(self.db, value)
 
     @property
     def receipts_root(self):
@@ -802,7 +583,7 @@
 
     @receipts_root.setter
     def receipts_root(self, value):
-        self.receipts = trie.Trie(self.db, value)
+        self.receipts = Trie(self.db, value)
 
     @property
     def state_root(self):
@@ -811,7 +592,7 @@
 
     @state_root.setter
     def state_root(self, value):
-        self.state = trie.Trie(self.db, value)
+        self.state = SecureTrie(Trie(self.db, value))
         self.reset_cache()
 
     @property
@@ -845,11 +626,7 @@
         ineligible.extend([b.header for b in ancestor_chain])
         eligible_ancestor_hashes = [x.hash for x in ancestor_chain[2:]]
         for uncle in self.uncles:
-<<<<<<< HEAD
             if not uncle.check_pow():
-=======
-            if not check_header_pow(uncle, self.db):
->>>>>>> c3405185
                 return False
             if uncle.prevhash not in eligible_ancestor_hashes:
                 log.error("Uncle does not have a valid ancestor", block=self)
@@ -861,34 +638,11 @@
             ineligible.append(uncle)
         return True
 
-<<<<<<< HEAD
     def get_ancestor_list(self, n):
         """Return `n` ancestors of this block.
-=======
-    def is_genesis(self):
-        return self.prevhash == GENESIS_PREVHASH and \
-            self.nonce == GENESIS_NONCE
-
-    def check_proof_of_work(self, nonce):
-        H = self.list_header()
-        H[-1] = nonce
-        return check_header_pow(H, self.db)
-
-    @classmethod
-    def deserialize_header(cls, header_data):
-        if isinstance(header_data, (str, unicode)):
-            header_data = rlp.decode(header_data)
-        assert len(header_data) == len(block_structure)
-        kargs = {}
-        # Deserialize all properties
-        for i, (name, typ, default) in enumerate(block_structure):
-            kargs[name] = utils.decoders[typ](header_data[i])
-        return kargs
->>>>>>> c3405185
 
         The result will also be memoized in :attr:`ancestor_list`.
 
-<<<<<<< HEAD
         :returns: a list [self, p(self), p(p(self)), ..., p^n(self)]
         """
         # TODO: why 256 Nones?
@@ -899,72 +653,6 @@
             missing = first_unknown.get_ancestor_list(n - len(self.ancestors))
             self.ancestors += missing
         return self.ancestors[:n + 1]
-=======
-    @classmethod
-    def init_from_header(cls, db, rlpdata, transient=False):
-        kargs = cls.deserialize_header(rlpdata)
-        kargs['transaction_list'] = None
-        kargs['uncles'] = None
-        return Block(db=db, transient=transient, **kargs)
-
-    def deserialize_child(self, rlpdata):
-        """
-        deserialization w/ replaying transactions
-        """
-        header_args, transaction_list, uncles = rlp.decode(rlpdata)
-        assert len(header_args) == len(block_structure)
-        kargs = dict(transaction_list=transaction_list, uncles=uncles)
-        # Deserialize all properties
-        for i, (name, typ, default) in enumerate(block_structure):
-            kargs[name] = self.decoders[typ](header_args[i])
-
-        block = Block.init_from_parent(self, kargs['coinbase'],
-                                       extra_data=kargs['extra_data'],
-                                       timestamp=kargs['timestamp'],
-                                       mixhash=kargs['mixhash'],
-                                       nonce=kargs['nonce'],
-                                       uncles=uncles)
-
-        # bloom_bits_expected = bloom.bits_in_number(kargs['bloom'])
-        # replay transactions
-        for tx_lst_serialized in transaction_list:
-            tx = transactions.Transaction.create(tx_lst_serialized)
-            success, output = processblock.apply_transaction(block, tx)
-
-        block.finalize()
-
-        block.uncles_hash = kargs['uncles_hash']
-        block.nonce = kargs['nonce']
-
-        # checks
-        set_aux(block.to_dict())
-        must_equal('prev_hash', block.prevhash, self.hash)
-        must_equal('gas_used', block.gas_used, kargs['gas_used'])
-        must_ge('gas_limit',
-                kargs['gas_limit'],
-                self.gas_limit * (GASLIMIT_ADJMAX_FACTOR - 1) / GASLIMIT_ADJMAX_FACTOR)
-        must_le('gas_limit',
-                kargs['gas_limit'],
-                self.gas_limit * (GASLIMIT_ADJMAX_FACTOR + 1) / GASLIMIT_ADJMAX_FACTOR)
-        must_equal('timestamp', block.timestamp, kargs['timestamp'])
-        must_equal('difficulty', block.difficulty, kargs['difficulty'])
-        must_equal('number', block.number, kargs['number'])
-        must_equal('extra_data', block.extra_data, kargs['extra_data'])
-        must_equal('uncles', utils.sha3rlp(block.uncles), kargs['uncles_hash'])
-        must_equal('state_root', block.state.root_hash, kargs['state_root'])
-        must_equal('tx_list_root', block.tx_list_root, kargs['tx_list_root'])
-        # bloom_bits = bloom.bits_in_number(block.bloom)
-        # bloom_bits_expected = bloom.bits_in_number(kargs['bloom'])
-        # print 'computed', bloom_bits
-        # print 'expected', bloom_bits_expected
-        # print 'missing', sorted(set(bloom_bits_expected) - set(bloom_bits))
-        # print 'wrong', sorted(set(bloom_bits) - set(bloom_bits_expected))
-        must_equal('bloom', block.bloom, kargs['bloom'])
-        must_equal('receipts_root', block.receipts.root_hash, kargs['receipts_root'])
-        set_aux(None)
-        if not check_header_pow(block.list_header(), self.db):
-            raise VerificationFailed('invalid nonce')
->>>>>>> c3405185
 
     def get_ancestor(self, n):
         """Get the `n`th ancestor of this block."""
@@ -1176,7 +864,7 @@
         :param value: the new code
         """
         storage_root = self._get_acct_item(address, 'storage')
-        return securetrie.SecureTrie(trie.Trie(self.db, storage_root))
+        return SecureTrie(Trie(self.db, storage_root))
 
     def get_storage_data(self, address, index):
         """Get a specific item in the storage of an account.
@@ -1226,33 +914,16 @@
             # log_state.trace('delta', changes=[])
             return
         for address in self.caches['all']:
-<<<<<<< HEAD
             acct = self.get_acct(address)
 
             # storage
-            t = trie.Trie(self.db, acct.storage)
+            t = SecureTrie(Trie(self.db, acct.storage))
             for k, v in self.caches.get('storage:' + address, {}).iteritems():
                 enckey = utils.zpad(utils.coerce_to_bytes(k), 32)
                 val = rlp.encode(v)
                 changes.append(['storage', address, k, v])
                 if v:
                     t.update(enckey, val)
-=======
-            acct = rlp.decode(self.state.get(address.decode('hex'))) \
-                or self.mk_blank_acct()
-            for i, (key, typ, default) in enumerate(acct_structure):
-                if key == 'storage':
-                    t = securetrie.SecureTrie(trie.Trie(self.db, acct[i]))
-                    for k, v in self.caches.get('storage:' + address, {}).iteritems():
-                        enckey = utils.zpad(utils.coerce_to_bytes(k), 32)
-                        val = rlp.encode(utils.int_to_big_endian(v))
-                        changes.append(['storage', address, k, v])
-                        if v:
-                            t.update(enckey, val)
-                        else:
-                            t.delete(enckey)
-                    acct[i] = t.root_hash
->>>>>>> c3405185
                 else:
                     t.delete(enckey)
             acct.storage = t.root_hash
@@ -1293,7 +964,6 @@
             # is meaningless
             assert len(self.journal) == 0
         med_dict = {}
-<<<<<<< HEAD
 
         account = self.get_acct(address)
         for field in ('balance', 'nonce'):
@@ -1302,21 +972,10 @@
         code = self.caches['code'].get(address, account.code)
         med_dict['code'] = '0x' + code.encode('hex')
 
-        storage_trie = trie.Trie(self.db, account.storage)
+        storage_trie = SecureTrie(Trie(self.db, account.storage))
         if with_storage_root:
             med_dict['storage_root'] = storage_trie.get_root_hash()  \
                                                    .encode('hex')
-=======
-        for i, val in enumerate(self.get_acct(address)):
-            name, typ, default = acct_structure[i]
-            key = acct_structure[i][0]
-            if name == 'storage':
-                strie = securetrie.SecureTrie(trie.Trie(self.db, val))
-                if with_storage_root:
-                    med_dict['storage_root'] = strie.get_root_hash().encode('hex')
-            else:
-                med_dict[key] = self.printers[typ](self.caches[key].get(address, val))
->>>>>>> c3405185
         if with_storage:
             med_dict['storage'] = {}
             d = storage_trie.to_dict()
@@ -1393,65 +1052,12 @@
         """Apply rewards and commit."""
         self.delta_balance(self.coinbase,
                            BLOCK_REWARD + NEPHEW_REWARD * len(self.uncles))
-<<<<<<< HEAD
         for uncle in self.uncles:
-            self.delta_balance(uncle.coinbase, UNCLE_REWARD)
+            r = BLOCK_REWARD * \
+                (UNCLE_DEPTH_PENALTY_FACTOR + uncle.number - self.number) \
+                / UNCLE_DEPTH_PENALTY_FACTOR
+            self.delta_balance(uncle.coinbase, r)
         self.commit_state()
-=======
-        for uncle_rlp in self.uncles:
-            uncle_data = Block.deserialize_header(uncle_rlp)
-            r = BLOCK_REWARD * \
-                (UNCLE_DEPTH_PENALTY_FACTOR + uncle_data['number'] - self.number) \
-                / UNCLE_DEPTH_PENALTY_FACTOR
-            self.delta_balance(uncle_data['coinbase'], r)
-        self.commit_state()
-
-    def serialize_header_without_nonce(self):
-        return rlp.encode(self.list_header(exclude=['nonce', 'mixhash']))
-
-    def get_state_root(self):
-        self.commit_state()
-        return self.state.root_hash
-
-    def set_state_root(self, state_root_hash):
-        self.state = securetrie.SecureTrie(trie.Trie(self.db, state_root_hash))
-        self.reset_cache()
-
-    state_root = property(get_state_root, set_state_root)
-
-    def get_tx_list_root(self):
-        return self.transactions.root_hash
-
-    tx_list_root = property(get_tx_list_root)
-
-    def get_receipts_root(self):
-        return self.receipts.root_hash
-
-    receipts_root = property(get_receipts_root)
-
-    def list_header(self, exclude=[]):
-        header = []
-        for name, typ, default in block_structure:
-            if name not in exclude:
-                header.append(self.encoders[typ](getattr(self, name)))
-        return header
-
-    def serialize(self):
-        # Serialization method; should act as perfect inverse function of the
-        # constructor assuming no verification failures
-        return rlp.encode([self.list_header(),
-                           self._list_transactions(),
-                           self.uncles])
-
-    def hex_serialize(self):
-        return self.serialize().encode('hex')
-
-    def serialize_header(self):
-        return rlp.encode(self.list_header())
-
-    def hex_serialize_header(self):
-        return rlp.encode(self.list_header()).encode('hex')
->>>>>>> c3405185
 
     def to_dict(self, with_state=False, full_transactions=False,
                 with_storage_roots=False, with_uncles=False):
@@ -1464,26 +1070,21 @@
                                    their storage roots
         :param with_uncles: include uncle hashes
         """
-<<<<<<< HEAD
-        b = {}
-        for field in ('prevhash', 'uncles_hash', 'extra_data', 'nonce'):
-            b[field] = '0x' + getattr(self, field).encode('hex')
+        # TODO: do this in header class
+        header = {}
+        for field in ('prevhash', 'uncles_hash', 'extra_data', 'nonce',
+                      'seedhash', 'mixhash'):
+            header[field] = '0x' + getattr(self, field).encode('hex')
         for field in ('state_root', 'tx_list_root', 'receipts_root',
                       'coinbase'):
-            b[field] = getattr(self, field).encode('hex')
+            header[field] = getattr(self, field).encode('hex')
         for field in ('number', 'difficulty', 'gas_limit', 'gas_used',
                       'timestamp'):
-            b[field] = str(getattr(self, field))
-        b['bloom'] = int64.serialize(self.bloom).encode('hex')
-        assert len(b) == len(BlockHeader.fields)
-
-=======
-        header = {}
-        for name, typ, default in block_structure:
-            header[name] = self.printers[typ](getattr(self, name))
-        header["hash"] = self.hash.encode('hex')
+            header[field] = str(getattr(self, field))
+        header['bloom'] = int256.serialize(self.bloom).encode('hex')
+        assert len(header) == len(BlockHeader.fields)
         b = {"header": header}
->>>>>>> c3405185
+
         txlist = []
         for i, tx in enumerate(self.get_transactions()):
             receipt_rlp = self.receipts.get(rlp.encode(i))
@@ -1497,7 +1098,7 @@
                 "medstate": receipt.state_root.encode('hex'),
                 "gas": str(receipt.gas_used),
                 "logs": [Log.serialize(log) for log in receipt.logs],
-                "bloom": utils.int64.serialize(receipt.bloom)
+                "bloom": utils.int256.serialize(receipt.bloom)
             })
         b["transactions"] = txlist
         if with_state:
@@ -1570,12 +1171,47 @@
         return self.hash.encode('hex')
 
 
-<<<<<<< HEAD
-# Difficulty adjustment algo
 def calc_difficulty(parent, timestamp):
+    """Difficulry adjustment algo"""
     offset = parent.difficulty / BLOCK_DIFF_FACTOR
     sign = 1 if timestamp - parent.timestamp < DIFF_ADJUSTMENT_CUTOFF else -1
-    return parent.difficulty + offset * sign
+    return max(parent.difficulty + offset * sign, MIN_DIFF)
+
+
+def calc_seedhash(parent):
+    """Seedhash incrementing algo"""
+    if (parent.number + 1) % POW_EPOCH_LENGTH == 0:
+        return utils.sha3(parent.seedhash)
+    else:
+        return parent.seedhash
+
+
+def get_next_seedhash(h):
+    return utils.sha3(h)
+
+
+cache_cache = {}
+
+
+def peck_cache(db, seedhash, size):
+    key = 'cache:'+seedhash+','+str(size)
+    if key not in db:
+        cache = ethash.mkcache(size, seedhash)
+        cache_cache[key] = cache
+        cache_serialized = ethash_utils.serialize_cache(cache)
+        cache_hash = utils.sha3(cache_serialized)
+        db.put(cache_hash, cache_serialized)
+        db.put(key, cache_hash)
+    elif key not in cache_cache:
+        o = db.get(db.get(key))
+        cache_cache[key] = o
+        return ethash_utils.deserialize_cache(o)
+
+
+def get_cache_memoized(db, seedhash, size):
+    key = 'cache:'+seedhash+','+str(size)
+    peck_cache(db, seedhash, size)
+    return cache_cache[key]
 
 
 # Gas limit adjustment algo
@@ -1584,47 +1220,6 @@
     new_contribution = parent.gas_used * BLKLIM_FACTOR_NOM / BLKLIM_FACTOR_DEN
     gl = (prior_contribution + new_contribution) / GASLIMIT_EMA_FACTOR
     return max(gl, MIN_GAS_LIMIT)
-
-# Auxiliary value for must_equal error message
-aux = [None]
-
-
-def set_aux(auxval):
-    aux[0] = auxval
-
-
-def must_equal(what, a, b):
-    if a != b:
-        if aux[0]:
-            sys.stderr.write('%r' % aux[0])
-        raise VerificationFailed(what, a, '==', b)
-=======
-    @classmethod
-    def init_from_parent(cls, parent, coinbase, mixhash, nonce, extra_data='',
-                         timestamp=int(time.time()), uncles=[]):
-        b = Block(
-            db=parent.db,
-            prevhash=parent.hash,
-            uncles_hash=utils.sha3rlp(uncles),
-            coinbase=coinbase,
-            state_root=parent.state.root_hash,
-            tx_list_root=trie.BLANK_ROOT,
-            receipts_root=trie.BLANK_ROOT,
-            bloom=0,
-            difficulty=calc_difficulty(parent, timestamp),
-            mixhash=mixhash,
-            number=parent.number + 1,
-            gas_limit=calc_gaslimit(parent),
-            gas_used=0,
-            timestamp=timestamp,
-            extra_data=extra_data,
-            seedhash=calc_seedhash(parent),
-            nonce='',
-            transaction_list=[],
-            uncles=uncles)
-        b.ancestors += parent.ancestors
-        return b
->>>>>>> c3405185
 
 
 class CachedBlock(Block):
@@ -1672,8 +1267,6 @@
 def genesis(db, start_alloc=GENESIS_INITIAL_ALLOC, difficulty=GENESIS_DIFFICULTY):
     """Build the genesis block."""
     # https://ethereum.etherpad.mozilla.org/11
-<<<<<<< HEAD
-    # TODO: check values
     header = BlockHeader(
         prevhash=GENESIS_PREVHASH,
         uncles_hash=utils.sha3(rlp.encode([])),
@@ -1688,17 +1281,15 @@
         gas_used=0,
         timestamp=0,
         extra_data='',
+        seedhash=GENESIS_SEEDHASH,
+        mixhash=GENESIS_MIXHASH,
         nonce=GENESIS_NONCE,
     )
     block = Block(header, [], [], db=db)
-    for addr, balance in start_alloc.iteritems():
-        block.set_balance(addr, balance)
-=======
-    block = Block(db=db, prevhash=GENESIS_PREVHASH, coinbase=GENESIS_COINBASE,
-                  tx_list_root=trie.BLANK_ROOT,
-                  difficulty=difficulty, nonce=GENESIS_NONCE,
-                  gas_limit=GENESIS_GAS_LIMIT)
     for addr, data in start_alloc.iteritems():
+        if len(addr) == 40:
+            addr = addr.decode('hex')
+        assert len(addr) == 20
         if 'wei' in data:
             block.set_balance(addr, int(data['wei']))
         if 'balance' in data:
@@ -1709,10 +1300,9 @@
             block.set_nonce(addr, int(data['nonce']))
         if 'storage' in data:
             for k, v in data['storage'].iteritems():
-                blk.set_storage_data(address,
+                blk.set_storage_data(addr,
                                      utils.big_endian_to_int(k[2:].decode('hex')),
                                      utils.big_endian_to_int(v[2:].decode('hex')))
->>>>>>> c3405185
     block.commit_state()
     block.state.db.commit()
     # genesis block has predefined state root (so no additional finalization
