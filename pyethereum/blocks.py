import rlp
import re
from trie import Trie
from utils import int_to_big_endian as encode_int
from utils import sha3, get_db_path
import utils

BLOCK_REWARD = 10 ** 18

block_structure = [
    ["prevhash", "bin", ""],
    ["uncles_hash", "bin", utils.sha3(rlp.encode([]))],
    ["coinbase", "addr", "0" * 40],
    ["state_root", "trie_root", ''],
    ["tx_list_root", "trie_root", ''],
    ["difficulty", "int", 2 ** 23],
    ["number", "int", 0],
    ["min_gas_price", "int", 10 ** 15],
    ["gas_limit", "int", 10 ** 6],
    ["gas_used", "int", 0],
    ["timestamp", "int", 0],
    ["extra_data", "bin", ""],
    ["nonce", "bin", ""],
]

acct_structure = [
    ["nonce", "int", 0],
    ["balance", "int", 0],
    ["code", "bin", ""],
    ["storage", "trie_root", ""],
]

acct_structure_rev = {}
for i, (name, typ, default) in enumerate(acct_structure):
    acct_structure_rev[name] = [i, typ, default]


class Block(object):

    def __init__(self,
                 prevhash='',
                 uncles_hash=block_structure[1][2],
                 coinbase=block_structure[2][2],
                 state_root='',
                 tx_list_root='',
                 difficulty=block_structure[5][2],
                 number=0,
                 min_gas_price=block_structure[7][2],
                 gas_limit=block_structure[8][2],
                 gas_used=0, timestamp=0, extra_data='', nonce='',
                 transaction_list=[],
                 uncles=[]):

        self.prevhash = prevhash
        self.uncles_hash = uncles_hash
        self.coinbase = coinbase
        self.state_root = state_root
        self.tx_list_root = tx_list_root
        self.difficulty = difficulty
        self.number = number
        self.min_gas_price = min_gas_price
        self.gas_limit = gas_limit
        self.gas_used = gas_used
        self.timestamp = timestamp
        self.extra_data = extra_data
        self.nonce = nonce
        self.transaction_list = transaction_list
        self.uncles = uncles

        self.transactions = Trie(get_db_path())
        self.transaction_count = 0

        # Fill in nodes for transaction trie
        for tx in transaction_list:
            self.add_transaction_to_list(tx)

        self.state = Trie(get_db_path(), self.state_root)

        # Basic consistency verifications
        if self.state.root != '' and self.state.db.get(self.state.root) == '':
            raise Exception("State Merkle root not found in database!")
        if self.tx_list_root != self.transactions.root:
            raise Exception("Transaction list root hash does not match!")
        if sha3(rlp.encode(self.uncles)) != self.uncles_hash:
            raise Exception("Uncle root hash does not match!")
        if len(self.extra_data) > 1024:
            raise Exception("Extra data cannot exceed 1024 bytes")
        if self.coinbase == '':
            raise Exception("Coinbase cannot be empty address")
        # TODO: check POW

    @classmethod
    def deserialize(cls, rlpdata):
        header_args, transaction_list, uncles = rlp.decode(rlpdata)
        kargs = dict(transaction_list=transaction_list, uncles=uncles)
        # Deserialize all properties
        for i, (name, typ, default) in enumerate(block_structure):
            kargs[name] = utils.decoders[typ](header_args[i])
        return Block(**kargs)

    @classmethod
    def hex_deserialize(cls, hexrlpdata):
        return cls.deserialize(hexrlpdata.decode('hex'))

    # _get_acct_item(bin or hex, int) -> bin
    def _get_acct_item(self, address, param):
        ''' get account item
        :param address: account address, can be binary or hex string
        :param param: parameter to get
        '''
        if len(address) == 40:
            address = address.decode('hex')
        acct = self.state.get(address) or ['', '', '', '']
        decoder = utils.decoders[acct_structure_rev[param][1]]
        return decoder(acct[acct_structure_rev[param][0]])

    # _set_acct_item(bin or hex, int, bin)
    def _set_acct_item(self, address, param, value):
        ''' set account item
        :param address: account address, can be binary or hex string
        :param param: parameter to set
        :param value: new value
        '''
        if len(address) == 40:
            address = address.decode('hex')
        acct = self.state.get(address) or ['', '', '', '']
        encoder = utils.encoders[acct_structure_rev[param][1]]
        acct[acct_structure_rev[param][0]] = encoder(value)
        self.state.update(address, acct)

    # _delta_item(bin or hex, int, int) -> success/fail
    def _delta_item(self, address, param, value):
        ''' add value to account item
        :param address: account address, can be binary or hex string
        :param param: parameter to increase/decrease
        :param value: can be positive or negative
        '''
        if len(address) == 40:
            address = address.decode('hex')
        acct = self.state.get(address) or ['', '', '', '']
        index = acct_structure_rev[param][0]
        if utils.decode_int(acct[index]) + value < 0:
            return False
        acct[index] = utils.encode_int(utils.decode_int(acct[index]) + value)
        self.state.update(address, acct)
        return True

    def add_transaction_to_list(self, tx_rlp):
        self.transactions.update(encode_int(self.transaction_count), tx_rlp)
        self.transaction_count += 1
        self.tx_list_root = self.transactions.root

    def get_nonce(self, address):
        return self._get_acct_item(address, 'nonce')

    def increment_nonce(self, address):
        return self._delta_item(address, 'nonce', 1)

    def get_balance(self, address):
        return self._get_acct_item(address, 'balance')

    def set_balance(self, address, value):
        self._set_acct_item(address, 'balance', value)

    def delta_balance(self, address, value):
        return self._delta_item(address, 'balance', value)

    def get_code(self, address):
        codehash = self._get_acct_item(address, 'code')
        return self.state.db.get(codehash) if codehash else ''

    def set_code(self, address, value):
        self.state.db.put(sha3(value), value)
        self.state.db.commit()
        self._set_acct_item(address, 'code', sha3(value))

    def get_storage(self, address):
        storage_root = self._get_acct_item(address, 'storage')
        return Trie(utils.get_db_path(), storage_root)

    def get_storage_data(self, address, index):
        t = self.get_storage(address)
        val = t.get(utils.coerce_to_bytes(index))
        return utils.decode_int(val) if val else 0

    def set_storage_data(self, address, index, val):
        t = self.get_storage(address)
        if val:
            t.update(utils.coerce_to_bytes(index), encode_int(val))
        else:
            t.delete(utils.coerce_to_bytes(index))
        self._set_acct_item(address, 'storage', t.root)

    def _account_to_dict(self, acct):
        med_dict = {}
        for i, (name, typ, default) in enumerate(acct_structure):
            med_dict[name] = utils.decoders[typ](acct[i])
        chash = med_dict['code']
        strie = Trie(utils.get_db_path(), med_dict['storage']).to_dict()
        med_dict['code'] = \
            self.state.db.get(chash).encode('hex') if chash else ''
        med_dict['storage'] = {
            utils.decode_int(k): utils.decode_int(strie[k]) for k in strie
        }
        return med_dict

    def account_to_dict(self, address):
        if len(address) == 40:
            address = address.decode('hex')
        acct = self.state.get(address) or ['', '', '', '']
        return self._account_to_dict(acct)

    # Revert computation
    def snapshot(self):
        return {
            'state': self.state.root,
            'gas': self.gas_used,
            'txs': self.transactions,
            'txcount': self.transaction_count,
        }

    def revert(self, mysnapshot):
        self.state.root = mysnapshot['state']
        self.gas_used = mysnapshot['gas']
        self.transactions = mysnapshot['txs']
        self.transaction_count = mysnapshot['txcount']

    # Serialization method; should act as perfect inverse function of the
    # constructor assuming no verification failures
    def serialize(self):
        txlist = []
        for i in range(self.transaction_count):
            txlist.append(self.transactions.get(utils.encode_int(i)))
        self.state_root = self.state.root
        self.tx_list_root = self.transactions.root
        header = []
        for name, typ, default in block_structure:
            header.append(utils.encoders[typ](getattr(self, name)))
        return rlp.encode([header, txlist, self.uncles])

    def hex_serialize(self):
        return self.serialize().encode('hex')

    def to_dict(self):
        b = {}
        for name, typ, default in block_structure:
            b[name] = getattr(self, name)
        state = self.state.to_dict(True)
        b["state"] = {}
        for s in state:
            b["state"][s.encode('hex')] = self._account_to_dict(state[s])
        # txlist = []
        # for i in range(self.transaction_count):
        #     txlist.append(self.transactions.get(utils.encode_int(i)))
        # b["transactions"] = txlist
        return b

    def hash(self):
        return sha3(self.serialize())

<<<<<<< HEAD
def genesis(initial_alloc):
    block = Block()
    block.prevhash = "0"*32
    block.coinbase = "0"*40
    block.difficulty = 2**22
    block.nonce = sha3(chr(42))
=======
    def hex_hash(self):
        return self.hash().encode('hex')
>>>>>>> ad52854a

def genesis(initial_alloc={}):
    # https://ethereum.etherpad.mozilla.org/11
    block = Block(prevhash="0" * 32, coinbase="0" * 40,
                  difficulty=2 ** 22, nonce=sha3(chr(42)))
    for addr in initial_alloc:
        block.set_balance(addr, initial_alloc[addr])
    return block<|MERGE_RESOLUTION|>--- conflicted
+++ resolved
@@ -258,17 +258,8 @@
     def hash(self):
         return sha3(self.serialize())
 
-<<<<<<< HEAD
-def genesis(initial_alloc):
-    block = Block()
-    block.prevhash = "0"*32
-    block.coinbase = "0"*40
-    block.difficulty = 2**22
-    block.nonce = sha3(chr(42))
-=======
     def hex_hash(self):
         return self.hash().encode('hex')
->>>>>>> ad52854a
 
 def genesis(initial_alloc={}):
     # https://ethereum.etherpad.mozilla.org/11
