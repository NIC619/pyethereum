import time
import struct
import blocks
import processblock
import utils
import rlp
from pyethereum.slogging import get_logger
log = get_logger('eth.miner')


class Miner():
    """
    Mines on the current head
    Stores received transactions

    The process of finalising a block involves four stages:
    1) Validate (or, if mining, determine) uncles;
    2) validate (or, if mining, determine) transactions;
    3) apply rewards;
    4) verify (or, if mining, compute a valid) state and nonce.
    """

    def __init__(self, parent, uncles, coinbase):
        self.nonce = 0
        ts = max(int(time.time()), parent.timestamp + 1)
        self.block = blocks.Block.init_from_parent(parent, coinbase, timestamp=ts,
<<<<<<< HEAD
                                                   uncles=[u.header for u in uncles])
=======
                                                   uncles=[u.list_header() for u in uncles][:2])
>>>>>>> c3405185
        self.pre_finalize_state_root = self.block.state_root
        self.block.finalize()
        log.debug('mining', block_number=self.block.number,
                  block_hash=self.block.hash.encode('hex'),
                  block_difficulty=self.block.difficulty)

    def add_transaction(self, transaction):
        old_state_root = self.block.state_root
        # revert finalization
        self.block.state_root = self.pre_finalize_state_root
        try:
            success, output = processblock.apply_transaction(self.block, transaction)
        except processblock.InvalidTransaction as e:
            # if unsuccessfull the prerequistes were not fullfilled
            # and the tx isinvalid, state must not have changed
            log.debug('invalid tx', tx_hash=transaction, error=e)
            success = False

        # finalize
        self.pre_finalize_state_root = self.block.state_root
        self.block.finalize()

        if not success:
            log.debug('tx not applied', tx_hash=transaction)
            assert old_state_root == self.block.state_root
            return False
        else:
            assert transaction in self.block.get_transactions()
            log.debug('transaction applied', tx_hash=transaction,
                      block_hash=self.block, result=output)
            assert old_state_root != self.block.state_root
            return True

    def get_transactions(self):
        return self.block.get_transactions()

    def mine(self, steps=1000):
        """
        It is formally defined as PoW: PoW(H, n) = BE(SHA3(SHA3(RLP(Hn)) o n))
        where:
        RLP(Hn) is the RLP encoding of the block header H, not including the
            final nonce component;
        SHA3 is the SHA3 hash function accepting an arbitrary length series of
            bytes and evaluating to a series of 32 bytes (i.e. 256-bit);
        n is the nonce, a series of 32 bytes;
        o is the series concatenation operator;
        BE(X) evaluates to the value equal to X when interpreted as a
            big-endian-encoded integer.
        """
        nonce_bin_prefix = '\x00' * (32 - len(struct.pack('>q', 0)))
        target = 2 ** 256 / self.block.difficulty
        rlp_Hn = rlp.encode(self.block.header,
                            blocks.BlockHeader.exclude(['nonce']))

        for nonce in range(self.nonce, self.nonce + steps):
            nonce_bin = nonce_bin_prefix + struct.pack('>q', nonce)
            # BE(SHA3(SHA3(RLP(Hn)) o n))
            h = utils.sha3(utils.sha3(rlp_Hn) + nonce_bin)
            l256 = utils.big_endian_to_int(h)
            if l256 < target:
                self.block.nonce = nonce_bin
                assert self.block.header.check_pow() is True
                assert self.block.get_parent()
                log.debug('nonce found', block_nonce=nonce,
                          block_hash=self.block.hash.encode('hex'))
                return self.block

        self.nonce = nonce
        return False<|MERGE_RESOLUTION|>--- conflicted
+++ resolved
@@ -24,11 +24,7 @@
         self.nonce = 0
         ts = max(int(time.time()), parent.timestamp + 1)
         self.block = blocks.Block.init_from_parent(parent, coinbase, timestamp=ts,
-<<<<<<< HEAD
-                                                   uncles=[u.header for u in uncles])
-=======
-                                                   uncles=[u.list_header() for u in uncles][:2])
->>>>>>> c3405185
+                                                   uncles=[u.header for u in uncles[:2]])
         self.pre_finalize_state_root = self.block.state_root
         self.block.finalize()
         log.debug('mining', block_number=self.block.number,
