import time
import struct
import blocks
import processblock
import utils
import rlp
from pyethereum.slogging import get_logger
log = get_logger('eth.miner')
pyethash = None


class Miner():
    """
    Mines on the current head
    Stores received transactions

    The process of finalising a block involves four stages:
    1) Validate (or, if mining, determine) uncles;
    2) validate (or, if mining, determine) transactions;
    3) apply rewards;
    4) verify (or, if mining, compute a valid) state and nonce.
    """

    def __init__(self, parent, uncles, coinbase):
        self.nonce = 0
        self.db = parent.db
        ts = max(int(time.time()), parent.timestamp + 1)
<<<<<<< HEAD
        self.block = blocks.Block.init_from_parent(parent, coinbase, '', timestamp=ts,
                                                   uncles=[u.header for u in uncles[:2]])
=======
        self.block = blocks.Block.init_from_parent(parent, coinbase, extra_data='', timestamp=ts,
                                                   uncles=[u.list_header() for u in uncles][:2])
>>>>>>> f6f3b1a9
        self.pre_finalize_state_root = self.block.state_root
        self.block.finalize()
        log.debug('mining', block_number=self.block.number,
                  block_hash=self.block.hash.encode('hex'),
                  block_difficulty=self.block.difficulty)
        global pyethash
        if not pyethash:
            pyethash = __import__('pyethash')

    def add_transaction(self, transaction):
        old_state_root = self.block.state_root
        # revert finalization
        self.block.state_root = self.pre_finalize_state_root
        try:
            success, output = processblock.apply_transaction(self.block, transaction)
        except processblock.InvalidTransaction as e:
            # if unsuccessfull the prerequistes were not fullfilled
            # and the tx isinvalid, state must not have changed
            log.debug('invalid tx', tx_hash=transaction, error=e)
            success = False

        # finalize
        self.pre_finalize_state_root = self.block.state_root
        self.block.finalize()

        if not success:
            log.debug('tx not applied', tx_hash=transaction)
            assert old_state_root == self.block.state_root
            return False
        else:
            assert transaction in self.block.get_transactions()
            log.debug('transaction applied', tx_hash=transaction,
                      block_hash=self.block, result=output)
            assert old_state_root != self.block.state_root
            return True

    def get_transactions(self):
        return self.block.get_transactions()

    def mine(self, steps=1000):
        """
        It is formally defined as PoW: PoW(H, n) = BE(SHA3(SHA3(RLP(Hn)) o n))
        where:
        RLP(Hn) is the RLP encoding of the block header H, not including the
            final nonce component;
        SHA3 is the SHA3 hash function accepting an arbitrary length series of
            bytes and evaluating to a series of 32 bytes (i.e. 256-bit);
        n is the nonce, a series of 32 bytes;
        o is the series concatenation operator;
        BE(X) evaluates to the value equal to X when interpreted as a
            big-endian-encoded integer.
        """
<<<<<<< HEAD
        nonce_bin_prefix = '\x00' * (32 - len(struct.pack('>q', 0)))
=======

>>>>>>> f6f3b1a9
        target = 2 ** 256 / self.block.difficulty
        rlp_Hn = rlp.encode(self.block.header,
                            blocks.BlockHeader.exclude(['nonce']))

        for nonce in range(self.nonce, self.nonce + steps):
            nonce_bin = struct.pack('>q', nonce)
            # BE(SHA3(SHA3(RLP(Hn)) o n))
            h = utils.sha3(utils.sha3(rlp_Hn) + nonce_bin)
            l256 = utils.big_endian_to_int(h)
            if l256 < target:
                self.block.nonce = nonce_bin
                assert self.block.header.check_pow() is True
                assert self.block.get_parent()
                log.debug('nonce found', block_nonce=nonce,
                          block_hash=self.block.hash.encode('hex'))
                return self.block

        self.nonce = nonce
        return False<|MERGE_RESOLUTION|>--- conflicted
+++ resolved
@@ -25,13 +25,8 @@
         self.nonce = 0
         self.db = parent.db
         ts = max(int(time.time()), parent.timestamp + 1)
-<<<<<<< HEAD
-        self.block = blocks.Block.init_from_parent(parent, coinbase, '', timestamp=ts,
+        self.block = blocks.Block.init_from_parent(parent, coinbase, extra_data='', timestamp=ts,
                                                    uncles=[u.header for u in uncles[:2]])
-=======
-        self.block = blocks.Block.init_from_parent(parent, coinbase, extra_data='', timestamp=ts,
-                                                   uncles=[u.list_header() for u in uncles][:2])
->>>>>>> f6f3b1a9
         self.pre_finalize_state_root = self.block.state_root
         self.block.finalize()
         log.debug('mining', block_number=self.block.number,
@@ -84,11 +79,6 @@
         BE(X) evaluates to the value equal to X when interpreted as a
             big-endian-encoded integer.
         """
-<<<<<<< HEAD
-        nonce_bin_prefix = '\x00' * (32 - len(struct.pack('>q', 0)))
-=======
-
->>>>>>> f6f3b1a9
         target = 2 ** 256 / self.block.difficulty
         rlp_Hn = rlp.encode(self.block.header,
                             blocks.BlockHeader.exclude(['nonce']))
