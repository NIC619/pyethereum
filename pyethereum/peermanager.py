--- conflicted
+++ resolved
@@ -24,10 +24,7 @@
         super(PeerManager, self).__init__()
         self.connected_peers = set()
         self._known_peers = set()  # (ip, port, node_id)
-<<<<<<< HEAD
-=======
         self.local_node_id = ''
->>>>>>> df663f7f
 
     def configure(self, config):
         self.config = config
@@ -107,11 +104,7 @@
         candidates = self.get_known_peer_addresses().difference(
             self.get_connected_peer_addresses())
         candidates = [
-<<<<<<< HEAD
             ipn for ipn in candidates if ipn[2] != self.local_node_id ]
-=======
-            ipn for ipn in candidates if ipn[2] != self.local_node_id]
->>>>>>> df663f7f
         return candidates
 
     def _check_alive(self, peer):
@@ -189,35 +182,12 @@
 
 
 @receiver(signals.config_ready)
-<<<<<<< HEAD
-def config_peermanager(sender, **kwargs):
-    peer_manager.configure(sender)
-=======
 def config_peermanager(sender, config, **kwargs):
     peer_manager.configure(config)
-
->>>>>>> df663f7f
 
 @receiver(signals.peer_connection_accepted)
 def connection_accepted_handler(sender, connection, ip, port, **kwargs):
     peer_manager.add_peer(connection, ip, port)
-
-@receiver(signals.peer_handshake_success)
-def peer_handshake_success_handler(sender, **kwargs):
-    ipn = sender.ip, sender.port, sender.node_id
-    peer_manager.add_known_peer_address(*ipn)
-
-@receiver(signals.peer_disconnect_requested)
-def disconnect_requested_handler(sender, peer, **kwargs):
-    peer_manager.remove_peer(peer)
-
-
-@receiver(signals.peer_address_received)
-def peer_address_received_handler(sender, address, **kwargs):
-    ''' address should be (ip, port, node_id)
-    '''
-    peer_manager.add_known_peer_address(*address)
-
 
 @receiver(signals.send_local_blocks)
 def send_blocks(sender, blocks=[], **kwargs):
@@ -225,26 +195,20 @@
     for peer in peer_manager.connected_peers:
         peer.send_Blocks(blocks)
 
-
 @receiver(signals.known_peer_addresses_requested)
 def known_peers_requested_handler(sender, req, **kwargs):
     with peer_manager.lock:
         peers = peer_manager.get_known_peer_addresses()
     signals.known_peer_addresses_ready.send(None, data=peers)
 
-
-<<<<<<< HEAD
 @receiver(signals.peer_disconnect_requested)
-def disconnect_requested_handler(sender, forget=False, **kwargs):
-    peer = sender
+def disconnect_requested_handler(sender, peer, forget=False, **kwargs):
     peer_manager.remove_peer(peer)
     if forget:
         ipn = (peer.ip, peer.port, peer.node_id)
         if ipn in self._known_peers:
             self._known_peers.remove(ipn)
             self.save_peers()
-
-
 
 @receiver(signals.peer_addresses_received)
 def peer_addresses_received_handler(sender, peers, **kwargs):
@@ -253,7 +217,7 @@
     for peer in peers:
         peer_manager.add_known_peer_address(*peer)
     peer_manager.save_peers()
-=======
+
 @receiver(signals.send_local_transactions)
 def send_transactions(sender, transactions=[], **kwargs):
     transactions = [rlp.decode(t.serialize()) for t in transactions]
@@ -265,8 +229,6 @@
 def request_remote_chain(sender, parents=[], count=1, **kwargs):
     for peer in peer_manager.connected_peers:
         peer.send_GetChain(parents, count)
->>>>>>> df663f7f
-
 
 @receiver(signals.peer_handshake_success)
 def new_peer_connected(sender, peer, **kwargs):
