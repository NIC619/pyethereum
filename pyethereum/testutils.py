from pyethereum import tester as t
from pyethereum import blocks, utils, transactions, vm
import rlp
from rlp.utils import decode_hex, encode_hex, ascii_chr, str_to_bytes, bytes_to_str
from pyethereum import processblock as pb
import tempfile
import copy
from pyethereum.db import DB, EphemDB
from pyethereum.utils import to_string, safe_ord, int_to_big_endian, big_endian_to_int
import json
import os
import time
from pyethereum import ethash
from pyethereum import ethash_utils
db = EphemDB()

env = {
    "currentCoinbase": b"2adc25665018aa1fe0e6bc666dac8fc2697ff9ba",
    "currentDifficulty": "256",
    "currentGasLimit": "1000000000",
    "currentNumber": "257",
    "currentTimestamp": "1",
    "previousHash": b"5e20a0453cecd065ea59c37ac63e079ee08998b6045136a8ce6635c7912ec0b6"
}

FILL = 1
VERIFY = 2
TIME = 3
VM = 4
STATE = 5
fill_vm_test = lambda params: run_vm_test(params, FILL)
check_vm_test = lambda params: run_vm_test(params, VERIFY)
time_vm_test = lambda params: run_vm_test(params, TIME)
fill_state_test = lambda params: run_state_test(params, FILL)
check_state_test = lambda params: run_state_test(params, VERIFY)
time_state_test = lambda params: run_state_test(params, TIME)
fill_ethash_test = lambda params: run_ethash_test(params, FILL)
check_ethash_test = lambda params: run_ethash_test(params, VERIFY)
time_ethash_test = lambda params: run_ethash_test(params, TIME)


def parse_int_or_hex(s):
    if s[:2] == b'0x':
        return utils.big_endian_to_int(decode_hex(s[2:]))
    else:
        return int(s)


def mktest(code, language, data=None, fun=None, args=None,
           gas=1000000, value=0, test_type=VM):
    s = t.state(1)
    if language == 'evm':
        ca = s.contract('x = 5')
        s.block.set_code(ca, code)
        d = data or b''
    else:
        c = s.abi_contract(code, language=language)
        d = c._translator.encode(fun, args) if fun else (data or '')
        ca = c.address
    pre = s.block.to_dict(True)['state']
    if test_type == VM:
        exek = {"address": ca, "caller": t.a0,
                "code": b'0x' + encode_hex(s.block.get_code(ca)),
                "data": b'0x' + encode_hex(d), "gas": to_string(gas),
                "gasPrice": to_string(1), "origin": t.a0,
                "value": to_string(value)}
        return fill_vm_test({"env": env, "pre": pre, "exec": exek})
    else:
        tx = {"data": b'0x' + encode_hex(d), "gasLimit": parse_int_or_hex(gas),
              "gasPrice": to_string(1), "nonce": to_string(s.block.get_nonce(t.a0)),
              "secretKey": encode_hex(t.k0), "to": ca, "value": to_string(value)}
        return fill_state_test({"env": env, "pre": pre, "transaction": tx})


# Fills up a vm test without post data, or runs the test
def run_vm_test(params, mode):
    pre = params['pre']
    exek = params['exec']
    env = params['env']

    assert set(env.keys()) == set(['currentGasLimit', 'currentTimestamp',
                                   'previousHash', 'currentCoinbase',
                                   'currentDifficulty', 'currentNumber'])
    # setup env
    header = blocks.BlockHeader(
        prevhash=decode_hex(env['previousHash']),
        number=int(env['currentNumber']),
        coinbase=decode_hex(env['currentCoinbase']),
        difficulty=int(env['currentDifficulty']),
        gas_limit=parse_int_or_hex(env['currentGasLimit']),
        timestamp=int(env['currentTimestamp']))
    blk = blocks.Block(header, db=db)

    # setup state
    for address, h in list(pre.items()):
        assert len(address) == 40
        address = decode_hex(address)
        assert set(h.keys()) == set(['code', 'nonce', 'balance', 'storage'])
        blk.set_nonce(address, int(h['nonce']))
        blk.set_balance(address, int(h['balance']))
        blk.set_code(address, decode_hex(h['code'][2:]))
        for k, v in h['storage'].items():
            blk.set_storage_data(address,
                                 utils.big_endian_to_int(decode_hex(k[2:])),
                                 utils.big_endian_to_int(decode_hex(v[2:])))

    # execute transactions
    sender = decode_hex(exek['caller'])  # a party that originates a call
    recvaddr = decode_hex(exek['address'])
    tx = transactions.Transaction(
        nonce=blk._get_acct_item(decode_hex(exek['caller']), 'nonce'),
        gasprice=int(exek['gasPrice']),
        startgas=int(exek['gas']),
        to=recvaddr,
        value=int(exek['value']),
        data=decode_hex(exek['data'][2:]))
    tx.sender = sender

    # capture apply_message calls
    apply_message_calls = []
    orig_apply_msg = pb.apply_msg

    ext = pb.VMExt(blk, tx)

    def call_wrapper(msg):
        ext.set_balance(msg.sender, ext.get_balance(msg.sender) - msg.value)
        hexdata = encode_hex(msg.data.extract_all())
        apply_message_calls.append(dict(gasLimit=to_string(msg.gas),
                                        value=to_string(msg.value),
                                        destination=encode_hex(msg.to),
                                        data=b'0x' + hexdata))
        return 1, msg.gas, b''

    def sendmsg_wrapper(msg, code):
        ext.set_balance(msg.sender, ext.get_balance(msg.sender) - msg.value)
        hexdata = encode_hex(msg.data.extract_all())
        apply_message_calls.append(dict(gasLimit=to_string(msg.gas),
                                        value=to_string(msg.value),
                                        destination=encode_hex(msg.to),
                                        data=b'0x' + hexdata))
        return 1, msg.gas, b''

    def create_wrapper(msg):
        ext.set_balance(msg.sender, ext.get_balance(msg.sender) - msg.value)
        sender = decode_hex(msg.sender) if \
            len(msg.sender) == 40 else msg.sender
        nonce = utils.encode_int(ext._block.get_nonce(msg.sender))
        addr = encode_hex(utils.sha3(rlp.encode([sender, nonce]))[12:])
        hexdata = encode_hex(msg.data.extract_all())
        apply_message_calls.append(dict(gasLimit=to_string(msg.gas),
                                        value=to_string(msg.value),
                                        destination=b'', data=b'0x' + hexdata))
        return 1, msg.gas, addr

    ext.sendmsg = sendmsg_wrapper
    ext.call = call_wrapper
    ext.create = create_wrapper

    def blkhash(n):
        if n >= ext.block_number or n < ext.block_number - 256:
            return b''
        else:
            return utils.sha3(to_string(n))

    ext.block_hash = blkhash

    msg = vm.Message(tx.sender, tx.to, tx.value, tx.startgas,
                     vm.CallData([safe_ord(x) for x in tx.data]))
    time_pre = time.time()
    success, gas_remained, output = \
        vm.vm_execute(ext, msg, decode_hex(exek['code'][2:]))
    pb.apply_msg = orig_apply_msg
    blk.commit_state()
    for s in blk.suicides:
        blk.del_account(s)
    time_post = time.time()

    """
     generally expected that the test implementer will read env, exec and pre
     then check their results against gas, logs, out, post and callcreates.
     If an exception is expected, then latter sections are absent in the test.
     Since the reverting of the state is not part of the VM tests.
     """

    params2 = copy.deepcopy(params)

    if success:
        params2['callcreates'] = apply_message_calls
        params2['out'] = b'0x' + encode_hex(''.join(map(ascii_chr, output)))
        params2['gas'] = to_string(gas_remained)
        params2['logs'] = [log.to_dict() for log in blk.logs]
        params2['post'] = blk.to_dict(True)['state']

    if mode == FILL:
        return params2
    elif mode == VERIFY:
        params1 = copy.deepcopy(params)
        if 'post' in params1:
            for k, v in list(params1['post'].items()):
                if v == {'code': b'0x', 'nonce': '0', 'balance': '0', 'storage': {}}:
                    del params1['post'][k]
        if 'post' in params2:
            for k, v in list(params2['post'].items()):
                if v == {'code': b'0x', 'nonce': '0', 'balance': '0', 'storage': {}}:
                    del params2['post'][k]
        for k in ['pre', 'exec', 'env', 'callcreates',
                  'out', 'gas', 'logs', 'post']:
            assert params1.get(k, None) == params2.get(k, None), \
                k + ': %r %r' % (params1.get(k, None), params2.get(k, None))
    elif mode == TIME:
        return time_post - time_pre


# Fills up a vm test without post data, or runs the test
def run_state_test(params, mode):
    pre = params['pre']
    exek = params['transaction']
    env = params['env']

    assert set(env.keys()) == set(['currentGasLimit', 'currentTimestamp',
                                   'previousHash', 'currentCoinbase',
                                   'currentDifficulty', 'currentNumber'])
    assert len(env['currentCoinbase']) == 40

    # setup env
    header = blocks.BlockHeader(
        prevhash=decode_hex(env['previousHash']),
        number=int(env['currentNumber']),
        coinbase=decode_hex(env['currentCoinbase']),
        difficulty=int(env['currentDifficulty']),
        gas_limit=parse_int_or_hex(env['currentGasLimit']),
        timestamp=int(env['currentTimestamp']))
    blk = blocks.Block(header, db=db)

    # setup state
    for address, h in list(pre.items()):
        assert len(address) == 40
        address = decode_hex(address)
        assert set(h.keys()) == set(['code', 'nonce', 'balance', 'storage'])
        blk.set_nonce(address, int(h['nonce']))
        blk.set_balance(address, int(h['balance']))
        blk.set_code(address, decode_hex(h['code'][2:]))
        for k, v in h['storage'].items():
            blk.set_storage_data(address,
                                 utils.big_endian_to_int(decode_hex(k[2:])),
                                 utils.big_endian_to_int(decode_hex(v[2:])))

    for address, h in list(pre.items()):
        address = decode_hex(address)
        assert blk.get_nonce(address) == int(h['nonce'])
        assert blk.get_balance(address) == int(h['balance'])
        assert blk.get_code(address) == decode_hex(h['code'][2:])
        for k, v in h['storage'].items():
            assert blk.get_storage_data(address, utils.big_endian_to_int(
                decode_hex(k[2:]))) == utils.big_endian_to_int(decode_hex(v[2:]))

    # execute transactions
    tx = transactions.Transaction(
        nonce=int(exek['nonce'] or b"0"),
        gasprice=int(exek['gasPrice'] or b"0"),
        startgas=parse_int_or_hex(exek['gasLimit'] or b"0"),
        to=decode_hex(exek['to'][2:] if exek['to'][:2] == b'0x' else exek['to']),
        value=int(exek['value'] or b"0"),
        data=decode_hex(exek['data'][2:])).sign(exek['secretKey'])

    orig_apply_msg = pb.apply_msg

    def apply_msg_wrapper(ext, msg):

        def blkhash(n):
            if n >= blk.number or n < blk.number - 256:
                return b''
            else:
                return utils.sha3(to_string(n))

        ext.block_hash = blkhash
        return orig_apply_msg(ext, msg)

    pb.apply_msg = apply_msg_wrapper

    time_pre = time.time()
    try:
        # with a blk.commit_state() the tests pass
        success, output = pb.apply_transaction(blk, tx)
        blk.commit_state()
    except pb.InvalidTransaction:
        success, output = False, b''
        blk.commit_state()
        pass
    time_post = time.time()

    if tx.to == b'':
        output = blk.get_code(output)

    pb.apply_msg = orig_apply_msg

    params2 = copy.deepcopy(params)
    if success:
        params2['out'] = b'0x' + encode_hex(output)
        params2['post'] = copy.deepcopy(blk.to_dict(True)['state'])
        params2['logs'] = [log.to_dict() for log in blk.get_receipt(0).logs]
        params2['postStateRoot'] = encode_hex(blk.state.root_hash)

    if mode == FILL:
        return params2
    elif mode == VERIFY:
        params1 = copy.deepcopy(params)
        if 'post' in params1:
            for k, v in list(params1['post'].items()):
                if v == {'code': b'0x', 'nonce': '0', 'balance': '0', 'storage': {}}:
                    del params1['post'][k]
        if 'post' in params2:
            for k, v in list(params2['post'].items()):
                if v == {'code': b'0x', 'nonce': '0', 'balance': '0', 'storage': {}}:
                    del params2['post'][k]
        for k in ['pre', 'exec', 'env', 'callcreates',
                  'out', 'gas', 'logs', 'post', 'postStateRoot']:
            shouldbe = params1.get(k, None)
            reallyis = params2.get(k, None)
            if shouldbe != reallyis:
<<<<<<< HEAD
                if k == 'postStateRoot':
                    print 'sb', params1['post']
                    print 'ti', params2['post']
                raise Exception("Mismatch: " + k + ':\n shouldbe %r\n reallyis %r' % (shouldbe, reallyis))
=======
                raise Exception("Mismatch: " + k + ': %r \n\n %r' % (shouldbe, reallyis))
>>>>>>> caf8f45b

    elif mode == TIME:
        return time_post - time_pre


def run_ethash_test(params, mode):
    if 'header' not in params:
        b = blocks.genesis(db)
        b.nonce = decode_hex(params['nonce'])
        b.number = params.get('number', 0)
        header = b.header
        params['header'] = encode_hex(rlp.encode(b.header))
    else:
        header = blocks.BlockHeader(decode_hex(params['header']))
    header_hash = header.mining_hash
    cache_size = ethash.get_cache_size(header.number)
    full_size = ethash.get_full_size(header.number)
    seed = b'\x00' * 32
    for i in range(header.number // ethash_utils.EPOCH_LENGTH):
        seed = utils.sha3(seed)
    nonce = header.nonce
    assert len(nonce) == 8
    assert len(seed) == 32
    t1 = time.time()
    cache = ethash.mkcache(cache_size, seed)
    t2 = time.time()
    cache_hash = encode_hex(utils.sha3(ethash.serialize_cache(cache)))
    t6 = time.time()
    light_verify = ethash.hashimoto_light(full_size, cache, header_hash, nonce)
    t7 = time.time()
    # assert full_mine == light_mine
    out = {
        "seed": encode_hex(seed),
        "header_hash": encode_hex(header_hash),
        "nonce": encode_hex(nonce),
        "cache_size": cache_size,
        "full_size": full_size,
        "cache_hash": cache_hash,
        "mixhash": encode_hex(light_verify["mix digest"]),
        "result": encode_hex(light_verify["result"]),
    }
    if mode == FILL:
        header.mixhash = light_verify["mixhash"]
        params["header"] = encode_hex(rlp.encode(header))
        for k, v in list(out.items()):
            params[k] = v
        return params
    elif mode == VERIFY:
        should, actual = header.mixhash, light_verify['mixhash']
        assert should == actual, "Mismatch: mixhash %r %r" % (should, actual)
        for k, v in list(out.items()):
            assert params[k] == v, "Mismatch: " + k + ' %r %r' % (params[k], v)
    elif mode == TIME:
        return {
            "cache_gen": t2 - t1,
            "verification_time": t7 - t6
        }


def get_tests_from_file_or_dir(dname, json_only=False):
    if os.path.isfile(dname):
        if dname[-5:] == '.json' or not json_only:
            return {dname: json.load(open(dname))}
        else:
            return {}
    else:
        o = {}
        for f in os.listdir(dname):
            fullpath = os.path.join(dname, f)
            for k, v in list(get_tests_from_file_or_dir(fullpath, True).items()):
                o[k] = v
        return o

<<<<<<< HEAD

def get_blocks_from_textdump(data):
    if '\n' not in data:
        r = rlp.decode(decode_hex(data))
        if len(r[0]) != 3:
            blocks = [r]
        else:
            blocks = r
    else:
        blocks = [rlp.decode(decode_hex(ln)) for ln in data.split('\n')]
    return blocks


def test_chain_data(blks, db=None, skip=0):
    if db is None:
        db = EphemDB()

    chain_manager = utils.get_chainmanager(db, blocks.genesis(db))

    # Total quantity of ether
    tot = sum([int(y["balance"]) for x, y in
               list(chain_manager.head.to_dict(True)["state"].items())])

    # Guaranteed safe funds in each account
    safe = {x: y["balance"] for x, y in
            list(chain_manager.head.to_dict(True)["state"].items())}

    # Process blocks sequentially
    for blk in blks[skip:]:
        print(blk.number, encode_hex(blk.hash),
              '%d txs' % len(blk.transaction_list))
        head = chain_manager.head
        assert blocks.check_header_pow(blk.header_args)
        chain_manager.receive_chain([blk])
        newhead = chain_manager.head
        newtot = sum([int(y["balance"]) for x, y in
                      list(newhead.to_dict(True)["state"].items())])
        if newtot != tot + newhead.ether_delta:
            raise Exception("Ether balance sum mismatch: %d %d" %
                            (newtot, tot + newhead.ether_delta))
        for tx in blk.get_transactions():
            safe[tx.sender] = max(safe.get(tx.sender, 0) - tx.value, 0)
        tot = newtot
        if blk.hash not in chain_manager:
            print('block could not be added')
            assert head == chain_manager.head
            chain_manager.head.deserialize_child(blk.rlpdata)
            assert blk.hash in chain_manager
    return safe
=======
def fixture_to_bytes(value):
    if isinstance(value, str):
        return str_to_bytes(value)
    elif isinstance(value, list):
        return [fixture_to_bytes(v) for v in value]
    elif isinstance(value, dict):
        ret = {}
        for k, v in list(value.items()):
            if isinstance(k, str) and (len(k) == 40 or k[:2] == '0x'):
                key = str_to_bytes(k)
            else:
                key = k
            ret[key] = fixture_to_bytes(v)
        return ret
    else:
        return value
>>>>>>> caf8f45b
<|MERGE_RESOLUTION|>--- conflicted
+++ resolved
@@ -318,14 +318,10 @@
             shouldbe = params1.get(k, None)
             reallyis = params2.get(k, None)
             if shouldbe != reallyis:
-<<<<<<< HEAD
                 if k == 'postStateRoot':
                     print 'sb', params1['post']
                     print 'ti', params2['post']
                 raise Exception("Mismatch: " + k + ':\n shouldbe %r\n reallyis %r' % (shouldbe, reallyis))
-=======
-                raise Exception("Mismatch: " + k + ': %r \n\n %r' % (shouldbe, reallyis))
->>>>>>> caf8f45b
 
     elif mode == TIME:
         return time_post - time_pre
@@ -399,8 +395,6 @@
                 o[k] = v
         return o
 
-<<<<<<< HEAD
-
 def get_blocks_from_textdump(data):
     if '\n' not in data:
         r = rlp.decode(decode_hex(data))
@@ -449,7 +443,8 @@
             chain_manager.head.deserialize_child(blk.rlpdata)
             assert blk.hash in chain_manager
     return safe
-=======
+
+
 def fixture_to_bytes(value):
     if isinstance(value, str):
         return str_to_bytes(value)
@@ -465,5 +460,4 @@
             ret[key] = fixture_to_bytes(v)
         return ret
     else:
-        return value
->>>>>>> caf8f45b
+        return value