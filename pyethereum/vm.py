--- conflicted
+++ resolved
@@ -297,7 +297,7 @@
             elif op == 'ADDRESS':
                 stk.append(utils.coerce_to_int(msg.to))
             elif op == 'BALANCE':
-                addr = utils.int_to_big_endian(stk.pop() % 2**160)
+                addr = utils.coerce_addr_to_hex(stk.pop() % 2**160)
                 stk.append(ext.get_balance(addr))
             elif op == 'ORIGIN':
                 stk.append(utils.coerce_to_int(ext.tx_origin))
@@ -351,7 +351,7 @@
             if op == 'BLOCKHASH':
                 stk.append(utils.big_endian_to_int(ext.block_hash(stk.pop())))
             elif op == 'COINBASE':
-                stk.append(utils.big_endian_to_int(ext.block_coinbase))
+                stk.append(utils.big_endian_to_int(ext.block_coinbase.decode('hex')))
             elif op == 'TIMESTAMP':
                 stk.append(ext.block_timestamp)
             elif op == 'NUMBER':
@@ -484,13 +484,7 @@
             if compustate.gas < gas + extra_gas:
                 return vm_exception('OUT OF GAS')
             if ext.get_balance(msg.to) >= value and msg.depth < 1024:
-<<<<<<< HEAD
-                compustate.gas -= gas
-                to = utils.encode_int(to)
-                to = (('\x00' * (32 - len(to))) + to)[12:]
-=======
                 compustate.gas -= (gas + extra_gas)
->>>>>>> c3405185
                 cd = CallData(mem, meminstart, meminsz)
                 call_msg = Message(msg.to, to, value, submsg_gas, cd, msg.depth + 1)
                 result, gas, data = ext.call(call_msg)
@@ -517,7 +511,7 @@
             if ext.get_balance(msg.to) >= value and msg.depth < 1024:
                 compustate.gas -= (gas + extra_gas)
                 to = utils.encode_int(to)
-                to = (('\x00' * (32 - len(to))) + to)[12:]
+                to = (('\x00' * (32 - len(to))) + to)[12:].encode('hex')
                 cd = CallData(mem, meminstart, meminsz)
                 call_msg = Message(msg.to, msg.to, value, submsg_gas, cd, msg.depth + 1)
                 result, gas, data = ext.sendmsg(call_msg, ext.get_code(to))
@@ -538,7 +532,7 @@
             return peaceful_exit('RETURN', compustate.gas, mem[s0: s0 + s1])
         elif op == 'SUICIDE':
             to = utils.encode_int(stk.pop())
-            to = (('\x00' * (32 - len(to))) + to)[12:]
+            to = (('\x00' * (32 - len(to))) + to)[12:].encode('hex')
             xfer = ext.get_balance(msg.to)
             ext.set_balance(msg.to, 0)
             ext.set_balance(to, ext.get_balance(to) + xfer)
